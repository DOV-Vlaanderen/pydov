--- conflicted
+++ resolved
@@ -47,34 +47,25 @@
 
         self.dictionary = {"date": date, "versions": package_versions, "nb_datapoints": [{}]}
 
-<<<<<<< HEAD
-    def wfs_request(self, layer, location):
-=======
     def wfs_request(self, layer, location, query, sort_by, max_features):
->>>>>>> 4af6ad60
         """Download the available PFAS-data through a wfs request.
 
         Parameters
         ----------
         layer : str
             The name of the layer containing the PFAS-data.
-<<<<<<< HEAD
-        location : Box
-            A box location, also known as a bounding box.
-=======
-        location:
-            Query on location.
-            (https://pydov.readthedocs.io/en/stable/query_location.html)
-        query:
-            Find data based on one or more of its attribute values.
-            (https://pydov.readthedocs.io/en/stable/query_attribute.html)
-        sort_by:
-            Sort on one or multiple attributes.
-            (https://pydov.readthedocs.io/en/stable/sort_limit.html)
-        max_features: int
-            Limit the number of WFS features you want to be returned.
-            (https://pydov.readthedocs.io/en/stable/sort_limit.html)
->>>>>>> 4af6ad60
+        location:
+            Query on location.
+            (https://pydov.readthedocs.io/en/stable/query_location.html)
+        query:
+            Find data based on one or more of its attribute values.
+            (https://pydov.readthedocs.io/en/stable/query_attribute.html)
+        sort_by:
+            Sort on one or multiple attributes.
+            (https://pydov.readthedocs.io/en/stable/sort_limit.html)
+        max_features: int
+            Limit the number of WFS features you want to be returned.
+            (https://pydov.readthedocs.io/en/stable/sort_limit.html)
 
         Returns
         -------
@@ -82,36 +73,25 @@
         """
 
         wfsSearch = WfsSearch(layer)
-<<<<<<< HEAD
-        return wfsSearch.search(location=Within(location))
-
-    def pydov_request(self, location):
-=======
         return wfsSearch.search(location=location, query=query, sort_by=sort_by, max_features=max_features)
 
     def pydov_request(self, location, query, sort_by, max_features):
->>>>>>> 4af6ad60
         """Function to download the groundwater monster and according filter data for a specific bounding box.
 
         Parameters
         ----------
-<<<<<<< HEAD
-        location : Box
-            A box location, also known as a bounding box.
-=======
-        location:
-            Query on location.
-            (https://pydov.readthedocs.io/en/stable/query_location.html)
-        query:
-            Find data based on one or more of its attribute values.
-            (https://pydov.readthedocs.io/en/stable/query_attribute.html)
-        sort_by:
-            Sort on one or multiple attributes.
-            (https://pydov.readthedocs.io/en/stable/sort_limit.html)
-        max_features: int
-            Limit the number of WFS features you want to be returned.
-            (https://pydov.readthedocs.io/en/stable/sort_limit.html)
->>>>>>> 4af6ad60
+        location:
+            Query on location.
+            (https://pydov.readthedocs.io/en/stable/query_location.html)
+        query:
+            Find data based on one or more of its attribute values.
+            (https://pydov.readthedocs.io/en/stable/query_attribute.html)
+        sort_by:
+            Sort on one or multiple attributes.
+            (https://pydov.readthedocs.io/en/stable/sort_limit.html)
+        max_features: int
+            Limit the number of WFS features you want to be returned.
+            (https://pydov.readthedocs.io/en/stable/sort_limit.html)
 
         Returns
         -------
@@ -119,16 +99,11 @@
         """
 
         gwmonster = GrondwaterMonsterSearch()
-<<<<<<< HEAD
-        query = PropertyIsEqualTo(propertyname='chemisch_PFAS', literal='true')
-        df = gwmonster.search(location=Within(location), query=query)
-=======
         if query is not None:
             query = And([PropertyIsEqualTo(propertyname='chemisch_PFAS', literal='true'), query])
         else:
             query = PropertyIsEqualTo(propertyname='chemisch_PFAS', literal='true')
         df = gwmonster.search(location=location, query=query, sort_by=sort_by, max_features=max_features)
->>>>>>> 4af6ad60
         df = df[df.parametergroep == "Grondwater_chemisch_PFAS"]
         df = pd.DataFrame(df)
         data = df
@@ -148,33 +123,24 @@
             logger.info(f"Empty dataframe: {e}")
         return data
 
-<<<<<<< HEAD
-    def biota(self, location):
-=======
     def biota(self, location, query, sort_by, max_features):
->>>>>>> 4af6ad60
         """
         Download the biota data.
 
         Parameters
         ----------
-<<<<<<< HEAD
-        location : Box
-            A box location, also known as a bounding box.
-=======
-        location:
-            Query on location.
-            (https://pydov.readthedocs.io/en/stable/query_location.html)
-        query:
-            Find data based on one or more of its attribute values.
-            (https://pydov.readthedocs.io/en/stable/query_attribute.html)
-        sort_by:
-            Sort on one or multiple attributes.
-            (https://pydov.readthedocs.io/en/stable/sort_limit.html)
-        max_features: int
-            Limit the number of WFS features you want to be returned.
-            (https://pydov.readthedocs.io/en/stable/sort_limit.html)
->>>>>>> 4af6ad60
+        location:
+            Query on location.
+            (https://pydov.readthedocs.io/en/stable/query_location.html)
+        query:
+            Find data based on one or more of its attribute values.
+            (https://pydov.readthedocs.io/en/stable/query_attribute.html)
+        sort_by:
+            Sort on one or multiple attributes.
+            (https://pydov.readthedocs.io/en/stable/sort_limit.html)
+        max_features: int
+            Limit the number of WFS features you want to be returned.
+            (https://pydov.readthedocs.io/en/stable/sort_limit.html)
 
         Returns
         -------
@@ -183,11 +149,7 @@
         logger.info(f"Downloading biota data")
         data_wfs_VMM_biota = self.wfs_request(
             'pfas:pfas_biota',
-<<<<<<< HEAD
-            location)
-=======
-            location, query, sort_by, max_features)
->>>>>>> 4af6ad60
+            location, query, sort_by, max_features)
 
         data_wfs_VMM_biota = data_wfs_VMM_biota.drop_duplicates(
             subset=data_wfs_VMM_biota.columns)
@@ -199,33 +161,24 @@
 
         return data_wfs_VMM_biota
 
-<<<<<<< HEAD
-    def effluent(self, location):
-=======
     def effluent(self, location, query, sort_by, max_features):
->>>>>>> 4af6ad60
         """
         Download the effluent data.
 
         Parameters
         ----------
-<<<<<<< HEAD
-        location : Box
-            A box location, also known as a bounding box.
-=======
-        location:
-            Query on location.
-            (https://pydov.readthedocs.io/en/stable/query_location.html)
-        query:
-            Find data based on one or more of its attribute values.
-            (https://pydov.readthedocs.io/en/stable/query_attribute.html)
-        sort_by:
-            Sort on one or multiple attributes.
-            (https://pydov.readthedocs.io/en/stable/sort_limit.html)
-        max_features: int
-            Limit the number of WFS features you want to be returned.
-            (https://pydov.readthedocs.io/en/stable/sort_limit.html)
->>>>>>> 4af6ad60
+        location:
+            Query on location.
+            (https://pydov.readthedocs.io/en/stable/query_location.html)
+        query:
+            Find data based on one or more of its attribute values.
+            (https://pydov.readthedocs.io/en/stable/query_attribute.html)
+        sort_by:
+            Sort on one or multiple attributes.
+            (https://pydov.readthedocs.io/en/stable/sort_limit.html)
+        max_features: int
+            Limit the number of WFS features you want to be returned.
+            (https://pydov.readthedocs.io/en/stable/sort_limit.html)
 
         Returns
         -------
@@ -234,11 +187,7 @@
         logger.info(f"Downloading effluent data")
         data_wfs_OVAM = self.wfs_request(
             'pfas:pfas_analyseresultaten',
-<<<<<<< HEAD
-            location)
-=======
-            location, query, sort_by, max_features)
->>>>>>> 4af6ad60
+            location, query, sort_by, max_features)
 
         data_wfs_OVAM = data_wfs_OVAM.drop_duplicates(
             subset=data_wfs_OVAM.columns)
@@ -251,33 +200,24 @@
 
         return data_wfs_OVAM
 
-<<<<<<< HEAD
-    def groundwater(self, location):
-=======
     def groundwater(self, location, query, sort_by, max_features):
->>>>>>> 4af6ad60
         """
         Download the groundwater data.
 
         Parameters
         ----------
-<<<<<<< HEAD
-        location : Box
-            A box location, also known as a bounding box.
-=======
-        location:
-            Query on location.
-            (https://pydov.readthedocs.io/en/stable/query_location.html)
-        query:
-            Find data based on one or more of its attribute values.
-            (https://pydov.readthedocs.io/en/stable/query_attribute.html)
-        sort_by:
-            Sort on one or multiple attributes.
-            (https://pydov.readthedocs.io/en/stable/sort_limit.html)
-        max_features: int
-            Limit the number of WFS features you want to be returned.
-            (https://pydov.readthedocs.io/en/stable/sort_limit.html)
->>>>>>> 4af6ad60
+        location:
+            Query on location.
+            (https://pydov.readthedocs.io/en/stable/query_location.html)
+        query:
+            Find data based on one or more of its attribute values.
+            (https://pydov.readthedocs.io/en/stable/query_attribute.html)
+        sort_by:
+            Sort on one or multiple attributes.
+            (https://pydov.readthedocs.io/en/stable/sort_limit.html)
+        max_features: int
+            Limit the number of WFS features you want to be returned.
+            (https://pydov.readthedocs.io/en/stable/sort_limit.html)
 
         Returns
         -------
@@ -285,23 +225,13 @@
         """
         logger.info(f"Downloading groundwater data")
         data_pydov_VMM_gw = self.pydov_request(
-<<<<<<< HEAD
-            location)
+            location, query, sort_by, max_features)
         data_wfs_OVAM = self.wfs_request(
             'pfas:pfas_analyseresultaten',
-            location)
+            location, query, sort_by, max_features)
         data_wfs_Lantis_gw = self.wfs_request(
             'pfas:lantis_gw_metingen_publiek',
-            location)
-=======
-            location, query, sort_by, max_features)
-        data_wfs_OVAM = self.wfs_request(
-            'pfas:pfas_analyseresultaten',
-            location, query, sort_by, max_features)
-        data_wfs_Lantis_gw = self.wfs_request(
-            'pfas:lantis_gw_metingen_publiek',
-            location, query, sort_by, max_features)
->>>>>>> 4af6ad60
+            location, query, sort_by, max_features)
 
         data_pydov_VMM_gw = data_pydov_VMM_gw.drop_duplicates(
             subset=data_pydov_VMM_gw.columns)
@@ -324,33 +254,24 @@
 
         return data_pydov_VMM_gw, data_wfs_OVAM, data_wfs_Lantis_gw
 
-<<<<<<< HEAD
-    def migration(self, location):
-=======
     def migration(self, location, query, sort_by, max_features):
->>>>>>> 4af6ad60
         """
         Download the migration data.
 
         Parameters
         ----------
-<<<<<<< HEAD
-        location : Box
-            A box location, also known as a bounding box.
-=======
-        location:
-            Query on location.
-            (https://pydov.readthedocs.io/en/stable/query_location.html)
-        query:
-            Find data based on one or more of its attribute values.
-            (https://pydov.readthedocs.io/en/stable/query_attribute.html)
-        sort_by:
-            Sort on one or multiple attributes.
-            (https://pydov.readthedocs.io/en/stable/sort_limit.html)
-        max_features: int
-            Limit the number of WFS features you want to be returned.
-            (https://pydov.readthedocs.io/en/stable/sort_limit.html)
->>>>>>> 4af6ad60
+        location:
+            Query on location.
+            (https://pydov.readthedocs.io/en/stable/query_location.html)
+        query:
+            Find data based on one or more of its attribute values.
+            (https://pydov.readthedocs.io/en/stable/query_attribute.html)
+        sort_by:
+            Sort on one or multiple attributes.
+            (https://pydov.readthedocs.io/en/stable/sort_limit.html)
+        max_features: int
+            Limit the number of WFS features you want to be returned.
+            (https://pydov.readthedocs.io/en/stable/sort_limit.html)
 
         Returns
         -------
@@ -359,11 +280,7 @@
         logger.info(f"Downloading migration data")
         data_wfs_OVAM = self.wfs_request(
             'pfas:pfas_analyseresultaten',
-<<<<<<< HEAD
-            location)
-=======
-            location, query, sort_by, max_features)
->>>>>>> 4af6ad60
+            location, query, sort_by, max_features)
 
         data_wfs_OVAM = data_wfs_OVAM.drop_duplicates(
             subset=data_wfs_OVAM.columns)
@@ -376,33 +293,24 @@
 
         return data_wfs_OVAM
 
-<<<<<<< HEAD
-    def pure_product(self, location):
-=======
     def pure_product(self, location, query, sort_by, max_features):
->>>>>>> 4af6ad60
         """
         Download the pure product data.
 
         Parameters
         ----------
-<<<<<<< HEAD
-        location : Box
-            A box location, also known as a bounding box.
-=======
-        location:
-            Query on location.
-            (https://pydov.readthedocs.io/en/stable/query_location.html)
-        query:
-            Find data based on one or more of its attribute values.
-            (https://pydov.readthedocs.io/en/stable/query_attribute.html)
-        sort_by:
-            Sort on one or multiple attributes.
-            (https://pydov.readthedocs.io/en/stable/sort_limit.html)
-        max_features: int
-            Limit the number of WFS features you want to be returned.
-            (https://pydov.readthedocs.io/en/stable/sort_limit.html)
->>>>>>> 4af6ad60
+        location:
+            Query on location.
+            (https://pydov.readthedocs.io/en/stable/query_location.html)
+        query:
+            Find data based on one or more of its attribute values.
+            (https://pydov.readthedocs.io/en/stable/query_attribute.html)
+        sort_by:
+            Sort on one or multiple attributes.
+            (https://pydov.readthedocs.io/en/stable/sort_limit.html)
+        max_features: int
+            Limit the number of WFS features you want to be returned.
+            (https://pydov.readthedocs.io/en/stable/sort_limit.html)
 
         Returns
         -------
@@ -411,11 +319,7 @@
         logger.info(f"Downloading pure product data")
         data_wfs_OVAM = self.wfs_request(
             'pfas:pfas_analyseresultaten',
-<<<<<<< HEAD
-            location)
-=======
-            location, query, sort_by, max_features)
->>>>>>> 4af6ad60
+            location, query, sort_by, max_features)
 
         data_wfs_OVAM = data_wfs_OVAM.drop_duplicates(
             subset=data_wfs_OVAM.columns)
@@ -428,33 +332,24 @@
 
         return data_wfs_OVAM
 
-<<<<<<< HEAD
-    def rainwater(self, location):
-=======
     def rainwater(self, location, query, sort_by, max_features):
->>>>>>> 4af6ad60
         """
         Download the rainwater data.
 
         Parameters
         ----------
-<<<<<<< HEAD
-        location : Box
-            A box location, also known as a bounding box.
-=======
-        location:
-            Query on location.
-            (https://pydov.readthedocs.io/en/stable/query_location.html)
-        query:
-            Find data based on one or more of its attribute values.
-            (https://pydov.readthedocs.io/en/stable/query_attribute.html)
-        sort_by:
-            Sort on one or multiple attributes.
-            (https://pydov.readthedocs.io/en/stable/sort_limit.html)
-        max_features: int
-            Limit the number of WFS features you want to be returned.
-            (https://pydov.readthedocs.io/en/stable/sort_limit.html)
->>>>>>> 4af6ad60
+        location:
+            Query on location.
+            (https://pydov.readthedocs.io/en/stable/query_location.html)
+        query:
+            Find data based on one or more of its attribute values.
+            (https://pydov.readthedocs.io/en/stable/query_attribute.html)
+        sort_by:
+            Sort on one or multiple attributes.
+            (https://pydov.readthedocs.io/en/stable/sort_limit.html)
+        max_features: int
+            Limit the number of WFS features you want to be returned.
+            (https://pydov.readthedocs.io/en/stable/sort_limit.html)
 
         Returns
         -------
@@ -463,11 +358,7 @@
         logger.info(f"Downloading rainwater data")
         data_wfs_OVAM = self.wfs_request(
             'pfas:pfas_analyseresultaten',
-<<<<<<< HEAD
-            location)
-=======
-            location, query, sort_by, max_features)
->>>>>>> 4af6ad60
+            location, query, sort_by, max_features)
 
         data_wfs_OVAM = data_wfs_OVAM.drop_duplicates(
             subset=data_wfs_OVAM.columns)
@@ -480,33 +371,24 @@
 
         return data_wfs_OVAM
 
-<<<<<<< HEAD
-    def soil(self, location):
-=======
     def soil(self, location, query, sort_by, max_features):
->>>>>>> 4af6ad60
         """
         Download the soil data.
 
         Parameters
         ----------
-<<<<<<< HEAD
-        location : Box
-            A box location, also known as a bounding box.
-=======
-        location:
-            Query on location.
-            (https://pydov.readthedocs.io/en/stable/query_location.html)
-        query:
-            Find data based on one or more of its attribute values.
-            (https://pydov.readthedocs.io/en/stable/query_attribute.html)
-        sort_by:
-            Sort on one or multiple attributes.
-            (https://pydov.readthedocs.io/en/stable/sort_limit.html)
-        max_features: int
-            Limit the number of WFS features you want to be returned.
-            (https://pydov.readthedocs.io/en/stable/sort_limit.html)
->>>>>>> 4af6ad60
+        location:
+            Query on location.
+            (https://pydov.readthedocs.io/en/stable/query_location.html)
+        query:
+            Find data based on one or more of its attribute values.
+            (https://pydov.readthedocs.io/en/stable/query_attribute.html)
+        sort_by:
+            Sort on one or multiple attributes.
+            (https://pydov.readthedocs.io/en/stable/sort_limit.html)
+        max_features: int
+            Limit the number of WFS features you want to be returned.
+            (https://pydov.readthedocs.io/en/stable/sort_limit.html)
 
         Returns
         -------
@@ -515,17 +397,10 @@
         logger.info(f"Downloading soil data")
         data_wfs_OVAM = self.wfs_request(
             'pfas:pfas_analyseresultaten',
-<<<<<<< HEAD
-            location)
+            location, query, sort_by, max_features)
         data_wfs_Lantis_soil = self.wfs_request(
             'pfas:lantis_bodem_metingen',
-            location)
-=======
-            location, query, sort_by, max_features)
-        data_wfs_Lantis_soil = self.wfs_request(
-            'pfas:lantis_bodem_metingen',
-            location, query, sort_by, max_features)
->>>>>>> 4af6ad60
+            location, query, sort_by, max_features)
 
         data_wfs_OVAM = data_wfs_OVAM.drop_duplicates(
             subset=data_wfs_OVAM.columns)
@@ -543,33 +418,24 @@
 
         return data_wfs_OVAM, data_wfs_Lantis_soil
 
-<<<<<<< HEAD
-    def soil_water(self, location):
-=======
     def soil_water(self, location, query, sort_by, max_features):
->>>>>>> 4af6ad60
         """
         Download the soil water data.
 
         Parameters
         ----------
-<<<<<<< HEAD
-        location : Box
-            A box location, also known as a bounding box.
-=======
-        location:
-            Query on location.
-            (https://pydov.readthedocs.io/en/stable/query_location.html)
-        query:
-            Find data based on one or more of its attribute values.
-            (https://pydov.readthedocs.io/en/stable/query_attribute.html)
-        sort_by:
-            Sort on one or multiple attributes.
-            (https://pydov.readthedocs.io/en/stable/sort_limit.html)
-        max_features: int
-            Limit the number of WFS features you want to be returned.
-            (https://pydov.readthedocs.io/en/stable/sort_limit.html)
->>>>>>> 4af6ad60
+        location:
+            Query on location.
+            (https://pydov.readthedocs.io/en/stable/query_location.html)
+        query:
+            Find data based on one or more of its attribute values.
+            (https://pydov.readthedocs.io/en/stable/query_attribute.html)
+        sort_by:
+            Sort on one or multiple attributes.
+            (https://pydov.readthedocs.io/en/stable/sort_limit.html)
+        max_features: int
+            Limit the number of WFS features you want to be returned.
+            (https://pydov.readthedocs.io/en/stable/sort_limit.html)
 
         Returns
         -------
@@ -578,17 +444,10 @@
         logger.info(f"Downloading soilwater data")
         data_wfs_VMM_ws = self.wfs_request(
             'waterbodems:pfas_meetpunten_fcs',
-<<<<<<< HEAD
-            location)
+            location, query, sort_by, max_features)
         data_wfs_OVAM = self.wfs_request(
             'pfas:pfas_analyseresultaten',
-            location)
-=======
-            location, query, sort_by, max_features)
-        data_wfs_OVAM = self.wfs_request(
-            'pfas:pfas_analyseresultaten',
-            location, query, sort_by, max_features)
->>>>>>> 4af6ad60
+            location, query, sort_by, max_features)
 
         data_wfs_VMM_ws = data_wfs_VMM_ws.drop_duplicates(
             subset=data_wfs_VMM_ws.columns)
@@ -610,33 +469,24 @@
 
         return data_wfs_VMM_ws, data_wfs_OVAM_sediment, data_wfs_OVAM_fixed
 
-<<<<<<< HEAD
-    def surface_water(self, location):
-=======
     def surface_water(self, location, query, sort_by, max_features):
->>>>>>> 4af6ad60
         """
         Download the surface water data.
 
         Parameters
         ----------
-<<<<<<< HEAD
-        location : Box
-            A box location, also known as a bounding box.
-=======
-        location:
-            Query on location.
-            (https://pydov.readthedocs.io/en/stable/query_location.html)
-        query:
-            Find data based on one or more of its attribute values.
-            (https://pydov.readthedocs.io/en/stable/query_attribute.html)
-        sort_by:
-            Sort on one or multiple attributes.
-            (https://pydov.readthedocs.io/en/stable/sort_limit.html)
-        max_features: int
-            Limit the number of WFS features you want to be returned.
-            (https://pydov.readthedocs.io/en/stable/sort_limit.html)
->>>>>>> 4af6ad60
+        location:
+            Query on location.
+            (https://pydov.readthedocs.io/en/stable/query_location.html)
+        query:
+            Find data based on one or more of its attribute values.
+            (https://pydov.readthedocs.io/en/stable/query_attribute.html)
+        sort_by:
+            Sort on one or multiple attributes.
+            (https://pydov.readthedocs.io/en/stable/sort_limit.html)
+        max_features: int
+            Limit the number of WFS features you want to be returned.
+            (https://pydov.readthedocs.io/en/stable/sort_limit.html)
 
         Returns
         -------
@@ -645,17 +495,10 @@
         logger.info(f"Downloading surface water data")
         data_wfs_VMM_sw = self.wfs_request(
             'pfas:pfas_oppwater',
-<<<<<<< HEAD
-            location)
+            location, query, sort_by, max_features)
         data_wfs_OVAM = self.wfs_request(
             'pfas:pfas_analyseresultaten',
-            location)
-=======
-            location, query, sort_by, max_features)
-        data_wfs_OVAM = self.wfs_request(
-            'pfas:pfas_analyseresultaten',
-            location, query, sort_by, max_features)
->>>>>>> 4af6ad60
+            location, query, sort_by, max_features)
 
         data_wfs_VMM_sw = data_wfs_VMM_sw.drop_duplicates(
             subset=data_wfs_VMM_sw.columns)
@@ -674,33 +517,24 @@
 
         return data_wfs_VMM_sw, data_wfs_OVAM
 
-<<<<<<< HEAD
-    def waste_water(self, location):
-=======
     def waste_water(self, location, query, sort_by, max_features):
->>>>>>> 4af6ad60
         """
         Download the waste water data.
 
         Parameters
         ----------
-<<<<<<< HEAD
-        location : Box
-            A box location, also known as a bounding box.
-=======
-        location:
-            Query on location.
-            (https://pydov.readthedocs.io/en/stable/query_location.html)
-        query:
-            Find data based on one or more of its attribute values.
-            (https://pydov.readthedocs.io/en/stable/query_attribute.html)
-        sort_by:
-            Sort on one or multiple attributes.
-            (https://pydov.readthedocs.io/en/stable/sort_limit.html)
-        max_features: int
-            Limit the number of WFS features you want to be returned.
-            (https://pydov.readthedocs.io/en/stable/sort_limit.html)
->>>>>>> 4af6ad60
+        location:
+            Query on location.
+            (https://pydov.readthedocs.io/en/stable/query_location.html)
+        query:
+            Find data based on one or more of its attribute values.
+            (https://pydov.readthedocs.io/en/stable/query_attribute.html)
+        sort_by:
+            Sort on one or multiple attributes.
+            (https://pydov.readthedocs.io/en/stable/sort_limit.html)
+        max_features: int
+            Limit the number of WFS features you want to be returned.
+            (https://pydov.readthedocs.io/en/stable/sort_limit.html)
 
         Returns
         -------
@@ -709,11 +543,7 @@
         logger.info(f"Downloading waste water data")
         data_wfs_VMM_ww = self.wfs_request(
             'pfas:pfas_afvalwater',
-<<<<<<< HEAD
-            location)
-=======
-            location, query, sort_by, max_features)
->>>>>>> 4af6ad60
+            location, query, sort_by, max_features)
 
         data_wfs_VMM_ww = data_wfs_VMM_ww.drop_duplicates(
             subset=data_wfs_VMM_ww.columns)
@@ -725,17 +555,7 @@
 
         return data_wfs_VMM_ww
 
-<<<<<<< HEAD
-    def main(self, medium, location, save):
-
-        #todo: get pfas analyseresultaten from OVAM in cache, so it doesn't have to download again.
-        # Can you query wfs?
-        # What with the cache of dov
-
-        start_time = datetime.now()
-=======
     def main(self, medium, location=None, query=None, sort_by=None, max_features=None, save=False):
->>>>>>> 4af6ad60
 
         """
         Call the functions to download the requested data and save the result in an Excel-file, with the different mediums as seperate tabs.
@@ -782,18 +602,6 @@
 
         for i in medium:
             if i == 'all':
-<<<<<<< HEAD
-                data_wfs_VMM_biota = self.biota(location)
-                data_wfs_OVAM_effluent = self.effluent(location)
-                data_pydov_VMM_gw, data_wfs_OVAM_gw, data_wfs_Lantis_gw = self.groundwater(location)
-                data_wfs_OVAM_migration = self.migration(location)
-                data_wfs_OVAM_pp = self.pure_product(location)
-                data_wfs_OVAM_rainwater = self.rainwater(location)
-                data_wfs_OVAM_soil, data_wfs_Lantis_soil = self.soil(location)
-                data_wfs_VMM_ws, data_wfs_OVAM_ws_sediment, data_wfs_OVAM_ws_fixed = self.soil_water(location)
-                data_wfs_VMM_sw, data_wfs_OVAM_sw = self.surface_water(location)
-                data_wfs_VMM_ww = self.waste_water(location)
-=======
                 data_wfs_VMM_biota = self.biota(location, query, sort_by, max_features)
                 data_wfs_OVAM_effluent = self.effluent(location, query, sort_by, max_features)
                 data_pydov_VMM_gw, data_wfs_OVAM_gw, data_wfs_Lantis_gw = self.groundwater(location, query, sort_by, max_features)
@@ -804,42 +612,11 @@
                 data_wfs_VMM_ws, data_wfs_OVAM_ws_sediment, data_wfs_OVAM_ws_fixed = self.soil_water(location, query, sort_by, max_features)
                 data_wfs_VMM_sw, data_wfs_OVAM_sw = self.surface_water(location, query, sort_by, max_features)
                 data_wfs_VMM_ww = self.waste_water(location, query, sort_by, max_features)
->>>>>>> 4af6ad60
                 return_list.extend([data_wfs_VMM_biota, data_wfs_OVAM_effluent, data_pydov_VMM_gw, data_wfs_OVAM_gw,
                         data_wfs_Lantis_gw, data_wfs_OVAM_migration, data_wfs_OVAM_pp, data_wfs_OVAM_rainwater,
                         data_wfs_OVAM_soil, data_wfs_Lantis_soil, data_wfs_VMM_ws, data_wfs_OVAM_ws_sediment, data_wfs_OVAM_ws_fixed, data_wfs_VMM_sw,
                         data_wfs_OVAM_sw, data_wfs_VMM_ww])
             elif i == 'biota':
-<<<<<<< HEAD
-                data_wfs_VMM_biota = self.biota(location)
-                return_list.extend([data_wfs_VMM_biota])
-            elif i == 'effluent':
-                data_wfs_OVAM_effluent = self.effluent(location)
-                return_list.extend([data_wfs_OVAM_effluent])
-            elif i == 'groundwater':
-                data_pydov_VMM_gw, data_wfs_OVAM_gw, data_wfs_Lantis_gw = self.groundwater(location)
-                return_list.extend([data_pydov_VMM_gw, data_wfs_OVAM_gw, data_wfs_Lantis_gw])
-            elif i == 'migration':
-                data_wfs_OVAM_migration = self.migration(location)
-                return_list.extend([data_wfs_OVAM_migration])
-            elif i == 'pure product':
-                data_wfs_OVAM_pp = self.pure_product(location)
-                return_list.extend([data_wfs_OVAM_pp])
-            elif i == 'rainwater':
-                data_wfs_OVAM_rainwater = self.rainwater(location)
-                return_list.extend([data_wfs_OVAM_rainwater])
-            elif i == 'soil':
-                data_wfs_OVAM_soil, data_wfs_Lantis_soil = self.soil(location)
-                return_list.extend([data_wfs_OVAM_soil, data_wfs_Lantis_soil])
-            elif i == 'soil water':
-                data_wfs_VMM_ws, data_wfs_OVAM_ws_sediment, data_wfs_OVAM_ws_fixed = self.soil_water(location)
-                return_list.extend([data_wfs_VMM_ws, data_wfs_OVAM_ws_sediment, data_wfs_OVAM_ws_fixed])
-            elif i == 'surface water':
-                data_wfs_VMM_sw, data_wfs_OVAM_sw = self.surface_water(location)
-                return_list.extend([data_wfs_VMM_sw, data_wfs_OVAM_sw])
-            elif i == 'waste water':
-                data_wfs_VMM_ww = self.waste_water(location)
-=======
                 data_wfs_VMM_biota = self.biota(location, query, sort_by, max_features)
                 return_list.extend([data_wfs_VMM_biota])
             elif i == 'effluent':
@@ -868,7 +645,6 @@
                 return_list.extend([data_wfs_VMM_sw, data_wfs_OVAM_sw])
             elif i == 'waste water':
                 data_wfs_VMM_ww = self.waste_water(location, query, sort_by, max_features)
->>>>>>> 4af6ad60
                 return_list.extend([data_wfs_VMM_ww])
 
         metadata = json.dumps(self.dictionary, indent=3)
@@ -973,18 +749,9 @@
         duration = end_time-start_time
         logger.info(f'The program was executed in {duration}.')
 
-<<<<<<< HEAD
-if __name__ == '__main__':
-    parameters = ['all']
-    location = Box(15000, 150000, 270000, 250000)  # Bounding box Flanders
-    save = True
-    rd = RequestPFASdata()
-    df = rd.main(parameters, location, save)
-=======
 
 if __name__ == '__main__':
     parameters = ['all']
     location = Within(Box(15000, 150000, 270000, 250000))  # Bounding box Flanders
     rd = RequestPFASdata()
-    df = rd.main(parameters, location, max_features=2)
->>>>>>> 4af6ad60
+    df = rd.main(parameters, location, max_features=2)