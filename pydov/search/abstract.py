# -*- coding: utf-8 -*-
"""Module containing the abstract search classes to retrieve DOV data."""

import datetime
from distutils.util import strtobool

import owslib
import pandas as pd
from owslib.etree import etree
from owslib.feature import get_schema
from owslib.fes import FilterRequest
from owslib.wfs import WebFeatureService

import pydov
from pydov.types.fields import _WfsInjectedField
from pydov.util import owsutil
from pydov.util.dovutil import build_dov_url, get_xsd_schema
from pydov.util.errors import (FeatureOverflowError, InvalidFieldError,
                               InvalidSearchParameterError, LayerNotFoundError,
                               WfsGetFeatureError)
from pydov.util.hooks import HookRunner


class AbstractCommon(object):
    """Class grouping methods common to AbstractSearch and
    AbstractTypeCommon."""

    @classmethod
    def _typeconvert(cls, text, returntype):
        """Parse the text to the given returntype.

        Parameters
        ----------
        text : str
           Text to convert
        returntype : str
            Parse the text to this output datatype. One of
            `string`, `float`, `integer`, `date`, `datetime`, `boolean`.

        Returns
        -------
        str or float or int or bool or datetime.date or datetime.datetime
            Returns the parsed text converted to the type described by
            `returntype`.

        """
        if returntype == 'string':
            def typeconvert(x):
                return u'' + (x.strip())
        elif returntype == 'integer':
            def typeconvert(x):
                return int(x)
        elif returntype == 'float':
            def typeconvert(x):
                return float(x)
        elif returntype == 'date':
            def typeconvert(x):
                # Patch for Zulu-time issue of geoserver for WFS 1.1.0
                if x.endswith('Z'):
                    return datetime.datetime.strptime(x, '%Y-%m-%dZ').date() \
                        + datetime.timedelta(days=1)
                else:
                    return datetime.datetime.strptime(x, '%Y-%m-%d').date()
        elif returntype == 'datetime':
            def typeconvert(x):
                if x.endswith('Z'):
                    return datetime.datetime.strptime(
                        x, '%Y-%m-%dT%H:%M:%SZ').date() \
                        + datetime.timedelta(days=1)
                else:
                    return datetime.datetime.strptime(
                        x.split('.')[0], '%Y-%m-%dT%H:%M:%S')
        elif returntype == 'boolean':
            def typeconvert(x):
                return strtobool(x) == 1
        else:
            def typeconvert(x):
                return x

        return typeconvert(text)


class AbstractSearch(AbstractCommon):
    """Abstract search class grouping methods common to all DOV search
    classes. Not to be instantiated or used directly."""

    def __init__(self, layer, objecttype):
        """Initialisation.

        Parameters
        ----------
        layer : str
            WFS layer to use for searching and retrieving records.
        objecttype : pydov.types.AbstractDovType
            Subclass of AbstractDovType indicating the associated DOV datatype.

        """
        self._layer = layer
        self._type = objecttype

        self._fields = None
        self._wfs_fields = None
        self._geometry_column = None

        self._map_wfs_source_df = {}
        self._map_df_wfs_source = {}

        self._wfs = None
        self._wfs_schema = None
        self._wfs_namespace = None
        self._md_metadata = None
        self._fc_featurecatalogue = None
        self._xsd_schemas = None

    def _get_wfs_endpoint(self):
        """Get the WFS endpoint URL to use for accessing the feature type.

        Returns
        -------
        str
            The WFS endpoint URL.
        """
        base_url = build_dov_url('geoserver/')
        workspace = self._layer.split(':')[0]
        return base_url + workspace + '/wfs'

    def _init_wfs(self):
        """Initialise the WFS service. If the WFS service is not
        instantiated yet, do so and save it in a static variable available
        to all subclasses and instances.
        """
<<<<<<< HEAD
        if AbstractSearch.__wfs is None:
            AbstractSearch.__wfs = WebFeatureService(
                url=build_dov_url('geoserver/wfs'), version="2.0.0")
=======
        if self._wfs is None:
            wfs_endpoint_url = self._get_wfs_endpoint()

            capabilities = owsutil.get_url(
                wfs_endpoint_url + '?request=GetCapabilities&version=1.1.0')

            self._wfs = WebFeatureService(
                url=wfs_endpoint_url, version="1.1.0", xml=capabilities)
>>>>>>> aa06a1c8

    def _init_namespace(self):
        """Initialise the WFS namespace associated with the layer.

        Raises
        ------
        NotImplementedError
            This is an abstract method that should be implemented in a
            subclass.

        """
        if self._wfs_namespace is None:
            self._wfs_namespace = self._get_namespace()

    def _init_fields(self):
        """Initialise the fields and their metadata available in this search
        class.

        Raises
        ------
        NotImplementedError
            This is an abstract method that should be implemented in a
            subclass.

        """
        if self._fields is None:
            if self._wfs_schema is None:
                self._wfs_schema = self._get_schema()

            if self._md_metadata is None:
                self._md_metadata = self._get_remote_metadata()

            if self._fc_featurecatalogue is None:
                csw_url = self._get_csw_base_url()
                fc_uuid = owsutil.get_featurecatalogue_uuid(self._md_metadata)
                self._fc_featurecatalogue = \
                    owsutil.get_remote_featurecatalogue(csw_url, fc_uuid)

            if self._xsd_schemas is None:
                self._xsd_schemas = self._get_remote_xsd_schemas()

            fields = self._build_fields(
                self._wfs_schema,
                self._fc_featurecatalogue,
                self._xsd_schemas)

            for field in fields.values():
                if field['name'] not in self._type.get_field_names(
                        include_wfs_injected=True):
                    self._type.fields.append(
                        _WfsInjectedField(name=field['name'],
                                          datatype=field['type']))

            self._fields = self._build_fields(
                self._wfs_schema,
                self._fc_featurecatalogue,
                self._xsd_schemas)

    def _get_layer(self):
        """Get the WFS metadata for the layer.

        Returns
        -------
        owslib.feature.wfs110.ContentMetadata
            Content metadata describing the layer.

        Raises
        ------
        pydov.util.errors.LayerNotFoundError
            When the layer of this search class could not be found in the
            associated WFS service.

        """
        self._init_wfs()

        if self._layer not in self._wfs.contents:
            raise LayerNotFoundError(
                'Layer {} could not be found'.format(self._layer))
        else:
            return self._wfs.contents[self._layer]

    def _get_schema(self):
        """Get the WFS schema (i.e. the output of the DescribeFeatureType
        request) of the layer.

        Returns
        -------
        schema : dict
            Schema associated with the layer.

        """
        self._init_wfs()
        layername = self._layer.split(':')[1] if ':' in self._layer else \
            self._layer
<<<<<<< HEAD
        return get_remote_schema(
            build_dov_url('geoserver/wfs'), layername, '2.0.0')
=======
        return get_schema(
            build_dov_url('geoserver/wfs'), layername, '1.1.0')
>>>>>>> aa06a1c8

    def _get_namespace(self):
        """Get the WFS namespace of the layer.

        Returns
        -------
        namespace : str
            The namespace associated with the WFS layer. This is the
            namespace of the fields of this layer, needed to parse the
            output of a GetFeature request.

        """
        self._init_wfs()
        return owsutil.get_namespace(self._wfs, self._layer)

    def _get_remote_metadata(self):
        """Request and parse the remote metadata associated with the layer.

        Returns
        -------
        owslib.iso.MD_Metadata
            Parsed remote metadata describing the WFS layer in more detail,
            in the ISO 19115/19139 format.

        """
        wfs_layer = self._get_layer()
        return owsutil.get_remote_metadata(wfs_layer)

    def _get_remote_xsd_schemas(self):
        """Request and parse the remote XSD schemas associated with this type.

        Returns
        -------
        list of etree.ElementTree
            List of parsed XSD schemas associated with this type.

        """
        xsd_schemas = [get_xsd_schema(i) for i in self._type.get_xsd_schemas()]
        return [etree.fromstring(i) for i in xsd_schemas if i is not None]

    def _get_csw_base_url(self):
        """Get the CSW base url for the remote metadata associated with the
        layer.

        Returns
        -------
        url : str
            Base URL of the CSW service where the remote metadata and feature
            catalogue can be requested.

        """
        wfs_layer = self._get_layer()
        return owsutil.get_csw_base_url(wfs_layer)

    @classmethod
    def _get_xsd_enum_values(cls, xsd_schemas, xml_field):
        """Get the distinct enum values from XSD schemas for a given XML field.

        Depending of the 'xsd_type' of the XML field, retrieve the distinct
        enum values and definitions from the XSD schemas.

        Parameters
        ----------
        xsd_schemas : list of etree.ElementTree
            List of parsed XSD schemas.
        xml_field : dict
            Dictionary describing the XML field, including a 'xsd_type' key
            linking the type to the enum type in (one of) the XSD schemas.

        Returns
        -------
        values : dict
            Dictionary containing the enum values as keys (in the datatype
            of the XML field) and the definitions as values.

        """
        values = None
        if xml_field.get('xsd_type', None):
            values = {}
            for schema in xsd_schemas:
                tree_values = schema.findall(
                    './/{{http://www.w3.org/2001/XMLSchema}}simpleType['
                    '@name="{}"]/'
                    '{{http://www.w3.org/2001/XMLSchema}}restriction/'
                    '{{http://www.w3.org/2001/XMLSchema}}enumeration'.format(
                        xml_field.get('xsd_type')))
                for e in tree_values:
                    value = cls._typeconvert(
                        e.get('value'), xml_field.get('type'))
                    values[value] = e.findtext(
                        './{http://www.w3.org/2001/XMLSchema}annotation/{'
                        'http://www.w3.org/2001/XMLSchema}documentation')
            if len(values) == 0:
                values = None
        return values

    def _build_fields(self, wfs_schema, feature_catalogue, xsd_schemas):
        """Build the dictionary containing the metadata about the available
        fields.

        Parameters
        ----------
        wfs_schema : dict
            The schema associated with the WFS layer.
        feature_catalogue : dict
            Dictionary with fields described in the feature catalogue,
            as returned by pydov.util.owsutil.get_remote_featurecatalogue.

        Returns
        -------
        fields : dict<str,dict>
            Dictionary containing the metadata of the available fields,
            where the metadata dictionary includes:

            name (str)
                The name of the field.

            definition (str)
                The definition of the field.

            type (str)
                The datatype of the field.

            notnull (boolean)
                Whether the field is mandatory (True) or can be null (False).

            cost (integer)
                The cost associated with the request of this field in the
                output dataframe.

        Raises
        ------
        RuntimeError
            When the defined fields of this type are invalid.

        """
        fields = {}
        self._wfs_fields = []
        self._geometry_column = wfs_schema.get('geometry_column', None)

        for f in self._type.get_fields(include_subtypes=False).values():
            if not isinstance(f, pydov.types.fields.AbstractField):
                raise RuntimeError(
                    "Type '{}' fields should be instances of "
                    "pydov.types.fields.AbstractField, found {}.".format(
                        self._type.__name__, str(type(f))))

        for f in self._type.get_fields(include_subtypes=True).values():
            if not isinstance(f, pydov.types.fields.AbstractField):
                raise RuntimeError(
                    "Fields of subtype of '{}' should be instances of "
                    "pydov.types.fields.AbstractField, found {}.".format(
                        self._type.__name__, str(type(f))))

        _map_wfs_datatypes = {
            'int': 'integer',
            'long': 'integer',
            'decimal': 'float',
            'double': 'float',
            'dateTime': 'datetime'
        }

        df_wfs_fields = self._type.get_fields(source=('wfs',)).values()
        for f in df_wfs_fields:
            self._map_wfs_source_df[f['sourcefield']] = f['name']
            self._map_df_wfs_source[f['name']] = f['sourcefield']

        for wfs_field in wfs_schema['properties'].keys():
            if wfs_field in feature_catalogue['attributes']:
                fc_field = feature_catalogue['attributes'][wfs_field]
                self._wfs_fields.append(wfs_field)

                name = self._map_wfs_source_df.get(wfs_field, wfs_field)

                field = {
                    'name': name,
                    'definition': fc_field['definition'],
                    'type': _map_wfs_datatypes.get(
                        wfs_schema['properties'][wfs_field],
                        wfs_schema['properties'][wfs_field]),
                    'notnull': fc_field['multiplicity'][0] > 0,
                    'query': True,
                    'cost': 1
                }

                if fc_field['values'] is not None:
                    field['values'] = fc_field['values']

                fields[name] = field

        for xml_field in self._type.get_fields(source=['xml']).values():
            field = {
                'name': xml_field['name'],
                'type': xml_field['type'],
                'definition': xml_field['definition'],
                'notnull': xml_field['notnull'],
                'query': False,
                'cost': 10
            }

            values = self._get_xsd_enum_values(xsd_schemas, xml_field)
            if values is not None:
                field['values'] = values

            fields[field['name']] = field

        for custom_field in self._type.get_fields(source=['custom']).values():
            field = {
                'name': custom_field['name'],
                'type': custom_field['type'],
                'definition': custom_field['definition'],
                'notnull': custom_field['notnull'],
                'query': False,
                'cost': 1
            }
            fields[field['name']] = field

        return fields

    def _pre_search_validation(self, location, query, sort_by,
                               return_fields, max_features):
        """Perform validation on the parameters of the search query.

        Parameters
        ----------
        location : pydov.util.location.AbstractLocationFilter
            Location filter limiting the features to retrieve.
        query : owslib.fes.OgcExpression
            OGC filter expression to use for searching. This can contain any
            combination of filter elements defined in owslib.fes. The query
            should use the fields provided in `get_fields()`. Note that not
            all fields are currently supported as a search parameter.
        sort_by : owslib.fes.SortBy, optional
            List of properties to sort by.
        return_fields : list<str> or tuple<str> or set<str>
            A list of fields to be returned in the output data. This should
            be a subset of the fields provided in `get_fields()`.
        max_features : int
            Limit the maximum number of features to request.

        Raises
        ------
        pydov.util.errors.InvalidSearchParameterError
            When not one of `location`, `query` or `max_features` is provided.

        pydov.util.errors.InvalidFieldError
            When at least one of the fields in `return_fields` is unknown.

            When a field that is only accessible as return field is used as
            a query parameter.

        """
        if location is None and query is None and max_features is None:
            raise InvalidSearchParameterError(
                'Provide either the location or the query parameter or the '
                'max_features parameter.'
            )

        if query is not None:
            if not isinstance(query, owslib.fes.OgcExpression):
                raise InvalidSearchParameterError(
                    "Query should be an owslib.fes.OgcExpression.")

            filter_request = FilterRequest()
            filter_request = filter_request.setConstraint(query)

            self._init_fields()
            for property_name in filter_request.findall(
                    './/{http://www.opengis.net/ogc}PropertyName'):
                name = property_name.text
                if name not in self._map_df_wfs_source \
                        and name not in self._wfs_fields:
                    if name in self._fields:
                        raise InvalidFieldError(
                            "Cannot use return field '{}' in query.".format(
                                name))
                    raise InvalidFieldError(
                        "Unknown query parameter: '{}'".format(name))

        if location is not None:
            self._init_fields()

        if sort_by is not None:
            if not isinstance(sort_by, owslib.fes.SortBy):
                raise InvalidSearchParameterError(
                    "SortBy should be an owslib.fes.SortBy")

            self._init_fields()
            for property_name in sort_by.toXML().findall(
                    './/{http://www.opengis.net/ogc}PropertyName'):
                name = property_name.text
                if name not in self._map_df_wfs_source \
                        and name not in self._wfs_fields:
                    if name in self._fields:
                        raise InvalidFieldError(
                            "Cannot use return field '{}' for sorting.".format(
                                name))
                    raise InvalidFieldError(
                        "Unknown query parameter: '{}'".format(name))

        if return_fields is not None:
            if type(return_fields) not in (list, tuple, set):
                raise AttributeError('return_fields should be a list, '
                                     'tuple or set')

            self._init_fields()
            for rf in return_fields:
                if rf not in self._fields:
                    if rf in self._map_wfs_source_df:
                        raise InvalidFieldError(
                            "Unknown return field: "
                            "'{}'. Did you mean '{}'?".format(
                                rf, self._map_wfs_source_df[rf]))
                    if rf.lower() in [i.lower() for i in
                                      self._map_wfs_source_df.keys()]:
                        sugg = [i for i in self._map_wfs_source_df.keys() if
                                i.lower() == rf.lower()][0]
                        raise InvalidFieldError(
                            "Unknown return field: "
                            "'{}'. Did you mean '{}'?".format(rf, sugg))
                    raise InvalidFieldError(
                        "Unknown return field: '{}'".format(rf))

    @staticmethod
    def _get_remote_wfs_feature(wfs, typename, location, filter,
                                sort_by, propertyname, max_features,
                                geometry_column):
        """Perform the WFS GetFeature call to get features from the remote
        service.

        Parameters
        ----------
        typename : str
            Layername to query.
        location : pydov.util.location.AbstractLocationFilter
            Location filter limiting the features to retrieve.
        filter : str of owslib.fes.FilterRequest
            Filter request to search on attribute values.
        sort_by : str of owslib.fes.SortBy, optional
            List of properties to sort by.
        propertyname : list<str>
            List of properties to return.
        max_features : int
            Limit the maximum number of features to request.
        geometry_column : str
            Name of the geometry column to use in the spatial filter.

        Returns
        -------
        wfs_response, wfs_getfeature_request : bytes, etree.Element
            Response of the WFS service.

        """
        breakpoint()
        wfs_getfeature_xml = owsutil.wfs_build_getfeature_request(
            version=wfs.version,
            geometry_column=geometry_column,
            typename=typename,
            location=location,
            filter=filter,
            sort_by=sort_by,
            max_features=max_features,
            propertyname=propertyname
        )

        HookRunner.execute_wfs_search_init(typename)

        tree = HookRunner.execute_inject_wfs_getfeature_response(
            wfs_getfeature_xml)

        if tree is not None:
            return tree, wfs_getfeature_xml

        return owsutil.wfs_get_feature(
            baseurl=wfs.url,
            get_feature_request=wfs_getfeature_xml
        ), wfs_getfeature_xml

    def _search(self, location=None, query=None, return_fields=None,
                sort_by=None, max_features=None, extra_wfs_fields=[]):
        """Perform the WFS search by issuing a GetFeature request.

        Parameters
        ----------
        location : pydov.util.location.AbstractLocationFilter
            Location filter limiting the features to retrieve.
        query : owslib.fes.OgcExpression
            OGC filter expression to use for searching. This can contain any
            combination of filter elements defined in owslib.fes. The query
            should use the fields provided in `get_fields()`. Note that not
            all fields are currently supported as a search parameter.
        return_fields : list<str>
            A list of fields to be returned in the output data. This should
            be a subset of the fields provided in `get_fields()`. Note that
            not all fields are currently supported as return fields.
        sort_by : owslib.fes.SortBy, optional
            List of properties to sort by.
        max_features : int
            Limit the maximum number of features to request.
        extra_wfs_fields: list<str>
            A list of extra fields to be included in the WFS requests,
            regardless whether they're needed as return field. Optional,
            defaults to an empty list.

        Returns
        -------
        etree.Element
            XML tree of the WFS response containing the features matching
            the location or the query.

        Raises
        ------
        pydov.util.errors.InvalidSearchParameterError
            When not one of `location`, `query` or `max_features` is provided.

        pydov.util.errors.InvalidFieldError
            When at least one of the fields in `return_fields` is unknown.

            When a field that is only accessible as return field is used as
            a query parameter.

            When a field that can only be used as a query parameter is used as
            a return field.

        pydov.util.errors.FeatureOverflowError
            When the number of features to be returned is equal to the
            maxFeatures limit of the WFS server.

        """
        self._pre_search_validation(location, query, sort_by, return_fields,
                                    max_features)
        self._init_namespace()
        self._init_wfs()

        filter_request = None
        if query is not None:
            filter_request = FilterRequest()
            filter_request = filter_request.setConstraint(query)

        if filter_request is not None:
            for property_name in filter_request.findall(
                    './/{http://www.opengis.net/ogc}PropertyName'):
                property_name.text = self._map_df_wfs_source.get(
                    property_name.text, property_name.text)

            filter_request = etree.tostring(filter_request, encoding='unicode')

        wfs_property_names = [self._type.pkey_fieldname]

        if return_fields is None:
            wfs_property_names.extend([
                f['sourcefield'] for f in self._type.get_fields(
                    source=('wfs',)).values() if not f.get(
                    'wfs_injected', False)])
        else:
            wfs_property_names.extend([self._map_df_wfs_source[i]
                                       for i in self._map_df_wfs_source
                                       if i in return_fields])

        wfs_property_names.extend(extra_wfs_fields)
        wfs_property_names = list(set(wfs_property_names))

        if sort_by is not None:
            sort_by_xml = sort_by.toXML()
            for property_name in sort_by_xml.findall(
                    './/{http://www.opengis.net/ogc}PropertyName'):
                property_name.text = self._map_df_wfs_source.get(
                    property_name.text, property_name.text)

            sort_by = etree.tostring(sort_by_xml, encoding='unicode')

        fts, getfeature = self._get_remote_wfs_feature(
            wfs=self._wfs,
            typename=self._layer,
            location=location,
            filter=filter_request,
            sort_by=sort_by,
            max_features=max_features,
            propertyname=wfs_property_names,
            geometry_column=self._geometry_column)

        tree = etree.fromstring(fts)

        if tree.get('numberOfFeatures') is None:
            raise WfsGetFeatureError(
                'Error retrieving features from DOV WFS server:\n{}'.format(
                    etree.tostring(tree).decode('utf8')))

        if int(tree.get('numberOfFeatures')) == 10000:
            raise FeatureOverflowError(
                'Reached the limit of {:d} returned features. Please split up '
                'the query to ensure getting all results.'.format(10000))

        HookRunner.execute_wfs_search_result(int(tree.get('numberOfFeatures')))
        HookRunner.execute_wfs_search_result_received(getfeature, tree)

        return tree

    def get_description(self):
        """Get the description of this search layer.

        Returns
        -------
        str
            The description of this layer.

        """
        wfs_layer = self._get_layer()
        return wfs_layer.abstract

    def get_fields(self):
        """Get the metadata of the fields that are available.

        Returns
        -------
        fields : dict<str,dict>
            Dictionary containing the metadata of the available fields,
            where the metadata dictionary includes:

            name (str)
                The name of the field.

            definition (str)
                The definition of the field.

            type (str)
                The datatype of the field.

            notnull (boolean)
                Whether the field is mandatory (True) or can be null (False).

            query (boolean)
                Whether the field can be used in an attribute query.

            cost (integer)
                The cost associated with the request of this field in the
                output dataframe.

            Optionally, it can contain:

            values (list)
                A list of possible values for this field.

        """
        self._init_fields()
        return self._fields

    def search(self, location=None, query=None,
               sort_by=None, return_fields=None, max_features=None):
        """Search for objects of this type. Provide `location` and/or
        `query` and/or `max_features`.
        When `return_fields` is None, all fields are returned.

        Parameters
        ----------
        location : pydov.util.location.AbstractLocationFilter or \
                   owslib.fes.BinaryLogicOpType<AbstractLocationFilter> or \
                   owslib.fes.UnaryLogicOpType<AbstractLocationFilter>
            Location filter limiting the features to retrieve. Can either be a
            single instance of a subclass of AbstractLocationFilter, or a
            combination using And, Or, Not of AbstractLocationFilters.
        query : owslib.fes.OgcExpression
            OGC filter expression to use for searching. This can contain any
            combination of filter elements defined in owslib.fes. The query
            should use the fields provided in `get_fields()`. Note that not
            all fields are currently supported as a search parameter.
        sort_by : owslib.fes.SortBy, optional
            List of properties to sort by.
        return_fields : list<str> or tuple<str> or set<str>
            A list of fields to be returned in the output data. This should
            be a subset of the fields provided in `get_fields()`. Note that
            not all fields are currently supported as return fields.
        max_features : int
            Limit the maximum number of features to request.

        Returns
        -------
        pandas.core.frame.DataFrame
            DataFrame containing the output of the search query.

        Raises
        ------
        pydov.util.errors.InvalidSearchParameterError
            When not one of `location` or `query` or `max_features` is
            provided.

        pydov.util.errors.InvalidFieldError
            When at least one of the fields in `return_fields` is unknown.

            When a field that is only accessible as return field is used as
            a query parameter.

            When a field that can only be used as a query parameter is used as
            a return field.

        pydov.util.errors.FeatureOverflowError
            When the number of features to be returned is equal to the
            maxFeatures limit of the WFS server.

        AttributeError
            When the argument supplied as return_fields is not a list,
            tuple or set.

        NotImplementedError
            This is an abstract method that should be implemented in a
            subclass.

        """
        fts = self._search(location=location, query=query, sort_by=sort_by,
                           return_fields=return_fields,
                           max_features=max_features)

        features = self._type.from_wfs(fts, self._wfs_namespace)

        df = pd.DataFrame(
            data=self._type.to_df_array(features, return_fields),
            columns=self._type.get_field_names(return_fields))
        return df<|MERGE_RESOLUTION|>--- conflicted
+++ resolved
@@ -129,20 +129,14 @@
         instantiated yet, do so and save it in a static variable available
         to all subclasses and instances.
         """
-<<<<<<< HEAD
-        if AbstractSearch.__wfs is None:
-            AbstractSearch.__wfs = WebFeatureService(
-                url=build_dov_url('geoserver/wfs'), version="2.0.0")
-=======
         if self._wfs is None:
             wfs_endpoint_url = self._get_wfs_endpoint()
 
             capabilities = owsutil.get_url(
-                wfs_endpoint_url + '?request=GetCapabilities&version=1.1.0')
+                wfs_endpoint_url + '?request=GetCapabilities&version=2.0.0')
 
             self._wfs = WebFeatureService(
-                url=wfs_endpoint_url, version="1.1.0", xml=capabilities)
->>>>>>> aa06a1c8
+                url=wfs_endpoint_url, version="2.0.0", xml=capabilities)
 
     def _init_namespace(self):
         """Initialise the WFS namespace associated with the layer.
@@ -237,13 +231,8 @@
         self._init_wfs()
         layername = self._layer.split(':')[1] if ':' in self._layer else \
             self._layer
-<<<<<<< HEAD
-        return get_remote_schema(
+        return get_schema(
             build_dov_url('geoserver/wfs'), layername, '2.0.0')
-=======
-        return get_schema(
-            build_dov_url('geoserver/wfs'), layername, '1.1.0')
->>>>>>> aa06a1c8
 
     def _get_namespace(self):
         """Get the WFS namespace of the layer.
