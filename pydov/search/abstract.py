# -*- coding: utf-8 -*-
"""Module containing the abstract search classes to retrieve DOV data."""
import datetime
from distutils.util import strtobool

import owslib
import pydov
from owslib.etree import etree
from owslib.fes import (
    FilterRequest,
)
from owslib.wfs import WebFeatureService
from pydov.util import owsutil
from pydov.util.dovutil import (
    get_xsd_schema,
)
from pydov.util.errors import (
    LayerNotFoundError,
    InvalidSearchParameterError,
    FeatureOverflowError,
    InvalidFieldError,
    WfsGetFeatureError,
)
from ..util.owsutil import get_remote_schema


class AbstractCommon(object):
    """Class grouping methods common to AbstractSearch and
    AbstractTypeCommon."""

    @classmethod
    def _typeconvert(cls, text, returntype):
        """Parse the text to the given returntype.

        Parameters
        ----------
        text : str
           Text to convert
        returntype : str
            Parse the text to this output datatype. One of
            `string`, `float`, `integer`, `date`, `datetime`, `boolean`.

        Returns
        -------
        str or float or int or bool or datetime.date or datetime.datetime
            Returns the parsed text converted to the type described by
            `returntype`.

        """
        if returntype == 'string':
            def typeconvert(x):
                return x.strip()
        elif returntype == 'integer':
            def typeconvert(x):
                return int(x)
        elif returntype == 'float':
            def typeconvert(x):
                return float(x)
        elif returntype == 'date':
            def typeconvert(x):
                # Patch for Zulu-time issue of geoserver for WFS 1.1.0
                if x.endswith('Z'):
                    return datetime.datetime.strptime(x, '%Y-%m-%dZ').date() \
                           + datetime.timedelta(days=1)
                else:
                    return datetime.datetime.strptime(x, '%Y-%m-%d').date()
        elif returntype == 'datetime':
            def typeconvert(x):
                if x.endswith('Z'):
                    return datetime.datetime.strptime(
                            x, '%Y-%m-%dT%H:%M:%SZ').date() \
                           + datetime.timedelta(days=1)
                else:
                    return datetime.datetime.strptime(
                        x.split('.')[0], '%Y-%m-%dT%H:%M:%S')
        elif returntype == 'boolean':
            def typeconvert(x):
                return strtobool(x) == 1
        else:
            def typeconvert(x):
                return x

        return typeconvert(text)


class AbstractSearch(AbstractCommon):
    """Abstract search class grouping methods common to all DOV search
    classes. Not to be instantiated or used directly."""

    __wfs = None

    def __init__(self, layer, objecttype):
        """Initialisation.

        Parameters
        ----------
        layer : str
            WFS layer to use for searching and retrieving records.
        objecttype : pydov.types.AbstractDovType
            Subclass of AbstractDovType indicating the associated DOV datatype.

        """
        self._layer = layer
        self._type = objecttype

        self._fields = None
        self._wfs_fields = None
        self._geometry_column = None

        self._map_wfs_source_df = {}
        self._map_df_wfs_source = {}

    def _init_wfs(self):
        """Initialise the WFS service. If the WFS service is not
        instanciated yet, do so and save it in a static variable available
        to all subclasses and instances.
        """
        if AbstractSearch.__wfs is None:
            AbstractSearch.__wfs = WebFeatureService(
                url="https://www.dov.vlaanderen.be/geoserver/wfs",
                version="1.1.0")

    def _init_namespace(self):
        """Initialise the WFS namespace associated with the layer.

        Raises
        ------
        NotImplementedError
            This is an abstract method that should be implemented in a
            subclass.

        """
        raise NotImplementedError('This should be implemented in a subclass.')

    def _init_fields(self):
        """Initialise the fields and their metadata available in this search
        class.

        Raises
        ------
        NotImplementedError
            This is an abstract method that should be implemented in a
            subclass.

        """
        raise NotImplementedError('This should be implemented in a subclass.')

    def _get_layer(self):
        """Get the WFS metadata for the layer.

        Returns
        -------
        owslib.feature.wfs110.ContentMetadata
            Content metadata describing the layer.

        Raises
        ------
        pydov.util.errors.LayerNotFoundError
            When the layer of this search class could not be found in the
            associated WFS service.

        """
        self._init_wfs()

        if self._layer not in self.__wfs.contents:
            raise LayerNotFoundError(
                'Layer {} could not be found'.format(self._layer))
        else:
            return self.__wfs.contents[self._layer]

    def _get_schema(self):
        """Get the WFS schema (i.e. the output of the DescribeFeatureType
        request) of the layer.

        Returns
        -------
        schema : dict
            Schema associated with the layer.

        """
        self._init_wfs()
        layername = self._layer.split(':')[1] if ':' in self._layer else \
            self._layer
        return get_remote_schema(
            'https://www.dov.vlaanderen.be/geoserver/wfs', layername, '1.1.0')

    def _get_namespace(self):
        """Get the WFS namespace of the layer.

        Returns
        -------
        namespace : str
            The namespace associated with the WFS layer. This is the
            namespace of the fields of this layer, needed to parse the
            output of a GetFeature request.

        """
        self._init_wfs()
        return owsutil.get_namespace(self.__wfs, self._layer)

    def _get_remote_metadata(self):
        """Request and parse the remote metadata associated with the layer.

        Returns
        -------
        owslib.iso.MD_Metadata
            Parsed remote metadata describing the WFS layer in more detail,
            in the ISO 19115/19139 format.

        """
        wfs_layer = self._get_layer()
        return owsutil.get_remote_metadata(wfs_layer)

    def _get_remote_xsd_schemas(self):
        """Request and parse the remote XSD schemas associated with this type.

        Returns
        -------
        list of etree.ElementTree
            List of parsed XSD schemas associated with this type.

        """
        return [etree.fromstring(get_xsd_schema(i)) for i in
                self._type.get_xsd_schemas()]

    def _get_csw_base_url(self):
        """Get the CSW base url for the remote metadata associated with the
        layer.

        Returns
        -------
        url : str
            Base URL of the CSW service where the remote metadata and feature
            catalogue can be requested.

        """
        wfs_layer = self._get_layer()
        return owsutil.get_csw_base_url(wfs_layer)

    @classmethod
    def _get_xsd_enum_values(cls, xsd_schemas, xml_field):
        """Get the distinct enum values from XSD schemas for a given XML field.

        Depending of the 'xsd_type' of the XML field, retrieve the distinct
        enum values and definitions from the XSD schemas.

        Parameters
        ----------
        xsd_schemas : list of etree.ElementTree
            List of parsed XSD schemas.
        xml_field : dict
            Dictionary describing the XML field, including a 'xsd_type' key
            linking the type to the enum type in (one of) the XSD schemas.

        Returns
        -------
        values : dict
            Dictionary containing the enum values as keys (in the datatype
            of the XML field) and the definitions as values.

        """
        values = None
        if xml_field.get('xsd_type', None):
            values = {}
            for schema in xsd_schemas:
                tree_values = schema.findall(
                    './/{{http://www.w3.org/2001/XMLSchema}}simpleType['
                    '@name="{}"]/'
                    '{{http://www.w3.org/2001/XMLSchema}}restriction/'
                    '{{http://www.w3.org/2001/XMLSchema}}enumeration'.format(
                        xml_field.get('xsd_type')))
                for e in tree_values:
                    value = cls._typeconvert(
                        e.get('value'), xml_field.get('type'))
                    values[value] = e.findtext(
                        './{http://www.w3.org/2001/XMLSchema}annotation/{'
                        'http://www.w3.org/2001/XMLSchema}documentation')
        return values

    def _build_fields(self, wfs_schema, feature_catalogue, xsd_schemas):
        """Build the dictionary containing the metadata about the available
        fields.

        Parameters
        ----------
        wfs_schema : dict
            The schema associated with the WFS layer.
        feature_catalogue : dict
            Dictionary with fields described in the feature catalogue,
            as returned by pydov.util.owsutil.get_remote_featurecatalogue.

        Returns
        -------
        fields : dict<str,dict>
            Dictionary containing the metadata of the available fields,
            where the metadata dictionary includes:

            name (str)
                The name of the field.

            definition (str)
                The definition of the field.

            type (str)
                The datatype of the field.

            notnull (boolean)
                Whether the field is mandatory (True) or can be null (False).

            cost (integer)
                The cost associated with the request of this field in the
                output dataframe.

        Raises
        ------
        RuntimeError
            When the defined fields of this type are invalid.

        """
        fields = {}
        self._wfs_fields = []
        self._geometry_column = wfs_schema.get('geometry_column', None)

        for f in self._type.get_fields(include_subtypes=False).values():
            if not isinstance(f, pydov.types.fields.AbstractField):
                raise RuntimeError(
                    "Type '{}' fields should be instances of "
                    "pydov.types.fields.AbstractField, found {}.".format(
                        self._type.__name__, str(type(f))))

        for f in self._type.get_fields(include_subtypes=True).values():
            if not isinstance(f, pydov.types.fields.AbstractField):
                raise RuntimeError(
                    "Fields of subtype of '{}' should be instances of "
                    "pydov.types.fields.AbstractField, found {}.".format(
                        self._type.__name__, str(type(f))))

        _map_wfs_datatypes = {
            'int': 'integer',
            'decimal': 'float',
            'double': 'float',
            'dateTime': 'datetime'
        }

        df_wfs_fields = self._type.get_fields(source=('wfs',)).values()
        for f in df_wfs_fields:
            self._map_wfs_source_df[f['sourcefield']] = f['name']
            self._map_df_wfs_source[f['name']] = f['sourcefield']

        for wfs_field in wfs_schema['properties'].keys():
            if wfs_field in feature_catalogue['attributes']:
                fc_field = feature_catalogue['attributes'][wfs_field]
                self._wfs_fields.append(wfs_field)

                name = self._map_wfs_source_df.get(wfs_field, wfs_field)

                field = {
                    'name': name,
                    'definition': fc_field['definition'],
                    'type': _map_wfs_datatypes.get(
                        wfs_schema['properties'][wfs_field],
                        wfs_schema['properties'][wfs_field]),
                    'notnull': fc_field['multiplicity'][0] > 0,
                    'query': True,
                    'cost': 1
                }

                if fc_field['values'] is not None:
                    field['values'] = fc_field['values']

                fields[name] = field

        for xml_field in self._type.get_fields(source=['xml']).values():
            field = {
                'name': xml_field['name'],
                'type': xml_field['type'],
                'definition': xml_field['definition'],
                'notnull': xml_field['notnull'],
                'query': False,
                'cost': 10
            }

            values = self._get_xsd_enum_values(xsd_schemas, xml_field)
            if values is not None:
                field['values'] = values

            fields[field['name']] = field

        for custom_field in self._type.get_fields(source=['custom']).values():
            field = {
                'name': custom_field['name'],
                'type': custom_field['type'],
                'definition': custom_field['definition'],
                'notnull': custom_field['notnull'],
                'query': False,
                'cost': 1
            }
            fields[field['name']] = field

        return fields

    def _pre_search_validation(self, location=None, query=None, sort_by=None,
                               return_fields=None):
        """Perform validation on the parameters of the search query.

        Parameters
        ----------
        location : pydov.util.location.AbstractLocationFilter
            Location filter limiting the features to retrieve.
        query : owslib.fes.OgcExpression
            OGC filter expression to use for searching. This can contain any
            combination of filter elements defined in owslib.fes. The query
            should use the fields provided in `get_fields()`. Note that not
            all fields are currently supported as a search parameter.
        sort_by : owslib.fes.SortBy, optional
            List of properties to sort by.
        return_fields : list<str> or tuple<str> or set<str>
            A list of fields to be returned in the output data. This should
            be a subset of the fields provided in `get_fields()`.

        Raises
        ------
        pydov.util.errors.InvalidSearchParameterError
            When not one of `location` or `query` is provided.

        pydov.util.errors.InvalidFieldError
            When at least one of the fields in `return_fields` is unknown.

            When a field that is only accessible as return field is used as
            a query parameter.

        """
        if location is None and query is None:
            raise InvalidSearchParameterError(
                'Provide either the location or the query parameter.'
            )

        if query is not None:
            if not isinstance(query, owslib.fes.OgcExpression):
                raise InvalidSearchParameterError(
                    "Query should be an owslib.fes.OgcExpression.")

            filter_request = FilterRequest()
            filter_request = filter_request.setConstraint(query)

            self._init_fields()
            for property_name in filter_request.findall(
                    './/{http://www.opengis.net/ogc}PropertyName'):
                name = property_name.text
                if name not in self._map_df_wfs_source \
                        and name not in self._wfs_fields:
                    if name in self._fields:
                        raise InvalidFieldError(
                            "Cannot use return field '{}' in query.".format(
                                name))
                    raise InvalidFieldError(
                        "Unknown query parameter: '{}'".format(name))

        if location is not None:
            self._init_fields()

        if sort_by is not None:
            if not isinstance(sort_by, owslib.fes.SortBy):
                raise InvalidSearchParameterError(
                    "SortBy should be an owslib.fes.SortBy")

            self._init_fields()
            for property_name in sort_by.toXML().findall(
                    './/{http://www.opengis.net/ogc}PropertyName'):
                name = property_name.text
                if name not in self._map_df_wfs_source \
                        and name not in self._wfs_fields:
                    if name in self._fields:
                        raise InvalidFieldError(
                            "Cannot use return field '{}' for sorting.".format(
                                name))
                    raise InvalidFieldError(
                        "Unknown query parameter: '{}'".format(name))

        if return_fields is not None:
            if type(return_fields) not in (list, tuple, set):
                raise AttributeError('return_fields should be a list, '
                                     'tuple or set')

            self._init_fields()
            for rf in return_fields:
                if rf not in self._fields:
                    if rf in self._map_wfs_source_df:
                        raise InvalidFieldError(
                            "Unknown return field: "
                            "'{}'. Did you mean '{}'?".format(
                                rf, self._map_wfs_source_df[rf]))
                    if rf.lower() in [i.lower() for i in
                                      self._map_wfs_source_df.keys()]:
                        sugg = [i for i in self._map_wfs_source_df.keys() if
                                i.lower() == rf.lower()][0]
                        raise InvalidFieldError(
                            "Unknown return field: "
                            "'{}'. Did you mean '{}'?".format(rf, sugg))
                    raise InvalidFieldError(
                        "Unknown return field: '{}'".format(rf))

    @staticmethod
<<<<<<< HEAD
    def _get_remote_wfs_feature(wfs, typename, location, filter,
                                sort_by, propertyname, geometry_column):
=======
    def _get_remote_wfs_feature(wfs, typename, location, filter, propertyname,
                                max_features, geometry_column):
>>>>>>> 5518cd2a
        """Perform the WFS GetFeature call to get features from the remote
        service.

        Parameters
        ----------
        typename : str
            Layername to query.
        location : pydov.util.location.AbstractLocationFilter
            Location filter limiting the features to retrieve.
        filter : str of owslib.fes.FilterRequest
            Filter request to search on attribute values.
<<<<<<< HEAD
        sort_by : str of owslib.fes.SortBy, optional
            List of properties to sort by.
=======
        max_features : int
            Limit the maximum number of features to request.
>>>>>>> 5518cd2a
        propertyname : list<str>
            List of properties to return.
        geometry_column : str
            Name of the geometry column to use in the spatial filter.

        Returns
        -------
        bytes
            Response of the WFS service.

        """
        wfs_getfeature_xml = owsutil.wfs_build_getfeature_request(
            version=wfs.version,
            geometry_column=geometry_column,
            typename=typename,
            location=location,
            filter=filter,
<<<<<<< HEAD
            sort_by=sort_by,
=======
            max_features=max_features,
>>>>>>> 5518cd2a
            propertyname=propertyname
        )

        for hook in pydov.hooks:
            hook.wfs_search_init(typename)

        return owsutil.wfs_get_feature(
            baseurl=wfs.url,
            get_feature_request=wfs_getfeature_xml
        )

    def _search(self, location=None, query=None, return_fields=None,
<<<<<<< HEAD
                sort_by=None, extra_wfs_fields=[]):
=======
                max_features=None, extra_wfs_fields=[]):
>>>>>>> 5518cd2a
        """Perform the WFS search by issuing a GetFeature request.

        Parameters
        ----------
        location : pydov.util.location.AbstractLocationFilter
            Location filter limiting the features to retrieve.
        query : owslib.fes.OgcExpression
            OGC filter expression to use for searching. This can contain any
            combination of filter elements defined in owslib.fes. The query
            should use the fields provided in `get_fields()`. Note that not
            all fields are currently supported as a search parameter.
        return_fields : list<str>
            A list of fields to be returned in the output data. This should
            be a subset of the fields provided in `get_fields()`. Note that
            not all fields are currently supported as return fields.
<<<<<<< HEAD
        sort_by : owslib.fes.SortBy, optional
            List of properties to sort by.
=======
        max_features : int
            Limit the maximum number of features to request.
>>>>>>> 5518cd2a
        extra_wfs_fields: list<str>
            A list of extra fields to be included in the WFS requests,
            regardless whether they're needed as return field. Optional,
            defaults to an empty list.

        Returns
        -------
        etree.Element
            XML tree of the WFS response containing the features matching
            the location or the query.

        Raises
        ------
        pydov.util.errors.InvalidSearchParameterError
            When not one of `location` or `query` is provided.

        pydov.util.errors.InvalidFieldError
            When at least one of the fields in `return_fields` is unknown.

            When a field that is only accessible as return field is used as
            a query parameter.

            When a field that can only be used as a query parameter is used as
            a return field.

        pydov.util.errors.FeatureOverflowError
            When the number of features to be returned is equal to the
            maxFeatures limit of the WFS server.

        """
        self._pre_search_validation(location, query, sort_by, return_fields)
        self._init_namespace()
        self._init_wfs()

        filter_request = None
        if query is not None:
            filter_request = FilterRequest()
            filter_request = filter_request.setConstraint(query)

        if filter_request is not None:
            for property_name in filter_request.findall(
                    './/{http://www.opengis.net/ogc}PropertyName'):
                property_name.text = self._map_df_wfs_source.get(
                    property_name.text, property_name.text)

            try:
                filter_request = etree.tostring(filter_request,
                                                encoding='unicode')
            except LookupError:
                # Python2.7 without lxml uses 'utf-8' instead.
                filter_request = etree.tostring(filter_request,
                                                encoding='utf-8')

        if return_fields is None:
            wfs_property_names = [
                f['sourcefield'] for f in self._type.get_fields(
                    source=('wfs',)).values() if not f.get(
                    'wfs_injected', False)]
        else:
            wfs_property_names = [self._map_df_wfs_source[i]
                                  for i in self._map_df_wfs_source
                                  if i.startswith('pkey')]
            wfs_property_names.extend([self._map_df_wfs_source[i]
                                       for i in self._map_df_wfs_source
                                       if i in return_fields])

        wfs_property_names.extend(extra_wfs_fields)
        wfs_property_names = list(set(wfs_property_names))

        if sort_by is not None:
            sort_by_xml = sort_by.toXML()
            for property_name in sort_by_xml.findall(
                    './/{http://www.opengis.net/ogc}PropertyName'):
                property_name.text = self._map_df_wfs_source.get(
                    property_name.text, property_name.text)

            try:
                sort_by = etree.tostring(sort_by_xml, encoding='unicode')
            except LookupError:
                # Python2.7 without lxml uses 'utf-8' instead.
                sort_by = etree.tostring(sort_by_xml, encoding='utf-8')

        fts = self._get_remote_wfs_feature(
            wfs=self.__wfs,
            typename=self._layer,
            location=location,
            filter=filter_request,
<<<<<<< HEAD
            sort_by=sort_by,
=======
            max_features=max_features,
>>>>>>> 5518cd2a
            propertyname=wfs_property_names,
            geometry_column=self._geometry_column)

        tree = etree.fromstring(fts)

        if tree.get('numberOfFeatures') is None:
            raise WfsGetFeatureError(
                'Error retrieving features from DOV WFS server:\n{}'.format(
                    etree.tostring(tree).decode('utf8')))

        if int(tree.get('numberOfFeatures')) == 10000:
            raise FeatureOverflowError(
                'Reached the limit of {:d} returned features. Please split up '
                'the query to ensure getting all results.'.format(10000))

        for hook in pydov.hooks:
            hook.wfs_search_result(int(tree.get('numberOfFeatures')))

        return tree

    def get_description(self):
        """Get the description of this search layer.

        Returns
        -------
        str
            The description of this layer.

        """
        wfs_layer = self._get_layer()
        return wfs_layer.abstract

    def get_fields(self):
        """Get the metadata of the fields that are available.

        Returns
        -------
        fields : dict<str,dict>
            Dictionary containing the metadata of the available fields,
            where the metadata dictionary includes:

            name (str)
                The name of the field.

            definition (str)
                The definition of the field.

            type (str)
                The datatype of the field.

            notnull (boolean)
                Whether the field is mandatory (True) or can be null (False).

            query (boolean)
                Whether the field can be used in an attribute query.

            cost (integer)
                The cost associated with the request of this field in the
                output dataframe.

            Optionally, it can contain:

            values (list)
                A list of possible values for this field.

        """
        self._init_fields()
        return self._fields

    def search(self, location=None, query=None, return_fields=None):
        """Search for objects of this type. Provide `location` and/or `query`.
        When `return_fields` is None, all fields are returned.

        Parameters
        ----------
        location : pydov.util.location.AbstractLocationFilter or
                    owslib.fes.BinaryLogicOpType<AbstractLocationFilter> or
                    owslib.fes.UnaryLogicOpType<AbstractLocationFilter>
            Location filter limiting the features to retrieve. Can either be a
            single instance of a subclass of AbstractLocationFilter, or a
            combination using And, Or, Not of AbstractLocationFilters.
        query : owslib.fes.OgcExpression
            OGC filter expression to use for searching. This can contain any
            combination of filter elements defined in owslib.fes. The query
            should use the fields provided in `get_fields()`. Note that not
            all fields are currently supported as a search parameter.
        return_fields : list<str> or tuple<str> or set<str>
            A list of fields to be returned in the output data. This should
            be a subset of the fields provided in `get_fields()`. Note that
            not all fields are currently supported as return fields.

        Returns
        -------
        pandas.core.frame.DataFrame
            DataFrame containing the output of the search query.

        Raises
        ------
        pydov.util.errors.InvalidSearchParameterError
            When not one of `location` or `query` is provided.

        pydov.util.errors.InvalidFieldError
            When at least one of the fields in `return_fields` is unknown.

            When a field that is only accessible as return field is used as
            a query parameter.

            When a field that can only be used as a query parameter is used as
            a return field.

        pydov.util.errors.FeatureOverflowError
            When the number of features to be returned is equal to the
            maxFeatures limit of the WFS server.

        AttributeError
            When the argument supplied as return_fields is not a list,
            tuple or set.

        """
        raise NotImplementedError<|MERGE_RESOLUTION|>--- conflicted
+++ resolved
@@ -501,13 +501,9 @@
                         "Unknown return field: '{}'".format(rf))
 
     @staticmethod
-<<<<<<< HEAD
     def _get_remote_wfs_feature(wfs, typename, location, filter,
-                                sort_by, propertyname, geometry_column):
-=======
-    def _get_remote_wfs_feature(wfs, typename, location, filter, propertyname,
-                                max_features, geometry_column):
->>>>>>> 5518cd2a
+                                sort_by, propertyname, max_features,
+                                geometry_column):
         """Perform the WFS GetFeature call to get features from the remote
         service.
 
@@ -519,15 +515,12 @@
             Location filter limiting the features to retrieve.
         filter : str of owslib.fes.FilterRequest
             Filter request to search on attribute values.
-<<<<<<< HEAD
         sort_by : str of owslib.fes.SortBy, optional
             List of properties to sort by.
-=======
+        propertyname : list<str>
+            List of properties to return.
         max_features : int
             Limit the maximum number of features to request.
->>>>>>> 5518cd2a
-        propertyname : list<str>
-            List of properties to return.
         geometry_column : str
             Name of the geometry column to use in the spatial filter.
 
@@ -543,11 +536,8 @@
             typename=typename,
             location=location,
             filter=filter,
-<<<<<<< HEAD
             sort_by=sort_by,
-=======
             max_features=max_features,
->>>>>>> 5518cd2a
             propertyname=propertyname
         )
 
@@ -560,11 +550,7 @@
         )
 
     def _search(self, location=None, query=None, return_fields=None,
-<<<<<<< HEAD
-                sort_by=None, extra_wfs_fields=[]):
-=======
-                max_features=None, extra_wfs_fields=[]):
->>>>>>> 5518cd2a
+                sort_by=None, max_features=None, extra_wfs_fields=[]):
         """Perform the WFS search by issuing a GetFeature request.
 
         Parameters
@@ -580,13 +566,10 @@
             A list of fields to be returned in the output data. This should
             be a subset of the fields provided in `get_fields()`. Note that
             not all fields are currently supported as return fields.
-<<<<<<< HEAD
         sort_by : owslib.fes.SortBy, optional
             List of properties to sort by.
-=======
         max_features : int
             Limit the maximum number of features to request.
->>>>>>> 5518cd2a
         extra_wfs_fields: list<str>
             A list of extra fields to be included in the WFS requests,
             regardless whether they're needed as return field. Optional,
@@ -674,11 +657,8 @@
             typename=self._layer,
             location=location,
             filter=filter_request,
-<<<<<<< HEAD
             sort_by=sort_by,
-=======
             max_features=max_features,
->>>>>>> 5518cd2a
             propertyname=wfs_property_names,
             geometry_column=self._geometry_column)
 
@@ -748,7 +728,8 @@
         self._init_fields()
         return self._fields
 
-    def search(self, location=None, query=None, return_fields=None):
+    def search(self, location=None, query=None,
+               sort_by=None, return_fields=None, max_features=None):
         """Search for objects of this type. Provide `location` and/or `query`.
         When `return_fields` is None, all fields are returned.
 
@@ -765,10 +746,14 @@
             combination of filter elements defined in owslib.fes. The query
             should use the fields provided in `get_fields()`. Note that not
             all fields are currently supported as a search parameter.
+        sort_by : owslib.fes.SortBy, optional
+            List of properties to sort by.
         return_fields : list<str> or tuple<str> or set<str>
             A list of fields to be returned in the output data. This should
             be a subset of the fields provided in `get_fields()`. Note that
             not all fields are currently supported as return fields.
+        max_features : int
+            Limit the maximum number of features to request.
 
         Returns
         -------
