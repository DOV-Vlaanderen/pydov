# -*- coding: utf-8 -*-
"""Module containing the abstract search classes to retrieve DOV data."""

<<<<<<< HEAD
from distutils.util import strtobool
from itertools import chain
import datetime
import math
=======
import datetime
>>>>>>> cfd173da

import owslib
import owslib.fes
import owslib.fes2
from owslib.etree import etree
from owslib.feature import get_schema
from owslib.fes2 import FilterRequest
from owslib.wfs import WebFeatureService
import pandas as pd

import pydov
from pydov.types.fields import _WfsInjectedField
from pydov.util import owsutil
from pydov.util.dovutil import build_dov_url, get_xsd_schema
from pydov.util.errors import (InvalidFieldError, InvalidSearchParameterError,
                               LayerNotFoundError, WfsGetFeatureError)
from pydov.util.hooks import HookRunner
from pydov.util.net import LocalSessionThreadPool


class AbstractCommon(object):
    """Class grouping methods common to AbstractSearch and
    AbstractTypeCommon."""

    @classmethod
    def __strtobool(cls, val):
        """Convert a string representation of truth to true (1) or false (0).

        True values are 'y', 'yes', 't', 'true', 'on', and '1'; false values
        are 'n', 'no', 'f', 'false', 'off', and '0'.  Raises ValueError if
        'val' is anything else.

        Parameters
        ----------
        val : str
            String representation to convert to boolean.

        Returns
        -------
        boolean
            The converted boolean value.

        Raises
        ------
        ValueError
            If the string cannot be converted to a boolean value.
        """
        val = val.lower()
        if val in ('y', 'yes', 't', 'true', 'on', '1'):
            return True
        elif val in ('n', 'no', 'f', 'false', 'off', '0'):
            return False
        else:
            raise ValueError(
                "Cannot convert truth value %r to boolean." % (val,))

    @classmethod
    def _typeconvert(cls, text, returntype):
        """Parse the text to the given returntype.

        Parameters
        ----------
        text : str
           Text to convert
        returntype : str
            Parse the text to this output datatype. One of
            `string`, `float`, `integer`, `date`, `datetime`, `boolean`.

        Returns
        -------
        str or float or int or bool or datetime.date or datetime.datetime
            Returns the parsed text converted to the type described by
            `returntype`.

        """
        if returntype == 'string':
            def typeconvert(x):
                return u'' + (x.strip())
        elif returntype == 'integer':
            def typeconvert(x):
                return int(x)
        elif returntype == 'float':
            def typeconvert(x):
                return float(x)
        elif returntype == 'date':
            def typeconvert(x):
                # Patch for Zulu-time issue of geoserver for WFS 1.1.0
                if x.endswith('Z'):
                    return datetime.datetime.strptime(x, '%Y-%m-%dZ').date() \
                        + datetime.timedelta(days=1)
                else:
                    return datetime.datetime.strptime(x, '%Y-%m-%d').date()
        elif returntype == 'datetime':
            def typeconvert(x):
                if x.endswith('Z'):
                    return datetime.datetime.strptime(
                        x, '%Y-%m-%dT%H:%M:%SZ').date() \
                        + datetime.timedelta(days=1)
                else:
                    return datetime.datetime.strptime(
                        x.split('.')[0], '%Y-%m-%dT%H:%M:%S')
        elif returntype == 'boolean':
            def typeconvert(x):
                return cls.__strtobool(x)
        else:
            def typeconvert(x):
                return x

        return typeconvert(text)


class AbstractSearch(AbstractCommon):
    """Abstract search class grouping methods common to all DOV search
    classes. Not to be instantiated or used directly."""

    def __init__(self, layer, objecttype):
        """Initialisation.

        Parameters
        ----------
        layer : str
            WFS layer to use for searching and retrieving records.
        objecttype : pydov.types.AbstractDovType
            Subclass of AbstractDovType indicating the associated DOV datatype.

        """
        self._layer = layer
        self._type = objecttype

        self._fields = None
        self._wfs_fields = None
        self._geometry_column = None

        self._map_wfs_source_df = {}
        self._map_df_wfs_source = {}

        self._wfs = None
        self._wfs_schema = None
        self._wfs_namespace = None
        self._wfs_max_features = None
        self._md_metadata = None
        self._fc_featurecatalogue = None
        self._xsd_schemas = None

    def _get_wfs_endpoint(self):
        """Get the WFS endpoint URL to use for accessing the feature type.

        Returns
        -------
        str
            The WFS endpoint URL.
        """
        base_url = build_dov_url('geoserver/')
        workspace = self._layer.split(':')[0]
        return base_url + workspace + '/wfs'

    def _init_wfs(self):
        """Initialise the WFS service. If the WFS service is not
        instantiated yet, do so and save it in a static variable available
        to all subclasses and instances.
        """
        if self._wfs is None:
            wfs_endpoint_url = self._get_wfs_endpoint()

            capabilities = owsutil.get_url(
                wfs_endpoint_url + '?request=GetCapabilities&version=2.0.0')

            self._wfs = WebFeatureService(
                url=wfs_endpoint_url, version="2.0.0", xml=capabilities)

            self._wfs_max_features = owsutil.get_wfs_max_features(capabilities)

    def _init_namespace(self):
        """Initialise the WFS namespace associated with the layer.

        Raises
        ------
        NotImplementedError
            This is an abstract method that should be implemented in a
            subclass.

        """
        if self._wfs_namespace is None:
            self._wfs_namespace = self._get_namespace()

    def _init_fields(self):
        """Initialise the fields and their metadata available in this search
        class.

        Raises
        ------
        NotImplementedError
            This is an abstract method that should be implemented in a
            subclass.

        """
        if self._fields is None:
            if self._wfs_schema is None:
                self._wfs_schema = self._get_schema()

            if self._md_metadata is None:
                self._md_metadata = self._get_remote_metadata()

            if self._fc_featurecatalogue is None:
                csw_url = self._get_csw_base_url()
                fc_uuid = owsutil.get_featurecatalogue_uuid(self._md_metadata)
                self._fc_featurecatalogue = \
                    owsutil.get_remote_featurecatalogue(csw_url, fc_uuid)

            if self._xsd_schemas is None:
                self._xsd_schemas = self._get_remote_xsd_schemas()

            fields = self._build_fields(
                self._wfs_schema,
                self._fc_featurecatalogue,
                self._xsd_schemas)

            for field in fields.values():
                if field['name'] not in self._type.get_field_names(
                        include_wfs_injected=True):
                    self._type.fields.append(
                        _WfsInjectedField(name=field['name'],
                                          datatype=field['type']))

            self._fields = self._build_fields(
                self._wfs_schema,
                self._fc_featurecatalogue,
                self._xsd_schemas)

    def _get_layer(self):
        """Get the WFS metadata for the layer.

        Returns
        -------
        owslib.feature.wfs110.ContentMetadata
            Content metadata describing the layer.

        Raises
        ------
        pydov.util.errors.LayerNotFoundError
            When the layer of this search class could not be found in the
            associated WFS service.

        """
        self._init_wfs()

        if self._layer not in self._wfs.contents:
            raise LayerNotFoundError(
                'Layer {} could not be found'.format(self._layer))
        else:
            return self._wfs.contents[self._layer]

    def _get_schema(self):
        """Get the WFS schema (i.e. the output of the DescribeFeatureType
        request) of the layer.

        Returns
        -------
        schema : dict
            Schema associated with the layer.

        """
        self._init_wfs()
        layername = self._layer.split(':')[1] if ':' in self._layer else \
            self._layer
        return get_schema(
            build_dov_url('geoserver/wfs'), layername, '2.0.0')

    def _get_namespace(self):
        """Get the WFS namespace of the layer.

        Returns
        -------
        namespace : str
            The namespace associated with the WFS layer. This is the
            namespace of the fields of this layer, needed to parse the
            output of a GetFeature request.

        """
        self._init_wfs()
        return owsutil.get_namespace(self._wfs, self._layer)

    def _get_remote_metadata(self):
        """Request and parse the remote metadata associated with the layer.

        Returns
        -------
        owslib.iso.MD_Metadata
            Parsed remote metadata describing the WFS layer in more detail,
            in the ISO 19115/19139 format.

        """
        wfs_layer = self._get_layer()
        return owsutil.get_remote_metadata(wfs_layer)

    def _get_remote_xsd_schemas(self):
        """Request and parse the remote XSD schemas associated with this type.

        Returns
        -------
        list of etree.ElementTree
            List of parsed XSD schemas associated with this type.

        """
        xsd_schemas = [get_xsd_schema(i) for i in self._type.get_xsd_schemas()]
        return [etree.fromstring(i) for i in xsd_schemas if i is not None]

    def _get_csw_base_url(self):
        """Get the CSW base url for the remote metadata associated with the
        layer.

        Returns
        -------
        url : str
            Base URL of the CSW service where the remote metadata and feature
            catalogue can be requested.

        """
        wfs_layer = self._get_layer()
        return owsutil.get_csw_base_url(wfs_layer)

    @classmethod
    def _get_xsd_enum_values(cls, xsd_schemas, xml_field):
        """Get the distinct enum values from XSD schemas for a given XML field.

        Depending of the 'xsd_type' of the XML field, retrieve the distinct
        enum values and definitions from the XSD schemas.

        Parameters
        ----------
        xsd_schemas : list of etree.ElementTree
            List of parsed XSD schemas.
        xml_field : dict
            Dictionary describing the XML field, including a 'xsd_type' key
            linking the type to the enum type in (one of) the XSD schemas.

        Returns
        -------
        values : dict
            Dictionary containing the enum values as keys (in the datatype
            of the XML field) and the definitions as values.

        """
        values = None
        if xml_field.get('xsd_type', None):
            values = {}
            for schema in xsd_schemas:
                tree_values = schema.findall(
                    './/{{http://www.w3.org/2001/XMLSchema}}simpleType['
                    '@name="{}"]/'
                    '{{http://www.w3.org/2001/XMLSchema}}restriction/'
                    '{{http://www.w3.org/2001/XMLSchema}}enumeration'.format(
                        xml_field.get('xsd_type')))
                for e in tree_values:
                    value = cls._typeconvert(
                        e.get('value'), xml_field.get('type'))
                    values[value] = e.findtext(
                        './{http://www.w3.org/2001/XMLSchema}annotation/{'
                        'http://www.w3.org/2001/XMLSchema}documentation')
            if len(values) == 0:
                values = None
        return values

    def _build_fields(self, wfs_schema, feature_catalogue, xsd_schemas):
        """Build the dictionary containing the metadata about the available
        fields.

        Parameters
        ----------
        wfs_schema : dict
            The schema associated with the WFS layer.
        feature_catalogue : dict
            Dictionary with fields described in the feature catalogue,
            as returned by pydov.util.owsutil.get_remote_featurecatalogue.

        Returns
        -------
        fields : dict<str,dict>
            Dictionary containing the metadata of the available fields,
            where the metadata dictionary includes:

            name (str)
                The name of the field.

            definition (str)
                The definition of the field.

            type (str)
                The datatype of the field.

            notnull (boolean)
                Whether the field is mandatory (True) or can be null (False).

            cost (integer)
                The cost associated with the request of this field in the
                output dataframe.

        Raises
        ------
        RuntimeError
            When the defined fields of this type are invalid.

        """
        fields = {}
        self._wfs_fields = []
        self._geometry_column = wfs_schema.get('geometry_column', None)

        for f in self._type.get_fields(include_subtypes=False).values():
            if not isinstance(f, pydov.types.fields.AbstractField):
                raise RuntimeError(
                    "Type '{}' fields should be instances of "
                    "pydov.types.fields.AbstractField, found {}.".format(
                        self._type.__name__, str(type(f))))

        for f in self._type.get_fields(include_subtypes=True).values():
            if not isinstance(f, pydov.types.fields.AbstractField):
                raise RuntimeError(
                    "Fields of subtype of '{}' should be instances of "
                    "pydov.types.fields.AbstractField, found {}.".format(
                        self._type.__name__, str(type(f))))

        _map_wfs_datatypes = {
            'int': 'integer',
            'long': 'integer',
            'decimal': 'float',
            'double': 'float',
            'dateTime': 'datetime'
        }

        df_wfs_fields = self._type.get_fields(source=('wfs',)).values()
        for f in df_wfs_fields:
            self._map_wfs_source_df[f['sourcefield']] = f['name']
            self._map_df_wfs_source[f['name']] = f['sourcefield']

        for wfs_field in wfs_schema['properties'].keys():
            if wfs_field in feature_catalogue['attributes']:
                fc_field = feature_catalogue['attributes'][wfs_field]
                self._wfs_fields.append(wfs_field)

                name = self._map_wfs_source_df.get(wfs_field, wfs_field)

                field = {
                    'name': name,
                    'definition': fc_field['definition'],
                    'type': _map_wfs_datatypes.get(
                        wfs_schema['properties'][wfs_field],
                        wfs_schema['properties'][wfs_field]),
                    'notnull': fc_field['multiplicity'][0] > 0,
                    'query': True,
                    'cost': 1
                }

                if fc_field['values'] is not None:
                    field['values'] = fc_field['values']

                fields[name] = field

        for xml_field in self._type.get_fields(source=['xml']).values():
            field = {
                'name': xml_field['name'],
                'type': xml_field['type'],
                'definition': xml_field['definition'],
                'notnull': xml_field['notnull'],
                'query': False,
                'cost': 10
            }

            values = self._get_xsd_enum_values(xsd_schemas, xml_field)
            if values is not None:
                field['values'] = values

            fields[field['name']] = field

        for custom_field in self._type.get_fields(source=['custom']).values():
            field = {
                'name': custom_field['name'],
                'type': custom_field['type'],
                'definition': custom_field['definition'],
                'notnull': custom_field['notnull'],
                'query': False,
                'cost': 1
            }
            fields[field['name']] = field

        return fields

    def _pre_search_validation(self, location, query, sort_by,
                               return_fields, max_features):
        """Perform validation on the parameters of the search query.

        Parameters
        ----------
        location : pydov.util.location.AbstractLocationFilter
            Location filter limiting the features to retrieve.
        query : owslib.fes2.OgcExpression
            OGC filter expression to use for searching. This can contain any
            combination of filter elements defined in owslib.fes2. The query
            should use the fields provided in `get_fields()`. Note that not
            all fields are currently supported as a search parameter.
        sort_by : owslib.fes2.SortBy, optional
            List of properties to sort by.
        return_fields : list<str> or tuple<str> or set<str>
            A list of fields to be returned in the output data. This should
            be a subset of the fields provided in `get_fields()`.
        max_features : int
            Limit the maximum number of features to request.

        Raises
        ------
        pydov.util.errors.InvalidSearchParameterError
            When not one of `location`, `query` or `max_features` is provided.

        pydov.util.errors.InvalidFieldError
            When at least one of the fields in `return_fields` is unknown.

            When a field that is only accessible as return field is used as
            a query parameter.

        """
        if location is None and query is None and max_features is None:
            raise InvalidSearchParameterError(
                'Provide either the location or the query parameter or the '
                'max_features parameter.'
            )

        if query is not None:
            if not isinstance(query, owslib.fes2.OgcExpression):
                if isinstance(query, owslib.fes.OgcExpression):
                    raise InvalidSearchParameterError(
                        "Query should be an owslib.fes2.OgcExpression.\n"
                        "Try importing your query operators, like "
                        f"'{query.__class__.__name__}', "
                        "from the owslib.fes2 package."
                    )

                raise InvalidSearchParameterError(
                    "Query should be an owslib.fes2.OgcExpression.")

            filter_request = FilterRequest()
            filter_request = filter_request.setConstraint(query)

            self._init_fields()
            for property_name in filter_request.findall(
                    './/{http://www.opengis.net/fes/2.0}ValueReference'):
                name = property_name.text
                if name not in self._map_df_wfs_source \
                        and name not in self._wfs_fields:
                    if name in self._fields:
                        raise InvalidFieldError(
                            "Cannot use return field '{}' in query.".format(
                                name))
                    raise InvalidFieldError(
                        "Unknown query parameter: '{}'".format(name))

        if location is not None:
            self._init_fields()

        if sort_by is not None:
            if not isinstance(sort_by, owslib.fes2.SortBy):
                raise InvalidSearchParameterError(
                    "SortBy should be an owslib.fes2.SortBy")

            self._init_fields()
            for property_name in sort_by.toXML().findall(
                    './/{http://www.opengis.net/fes/2.0}ValueReference'):
                name = property_name.text
                if name not in self._map_df_wfs_source \
                        and name not in self._wfs_fields:
                    if name in self._fields:
                        raise InvalidFieldError(
                            "Cannot use return field '{}' for sorting.".format(
                                name))
                    raise InvalidFieldError(
                        "Unknown query parameter: '{}'".format(name))

        if return_fields is not None:
            if type(return_fields) not in (list, tuple, set):
                raise AttributeError('return_fields should be a list, '
                                     'tuple or set')

            self._init_fields()
            for rf in return_fields:
                if rf not in self._fields:
                    if rf in self._map_wfs_source_df:
                        raise InvalidFieldError(
                            "Unknown return field: "
                            "'{}'. Did you mean '{}'?".format(
                                rf, self._map_wfs_source_df[rf]))
                    if rf.lower() in [i.lower() for i in
                                      self._map_wfs_source_df.keys()]:
                        sugg = [i for i in self._map_wfs_source_df.keys() if
                                i.lower() == rf.lower()][0]
                        raise InvalidFieldError(
                            "Unknown return field: "
                            "'{}'. Did you mean '{}'?".format(rf, sugg))
                    raise InvalidFieldError(
                        "Unknown return field: '{}'".format(rf))

    @staticmethod
    def _get_remote_wfs_feature(wfs, typename, location, filter,
                                sort_by, propertyname, max_features,
                                geometry_column, start_index=0, session=None):
        """Perform the WFS 2.0 GetFeature call to get features from the remote
        service.

        Parameters
        ----------
        typename : str
            Layername to query.
        location : pydov.util.location.AbstractLocationFilter
            Location filter limiting the features to retrieve.
        filter : str of owslib.fes2.FilterRequest
            Filter request to search on attribute values.
        sort_by : str of owslib.fes2.SortBy, optional
            List of properties to sort by.
        propertyname : list<str>
            List of properties to return.
        max_features : int
            Limit the maximum number of features to request.
        geometry_column : str
            Name of the geometry column to use in the spatial filter.
        start_index : int
            Index of the first feature to return. Can be used for paging.
        session : requests.Session
            Session to use to perform HTTP requests for data. Defaults to None,
            which means a new session will be created for each request.

        Returns
        -------
        wfs_response, wfs_getfeature_request : bytes, etree.Element
            Response of the WFS service.

        """
        wfs_getfeature_xml = owsutil.wfs_build_getfeature_request(
            geometry_column=geometry_column,
            typename=typename,
            location=location,
            filter=filter,
            sort_by=sort_by,
            max_features=max_features,
            propertyname=propertyname,
            start_index=start_index
        )

        tree = HookRunner.execute_inject_wfs_getfeature_response(
            wfs_getfeature_xml)

        if tree is not None:
            return tree, wfs_getfeature_xml

        return owsutil.wfs_get_feature(
            baseurl=wfs.url,
            get_feature_request=wfs_getfeature_xml,
            session=session
        ), wfs_getfeature_xml

    def _search(self, location=None, query=None, return_fields=None,
                sort_by=None, max_features=None, extra_wfs_fields=[]):
        """Perform the WFS search by issuing a GetFeature request.

        Parameters
        ----------
        location : pydov.util.location.AbstractLocationFilter
            Location filter limiting the features to retrieve.
        query : owslib.fes2.OgcExpression
            OGC filter expression to use for searching. This can contain any
            combination of filter elements defined in owslib.fes2. The query
            should use the fields provided in `get_fields()`. Note that not
            all fields are currently supported as a search parameter.
        return_fields : list<str>
            A list of fields to be returned in the output data. This should
            be a subset of the fields provided in `get_fields()`. Note that
            not all fields are currently supported as return fields.
        sort_by : owslib.fes2.SortBy, optional
            List of properties to sort by.
        max_features : int
            Limit the maximum number of features to request.
        extra_wfs_fields: list<str>
            A list of extra fields to be included in the WFS requests,
            regardless whether they're needed as return field. Optional,
            defaults to an empty list.

        Returns
        ------
        list of etree.Element
            XML trees of the WFS responses containing the features matching
            the location and the query.

        Raises
        ------
        pydov.util.errors.InvalidSearchParameterError
            When not one of `location`, `query` or `max_features` is provided.

        pydov.util.errors.InvalidFieldError
            When at least one of the fields in `return_fields` is unknown.

            When a field that is only accessible as return field is used as
            a query parameter.

            When a field that can only be used as a query parameter is used as
            a return field.

        """
        self._pre_search_validation(location, query, sort_by, return_fields,
                                    max_features)
        self._init_namespace()
        self._init_wfs()

        filter_request = None
        if query is not None:
            filter_request = FilterRequest()
            filter_request = filter_request.setConstraint(query)

        if filter_request is not None:
            for property_name in filter_request.findall(
                    './/{http://www.opengis.net/fes/2.0}ValueReference'):
                property_name.text = self._map_df_wfs_source.get(
                    property_name.text, property_name.text)

            filter_request = etree.tostring(filter_request, encoding='unicode')

        wfs_property_names = [self._type.pkey_fieldname]

        if return_fields is None:
            wfs_property_names.extend([
                f['sourcefield'] for f in self._type.get_fields(
                    source=('wfs',)).values() if not f.get(
                    'wfs_injected', False)])
        else:
            wfs_property_names.extend([self._map_df_wfs_source[i]
                                       for i in self._map_df_wfs_source
                                       if i in return_fields])

        wfs_property_names.extend(extra_wfs_fields)
        wfs_property_names = list(set(wfs_property_names))

        if sort_by is not None:
            sort_by_xml = sort_by.toXML()
            for property_name in sort_by_xml.findall(
                    './/{http://www.opengis.net/ogc}PropertyName'):
                property_name.text = self._map_df_wfs_source.get(
                    property_name.text, property_name.text)

            sort_by = etree.tostring(sort_by_xml, encoding='unicode')

        HookRunner.execute_wfs_search_init(params=dict(
            typename=self._layer,
            location=location,
            filter=filter_request,
            sort_by=sort_by,
            max_features=max_features,
            propertynames=wfs_property_names,
            geometry_column=self._geometry_column
        ))

        def _get_remote_wfs(start_index=0, session=None):
            fts, getfeature = self._get_remote_wfs_feature(
                wfs=self._wfs,
                typename=self._layer,
                location=location,
                filter=filter_request,
                sort_by=sort_by,
                max_features=max_features,
                propertyname=wfs_property_names,
                geometry_column=self._geometry_column,
                start_index=start_index,
                session=session)

            tree = etree.fromstring(fts)

            if tree.get('numberReturned') is None:
                raise WfsGetFeatureError(
                    "Error retrieving features of layer '{}' from "
                    "DOV WFS server:\n{}".format(
                        self._layer,
                        etree.tostring(tree).decode('utf8')))

            number_matched = int(tree.get('numberMatched'))
            number_returned = int(tree.get('numberReturned'))

            HookRunner.execute_wfs_search_result(
                number_matched, number_returned)

            HookRunner.execute_wfs_search_result_received(getfeature, tree)

            return tree

        result = []

        # execute the first WFS query
        tree = _get_remote_wfs(start_index=0, session=pydov.session)
        result.append(tree)

        number_matched = int(tree.get('numberMatched'))
        number_returned = int(tree.get('numberReturned'))

        if max_features is not None and number_returned == max_features:
            # we asked for a limited number of features and we got all of them,
            # we're done!
            pass
        elif number_matched == number_returned:
            # all features that matched the query were returned,
            # we're done!
            pass
        else:
            # more features matched the query than were returned by the server,
            # we need more requests to fetch the rest of the results
            pool = LocalSessionThreadPool()

            fts_to_get = number_matched - number_returned
            fts_per_req = self._wfs_max_features or number_returned
            extra_reqs = math.ceil(fts_to_get/fts_per_req)

            for i in range(extra_reqs):
                pool.execute(_get_remote_wfs, ((i+1)*fts_per_req,))

            for r in pool.join():
                if r.get_error():
                    raise r.get_error()
                elif r.get_result():
                    result.append(r.get_result())

        return result

    def get_description(self):
        """Get the description of this search layer.

        Returns
        -------
        str
            The description of this layer.

        """
        wfs_layer = self._get_layer()
        return wfs_layer.abstract

    def get_fields(self):
        """Get the metadata of the fields that are available.

        Returns
        -------
        fields : dict<str,dict>
            Dictionary containing the metadata of the available fields,
            where the metadata dictionary includes:

            name (str)
                The name of the field.

            definition (str)
                The definition of the field.

            type (str)
                The datatype of the field.

            notnull (boolean)
                Whether the field is mandatory (True) or can be null (False).

            query (boolean)
                Whether the field can be used in an attribute query.

            cost (integer)
                The cost associated with the request of this field in the
                output dataframe.

            Optionally, it can contain:

            values (list)
                A list of possible values for this field.

        """
        self._init_fields()
        return self._fields

    def search(self, location=None, query=None,
               sort_by=None, return_fields=None, max_features=None):
        """Search for objects of this type. Provide `location` and/or
        `query` and/or `max_features`.
        When `return_fields` is None, all fields are returned.

        Parameters
        ----------
        location : pydov.util.location.AbstractLocationFilter or \
                   owslib.fes2.BinaryLogicOpType<AbstractLocationFilter> or \
                   owslib.fes2.UnaryLogicOpType<AbstractLocationFilter>
            Location filter limiting the features to retrieve. Can either be a
            single instance of a subclass of AbstractLocationFilter, or a
            combination using And, Or, Not of AbstractLocationFilters.
        query : owslib.fes2.OgcExpression
            OGC filter expression to use for searching. This can contain any
            combination of filter elements defined in owslib.fes2. The query
            should use the fields provided in `get_fields()`. Note that not
            all fields are currently supported as a search parameter.
        sort_by : owslib.fes2.SortBy, optional
            List of properties to sort by.
        return_fields : list<str> or tuple<str> or set<str>
            A list of fields to be returned in the output data. This should
            be a subset of the fields provided in `get_fields()`. Note that
            not all fields are currently supported as return fields.
        max_features : int
            Limit the maximum number of features to request.

        Returns
        -------
        pandas.core.frame.DataFrame
            DataFrame containing the output of the search query.

        Raises
        ------
        pydov.util.errors.InvalidSearchParameterError
            When not one of `location` or `query` or `max_features` is
            provided.

        pydov.util.errors.InvalidFieldError
            When at least one of the fields in `return_fields` is unknown.

            When a field that is only accessible as return field is used as
            a query parameter.

            When a field that can only be used as a query parameter is used as
            a return field.

        AttributeError
            When the argument supplied as return_fields is not a list,
            tuple or set.

        NotImplementedError
            This is an abstract method that should be implemented in a
            subclass.

        """
        trees = self._search(location=location, query=query, sort_by=sort_by,
                             return_fields=return_fields,
                             max_features=max_features)

        feature_generators = []
        for tree in trees:
            feature_generators.append(
                self._type.from_wfs(tree, self._wfs_namespace))

        df = pd.DataFrame(
            data=self._type.to_df_array(
                chain.from_iterable(feature_generators), return_fields),
            columns=self._type.get_field_names(return_fields))
        return df<|MERGE_RESOLUTION|>--- conflicted
+++ resolved
@@ -1,14 +1,9 @@
 # -*- coding: utf-8 -*-
 """Module containing the abstract search classes to retrieve DOV data."""
 
-<<<<<<< HEAD
-from distutils.util import strtobool
 from itertools import chain
 import datetime
 import math
-=======
-import datetime
->>>>>>> cfd173da
 
 import owslib
 import owslib.fes
