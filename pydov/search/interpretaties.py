--- conflicted
+++ resolved
@@ -7,11 +7,7 @@
 from pydov.types.interpretaties import LithologischeBeschrijvingen
 from pydov.types.interpretaties import GecodeerdeLithologie
 from pydov.types.interpretaties import GeotechnischeCodering
-<<<<<<< HEAD
-from pydov.types.interpretaties import QuartaireStratigrafie
-=======
 from pydov.types.interpretaties import QuartairStratigrafie
->>>>>>> 685fa4ad
 from pydov.util import owsutil
 
 
@@ -794,11 +790,7 @@
         return df
 
 
-<<<<<<< HEAD
-class QuartaireStratigrafieSearch(AbstractSearch):
-=======
 class QuartairStratigrafieSearch(AbstractSearch):
->>>>>>> 685fa4ad
     """Search class to retrieve the interpretation for Quartair
     stratigrafie"""
 
@@ -806,18 +798,6 @@
     __wfs_namespace = None
     __md_metadata = None
     __fc_featurecatalogue = None
-<<<<<<< HEAD
-
-    def __init__(self):
-        """Initialisation."""
-        super(QuartaireStratigrafieSearch, self).__init__(
-            'interpretaties:quartaire_stratigrafie', QuartaireStratigrafie)
-
-    def _init_namespace(self):
-        """Initialise the WFS namespace associated with the layer."""
-        if QuartaireStratigrafieSearch.__wfs_namespace is None:
-            QuartaireStratigrafieSearch.__wfs_namespace = self._get_namespace()
-=======
     __xsd_schemas = None
 
     def __init__(self):
@@ -829,32 +809,11 @@
         """Initialise the WFS namespace associated with the layer."""
         if QuartairStratigrafieSearch.__wfs_namespace is None:
             QuartairStratigrafieSearch.__wfs_namespace = self._get_namespace()
->>>>>>> 685fa4ad
 
     def _init_fields(self):
         """Initialise the fields and their metadata available in this search
         class."""
         if self._fields is None:
-<<<<<<< HEAD
-            if QuartaireStratigrafieSearch.__wfs_schema is None:
-                QuartaireStratigrafieSearch.__wfs_schema = self._get_schema()
-
-            if QuartaireStratigrafieSearch.__md_metadata is None:
-                QuartaireStratigrafieSearch.__md_metadata = \
-                    self._get_remote_metadata()
-
-            if QuartaireStratigrafieSearch.__fc_featurecatalogue is None:
-                csw_url = self._get_csw_base_url()
-                fc_uuid = owsutil.get_featurecatalogue_uuid(
-                    QuartaireStratigrafieSearch.__md_metadata)
-
-                QuartaireStratigrafieSearch.__fc_featurecatalogue = \
-                    owsutil.get_remote_featurecatalogue(csw_url, fc_uuid)
-
-            fields = self._build_fields(
-                QuartaireStratigrafieSearch.__wfs_schema,
-                QuartaireStratigrafieSearch.__fc_featurecatalogue)
-=======
             if QuartairStratigrafieSearch.__wfs_schema is None:
                 QuartairStratigrafieSearch.__wfs_schema = self._get_schema()
 
@@ -878,7 +837,6 @@
                 QuartairStratigrafieSearch.__wfs_schema,
                 QuartairStratigrafieSearch.__fc_featurecatalogue,
                 QuartairStratigrafieSearch.__xsd_schemas)
->>>>>>> 685fa4ad
 
             for field in fields.values():
                 if field['name'] not in self._type.get_field_names(
@@ -892,14 +850,9 @@
                     })
 
             self._fields = self._build_fields(
-<<<<<<< HEAD
-                QuartaireStratigrafieSearch.__wfs_schema,
-                QuartaireStratigrafieSearch.__fc_featurecatalogue)
-=======
                 QuartairStratigrafieSearch.__wfs_schema,
                 QuartairStratigrafieSearch.__fc_featurecatalogue,
                 QuartairStratigrafieSearch.__xsd_schemas)
->>>>>>> 685fa4ad
 
     def search(self, location=None, query=None, return_fields=None):
         """Search for interpretations of Quartair stratigrafie.
@@ -954,20 +907,6 @@
 
         """
         fts = self._search(location=location, query=query,
-<<<<<<< HEAD
-                           return_fields=return_fields,
-                           extra_wfs_fields=['Type_proef', 'Proeffiche'])
-
-        interpretaties = QuartaireStratigrafie.from_wfs(
-            fts, self.__wfs_namespace)
-
-        df = pd.DataFrame(
-            data=QuartaireStratigrafie.to_df_array(
-                interpretaties, return_fields),
-            columns=QuartaireStratigrafie.get_field_names(return_fields))
-        return df
-
-=======
                            return_fields=return_fields)
 
         interpretaties = QuartairStratigrafie.from_wfs(
@@ -977,5 +916,4 @@
             data=QuartairStratigrafie.to_df_array(
                 interpretaties, return_fields),
             columns=QuartairStratigrafie.get_field_names(return_fields))
-        return df
->>>>>>> 685fa4ad
+        return df