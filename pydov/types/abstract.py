# -*- coding: utf-8 -*-
"""Module containing the base DOV data types."""

import inspect
import sys
import types
import warnings
from collections import OrderedDict

import numpy as np
from owslib.etree import etree

import pydov
from pydov.search.abstract import AbstractCommon
from pydov.types.fields import AbstractField, ReturnFieldList
from pydov.util import owsutil
from pydov.util.dovutil import get_dov_xml, parse_dov_xml
from pydov.util.errors import RemoteFetchError, XmlFetchWarning
from pydov.util.net import LocalSessionThreadPool

from ..util.errors import InvalidFieldError, XmlParseError, XmlParseWarning
from ..util.hooks import HookRunner


class AbstractFieldsObject(object):
    """Abstract base class for objects containing fields, e.g.
    AbstractDovFieldSet, AbstractDovType, AbstractDovSubType."""

    @classmethod
    def get_fields(cls):
        """Return the metadata of the fields available for this fieldset.

        Returns
        -------
        collections.OrderedDict<str,dict>
            Ordered dictionary mapping the field (column) name to the
            dictionary containing the metadata of this field.

            This metadata dictionary includes at least:

            name (str)
                The name of the field in the output data.

            source (str)
                The source of the field (either `wfs` or `xml`).

            sourcefield (str)
                The name of the field in the source (source + sourcefield
                identify the origin of the data).

            type (str)
                Datatype of the output data field (one of `string`, `float`,
                `integer`, `date`, `datetime`).

            definition (str)
                The definition of the field.

            notnull (boolean)
                Whether the field is mandatory (True) or can be null (False).

        """
        raise NotImplementedError

    @classmethod
    def get_codelists(cls, superclass=None):
        """Get a set of codelists defined in the class fields.

        Parameters
        ----------
        superclass : type, optional
            The superclass to check against. If provided, only codelists from
            subclasses of the given superclass will be returned.

        Returns
        -------
        set
            A set of codelists defined in the class fields.
        """
        fields = cls.get_fields()

        codelists = set()

        for f in fields.values():
            if 'codelist' in f and f['codelist'] is not None:
                if superclass is None or issubclass(
                        f['codelist'].__class__, superclass):
                    codelists.add(f['codelist'])

        return codelists

    @classmethod
    def extend_fields(cls, extra_fields):
        """Extend the fields of this type with given extra fields and return
        the new fieldset.

        Parameters
        ----------
        extra_fields : list of pydov.types.fields.AbstractField
            Extra fields to be appended to the existing fields of this type.

        Returns
        -------
        list of pydov.types.fields.AbstractField
            List of the existing fields of this type, extended with the
            extra fields supplied in extra_fields.

        """
        fields = list(cls.fields)
        fields.extend(extra_fields)
        return fields

    @classmethod
    def with_extra_fields(cls, extra_fields):
        """Build a new subclass with the given extra fields
        added to it.

        Parameters
        ----------
        extra_fields : list of pydov.types.fields.AbstractField or subclass of
                         AbstractDovFieldSet
            Extra fields to be appended to the existing fields of this
            (sub)type.

        Returns
        -------
        AbstractDov(Sub)Type
            New AbstractDov(Sub)Type with the given extra fields.
        """
        if inspect.isclass(extra_fields) \
                and issubclass(extra_fields, AbstractDovFieldSet):
            extra_fields = extra_fields.fields

        class newType(cls):
            fields = cls.extend_fields(extra_fields)
        return newType


class AbstractDovFieldSet(AbstractFieldsObject):
    """Class representing a set of fields to be used to extend existing fields
    of a certain AbstractDovType or AbstractDovSubType.

    Attributes
    ----------
    intended_for : list of string
        Use this fieldset to extend the fields of this type or subtype. Using
        the fieldset for another (sub)type might not yield the correct results.
        The list should contain class names of subclassed of AbstractDovType
        or AbstractDovSubType.

    fields : list of pydov.types.fields.AbstractField
        List of fields of this type.

    """

    intended_for = []

    fields = []

    @classmethod
    def get_fields(cls):
        fields = OrderedDict(
            zip([f['name'] for f in cls.fields],
                [f for f in cls.fields]))

        return fields

    @classmethod
    def get_field_names(cls):
        """Return the names of the fields for this fieldset.

        Returns
        -------
        list<str>
            List of the field names available for this fieldset. These will
            also be the names of the columns in the output dataframe.

        """
        return [f.get('name') for f in cls.fields]


class AbstractTypeCommon(AbstractCommon, AbstractFieldsObject):
    """Class grouping methods common to AbstractDovType and
    AbstractDovSubType.

    Attributes
    ----------
    fields : list of pydov.types.fields.AbstractField
        List of fields of this type.

    """

    fields = []

    @classmethod
    def _parse(cls, func, xpath, namespace, returntype, split_fn=None):
        """Parse the result of an XML path function, stripping the namespace
        and adding type conversion.

        Parameters
        ----------
        func : reference to function
           Function to call.
        xpath : str
            XML path of the element, used as the argument of `func`.
        namespace : str or None
            Namespace to be added to each item in the `xpath`. None to use
            the xpath as is.
        returntype : str
            Parse the text found with `func` to this output datatype. One of
            `string`, `float`, `integer`, `date`, `datetime`, `boolean`.
        split_fn : optional, function
            Function to split values from this field into a list of values.
            After splitting they will be parsed into the corresponding
            returntype.

        Returns
        -------
        str or float or int or bool or datetime.date or datetime.datetime
            Returns the parsed value of the output from calling `func` on
            `xpath`, converted to the type described by `returntype`.

        """
        if namespace is not None:
            ns = '{{{}}}'.format(namespace)
            text = func('./' + ns + ('/' + ns).join(xpath.split('/')))
        else:
            text = func('./' + xpath.lstrip('/'))

        if text is None:
            return np.nan

        if split_fn is not None:
            items = split_fn(text)
            return [cls._typeconvert(item, returntype) for item in items]

        return cls._typeconvert(text, returntype)

    @classmethod
    def _filter_classes_intended_for(cls, c):
        try:
            return cls.__qualname__ in c.intended_for
        except AttributeError:
            return False

    @classmethod
    def _get_module_classes_metadata(cls, base_class, filter_fn=None):
        """Get metadata of the specific classes in a the same module as this
        class.

        Only returns metadata of the classes matched by the parameters.

        Parameters
        ----------
        base_class : class
            Only return classes that are a subclass of this class.
        filter_fn : function accepting a single argument <class>, optional
            Filter function to apply to matching classes to further
            filter the results, by default None which will apply no additional
            filtering.

        Returns
        -------
        dict<str,dict>
            Dictionary containing the metadata of the available classes.

        """
        classes = [
            c[1] for c in inspect.getmembers(
                sys.modules[cls.__module__], inspect.isclass)
            if (issubclass(c[1], base_class)
                and c[1] != base_class
                and (filter_fn is None or filter_fn(c[1])))
        ]

        def get_definition(clazz):
            if clazz.__doc__:
                doc = [clazz.__doc__]
            else:
                doc = []

            doc.extend(['It has the following fields: ' +
                        ', '.join(clazz.get_field_names()) + '.'])

            return ' '.join(doc)

        return dict(zip(
            [c.__name__ for c in classes],
            [{
                'name': c.__name__,
                'class': c,
                'definition': get_definition(c)
            } for c in classes])
        )

    @classmethod
    def get_fieldsets(cls):
        """List all available fieldsets to use with this (sub)type.

        Returns
        -------
        fieldsets : dict<str,dict>
            Dictionary containing the metadata of the available fieldsets,
            where the metadata dictionary includes:

            name (str)
                The name of the fieldsets.

            definition (str)
                The definition of the fieldsets and a list of its fields. For a
                definition of all the fields, initialise a search object with
                a type extended with this fieldset and use its `get_fields`
                method. E.g. `ObjectSearch(DovType.with_extra_fields(FieldSet)
                ).get_fields()`

            class (class)
                Class reference of this fieldset.

        """
        return cls._get_module_classes_metadata(
            AbstractDovFieldSet,
            filter_fn=cls._filter_classes_intended_for
        )


class AbstractDovSubType(AbstractTypeCommon):
    """Abstract DOV type grouping fields and methods common to all DOV
    subtypes. Not to be instantiated or used directly.

    Attributes
    ----------
    rootpath : str
        XPath expression of the root element of this subtype. Should return
        all elements of this subtype.

    Raises
    ------
    RuntimeError
        When the defined fields of this type are invalid.

    """

    rootpath = None

    subtypes = []

    _UNRESOLVED = "{UNRESOLVED}"

    def __init__(self):
        """Initialisation.

        Parameters
        ----------
        name : str
            The name associated with this subtype.

        """
        for f in self.fields:
            if not isinstance(f, AbstractField):
                raise RuntimeError(
                    "Subtype '{}' fields should be instances of "
                    "pydov.types.fields.AbstractField, found {}.".format(
                        self.__class__.__name__, str(type(f))))

        self.data = dict(
            zip(self.get_field_names(),
                [AbstractDovSubType._UNRESOLVED] * len(self.get_field_names()))
        )

        self.subdata = dict(
            zip([st.get_name() for st in self.subtypes],
                [] * len(self.subtypes))
        )

    @classmethod
    def from_xml(cls, xml_data):
        """Build instances of this subtype from XML data.

        Parameters
        ----------
        xml_data : bytes
            Raw XML data of the DOV object that contains information about
            this subtype.

        Yields
        ------
            An instance of this type for each occurrence of the rootpath in
            the XML document.

        """
        try:
            tree = parse_dov_xml(xml_data)
            for element in tree.xpath(cls.rootpath):
                yield cls.from_xml_element(element)
        except XmlParseError:
            # Ignore XmlParseError here in subtypes, assuming it will be
            # reported in the corresponding main type. We can make this
            # assumption safely because both main and subtypes are in a
            # single XML file.
            pass

    @classmethod
    def from_xml_element(cls, element):
        """Build an instance of this subtype from a single XML element.

        Parameters
        ----------
        element : etree.Element
            XML element representing a single record of this subtype.

        Returns
        -------
        instance of this class
            An instance of this class based on the data in the XML element.

        """
        instance = cls()

        for field in cls.get_fields().values():
            if field['source'] == 'xml':
                instance.data[field['name']] = instance._parse(
                    func=element.findtext,
                    xpath=field['sourcefield'],
                    namespace=None,
                    returntype=field.get('type', None),
                    split_fn=field.get('split_fn', None)
                )
            elif field['source'] == 'custom_xml':
                instance.data[field['name']] = field.calculate(
                    cls, element) or np.nan

        instance._parse_subtypes(etree.tostring(element))
        return instance

    @classmethod
    def get_field_names(cls):
        """Return the names of the fields available for this subtype.

        Returns
        -------
        list<str>
            List of the field names available for this type. These are also
            the names of the columns in the output dataframe for this type.

        """
        field_names = [f['name'] for f in cls.fields]

        for st in cls.subtypes:
            field_names.extend(st.get_field_names())

        return field_names

    @classmethod
    def get_fields(cls):
        fields = OrderedDict(
            zip([f['name'] for f in cls.fields],
                [f for f in cls.fields]))

        for st in cls.subtypes:
            fields.update(OrderedDict(
                zip([f['name'] for f in st.fields],
                    [f for f in st.fields])
            ))

        return fields

    @classmethod
    def get_name(cls):
        """Return the name associated with this subtype.

        Returns
        -------
        name : str
            The name associated with this subtype.

        """
        return cls.__name__

    def _parse_subtypes(self, xml):
        """Parse the subtypes with the given XML data.

        Parameters
        ----------
        xml : bytes
            The raw XML data of the DOV object as bytes.

        """
        for subtype in self.subtypes:
            st_name = subtype.get_name()
            if st_name not in self.subdata:
                self.subdata[st_name] = []

            for subitem in subtype.from_xml(xml):
                self.subdata[st_name].append(subitem)

    def get_data_dicts(self):
        """Return the data dictionaries for this instance, including subtypes,
        for inclusion in the output dataframe.

        Returns
        -------
        list(dict)
            list of data dictionaries for inclusion in the output dataframe
        """
        datadicts = []

        if len(self.subdata) == 0:
            datadicts.append(self.data)
        else:
            for subtype in self.subdata:
                if len(self.subdata[subtype]) == 0:
                    datadicts.append(self.data)
                else:
                    for subdata in self.subdata[subtype]:
                        for subdata_dict in subdata.get_data_dicts():
                            datadict = {}
                            datadict.update(self.data)
                            datadict.update(subdata_dict)
                            datadicts.append(datadict)

        return datadicts


class AbstractDovType(AbstractTypeCommon):
    """Abstract DOV type grouping fields and methods common to all DOV
    object types. Not to be instantiated or used directly.

    Attributes
    ----------
    subtypes : list of subclass of pydov.types.abstract.AbstractDovSubType
        List of subtypes of this type.

    """

    _UNRESOLVED = "{UNRESOLVED}"

    subtypes = []
    fields = []
    pkey_fieldname = None

    def __init__(self, typename, pkey):
        """Initialisation.

        Parameters
        ----------
        typename : str
            Name of the DOV object type.
        pkey : str
            Permanent key of this DOV object, being a URI of the form
            `https://www.dov.vlaanderen.be/data/typename/id`.

        Raises
        ------
        RuntimeError
            When the defined fields of this type are invalid.

        """
        if typename is None or pkey is None:
            raise ValueError(
                "Failed to instantiate object of class {} with typename '{}' "
                "and permkey '{}'. Typename and pkey must not be None.".format(
                    self.__class__.__name__, typename, pkey))

        self.typename = typename
        self.pkey = pkey

        for f in self.fields:
            if not isinstance(f, AbstractField):
                raise RuntimeError(
                    "Type '{}' fields should be instances of "
                    "pydov.types.fields.AbstractField, found {}.".format(
                        self.__class__.__name__, str(type(f))))

        self.data = dict(
            zip(self.get_field_names(include_subtypes=False),
                [AbstractDovType._UNRESOLVED] * len(self.get_field_names()))
        )

        self.subdata = dict(
            zip([st.get_name() for st in self.subtypes],
                [] * len(self.subtypes))
        )

        self.data['pkey_{}'.format(self.typename)] = self.pkey

    def _parse_xml_data(self, session=None):
        """Get remote XML data for this DOV object, parse the raw XML and
        save the results in the data object.

        Parameters
        ----------
        session : requests.Session
            Session to use to perform HTTP requests for data. Defaults to None,
            which means a new session will be created for each request.

        Returns
        -------
        success : boolean
            Whether or not the XML data could be fetched and parsed.

        """
        try:
            xml = self._get_xml_data(session)
        except RemoteFetchError:
            warnings.warn(("Failed to fetch remote XML document for "
                           "object '{}'. Resulting dataframe will be "
                           "incomplete.".format(self.pkey)), XmlFetchWarning)
            return False

        try:
            tree = parse_dov_xml(xml)

            for field in self.get_fields(source=('xml',),
                                         include_subtypes=False).values():
                self.data[field['name']] = self._parse(
                    func=tree.findtext,
                    xpath=field['sourcefield'],
                    namespace=None,
                    returntype=field.get('type', None),
                    split_fn=field.get('split_fn', None)
                )

            for field in self.get_fields(source=('custom_xml',),
                                         include_subtypes=False).values():
                self.data[field['name']] = field.calculate(
                    self.__class__, tree) or np.nan

            self._parse_subtypes(xml)
            return True
        except XmlParseError:
            warnings.warn(
                ("Failed to parse XML for object '{}'. Resulting "
                    "dataframe will be incomplete.").format(self.pkey),
                XmlParseWarning)
            return False

    @classmethod
    def get_subtypes(cls):
        """List all available subtypes to use with this type.

        Returns
        -------
        subtypes : dict<str,dict>
            Dictionary containing the metadata of the available subtypes,
            where the metadata dictionary includes:

            name (str)
                The name of the subtype.

            definition (str)
                The definition of the subtype and a list of its fields. For a
                definition of all the fields, initialise a search object with
                a type having this subtype and use its `get_fields` method.
                E.g. `ObjectSearch(DovType.with_subtype(SubType)).get_fields()`

            class (class)
                Class reference of this subtype.

        """
        return cls._get_module_classes_metadata(
            AbstractDovSubType,
            filter_fn=cls._filter_classes_intended_for
        )

    @classmethod
    def with_subtype(cls, subtype):
        """Build a new subclass of this type with the given subtype.

        Parameters
        ----------
        subtype : AbstractDovSubType
            Subtype to use in the new class.

        Returns
        -------
        AbstractDovType
            New AbstractDovType with the given subtype.

        Raises
        ------
        TypeError
            When the given subtype is not a class.

        ValueError
            When the given subtype is not a subclass of AbstractDovSubType.
        """
        if not inspect.isclass(subtype):
            raise ValueError('subtype should be a class, specifically a '
                             'subclass of AbstractDovSubType.')

        if not issubclass(subtype, AbstractDovSubType):
            raise ValueError(f"'{subtype.__name__}' is not a valid subtype, "
                             "is it a subclass of AbstractDovSubType?")

        class newType(cls):
            subtypes = [subtype]

        return newType

    @classmethod
    def from_wfs_element(cls, feature, namespace):
        """Build an instance of this type from a WFS feature element.

        Parameters
        ----------
        feature : etree.Element
            XML element representing a single record of the WFS layer.
        namespace : str
            Namespace associated with this WFS featuretype.

        Returns
        -------
        cls
            An instance of this class populated with the data from the WFS
            element.

        """
        if cls.pkey_fieldname is not None:
            pkey = feature.findtext(
                './{{{}}}{}'.format(namespace, cls.pkey_fieldname))
        else:
            pkey = feature.get('{http://www.opengis.net/gml/3.2}id')

        instance = cls(pkey)

        for field in cls.get_fields(source=('wfs',)).values():
            if owsutil.has_geom_support() and field['type'] == 'geometry':
                instance.data[field['name']] = cls._parse(
                    func=feature.find,
                    xpath=field['sourcefield'],
                    namespace=namespace,
                    returntype='geometry'
                )
            else:
                instance.data[field['name']] = cls._parse(
                    func=feature.findtext,
                    xpath=field['sourcefield'],
                    namespace=namespace,
                    returntype=field.get('type', str),
                    split_fn=field.get('split_fn', None)
                )

        for field in cls.get_fields(source=('custom_wfs',)).values():
            for required_field in field.requires_wfs_fields():
                instance.data[required_field] = cls._parse(
                    func=feature.findtext,
                    xpath=required_field,
                    namespace=namespace,
                    returntype=field.get('type', str),
                    split_fn=field.get('split_fn', None)
                )

        for field in cls.get_fields(source=('custom_wfs',)).values():
            instance.data[field['name']] = field.calculate(instance) or np.nan

        return instance

    @classmethod
    def from_wfs(cls, response, namespace):
        """Build instances of this type from a WFS response.

        Parameters
        ----------
        response : str or bytes or etree.Element or iterable<etree.Element>
            WFS response containing GML features.

            Can either be a GML `str` or `byte` sequence, in which case it
            will be parsed and scanned for `wfs20:member`.

            Can also be a single instance of `etree.Element` containing the
            parsed GML response.

            It can also be an iterable (list, tuple or generator) of
            `etree.Element` in which case it will be looped over.
        namespace : str
             Namespace associated with this WFS featuretype.

        Yields
        ------
            An instance of this type for each record in the WFS response.

        """
        if isinstance(response, str):
            response = response.encode('utf-8')

        if isinstance(response, bytes):
            response = etree.fromstring(response)

        element_type = type(etree.Element(b'xml'))
        if isinstance(response, element_type):
            feature_members = response.findall(
                './/{http://www.opengis.net/wfs/2.0}member')

            if feature_members is not None:
                for member in feature_members:
                    feature = member[0]
                    yield (cls.from_wfs_element(feature, namespace))

        if type(response) in (list, tuple, set) \
                or isinstance(response, types.GeneratorType):
            for el in response:
                yield (cls.from_wfs_element(el, namespace))

    @classmethod
    def get_field_names(cls, return_fields=None, include_subtypes=True,
                        include_wfs_injected=False, include_geometry=False):
        """Return the names of the fields available for this type.

        Parameters
        ----------
        return_fields : ReturnFieldList
            List of fields to include in the data array. The order is
            ignored, the default order of the fields of the datatype is used
            instead. Defaults to None, which will include all fields.
        include_subtypes : boolean
            Whether to include fields defined in subtypes (True) or not (
            False). Defaults to True.
        include_wfs_injected : boolean
            Whether to include fields defined in WFS only, not in the
            default dataframe for this type. Defaults to False.
        include_geometry : boolean
            Whether to include geometry fields. Defaults to False.

        Returns
        -------
        list<str>
            List of the field names available for this type. These are also
            the names of the columns in the output dataframe for this type.

        Raises
        ------
        AttributeError
            If the type of `return_fields` is not one of None, list, tuple or
            set.
        pydov.util.errors.InvalidFieldError
            If at least one of the fields listed in `return_fields` is unknown.

        """
        if return_fields is None:
            if include_wfs_injected:
                fields = [f['name'] for f in cls.fields if f['type']
                          != 'geometry' or include_geometry]
            else:
                fields = [f['name'] for f in cls.fields if not f.get(
                    'wfs_injected', False) and (
                        f['type'] != 'geometry' or include_geometry)]
            if include_subtypes:
                for st in cls.subtypes:
                    fields.extend(st.get_field_names())
        elif not isinstance(return_fields, ReturnFieldList):
            raise AttributeError(
                'return_fields should be an instance of '
                'pydov.types.fields.ReturnFieldList')
        else:
            cls_fields = [f['name'] for f in cls.fields if f['type']
                          != 'geometry' or include_geometry]
            if include_subtypes:
                for st in cls.subtypes:
                    cls_fields.extend(st.get_field_names())

            fields = [f.name for f in return_fields if f.name in cls_fields]

            for rf in return_fields:
                if rf.name not in cls_fields:
                    raise InvalidFieldError(
                        "Unknown return field: '{}'".format(rf.name))
        return fields

    @classmethod
    def get_fields(cls, source=('wfs', 'xml'), include_subtypes=True):
        """Return the metadata of the fields available for this type.

        Parameters
        ----------
        source : list<str> or tuple<str> or iterable<str>
            A list of sources to include in the output. Can be a combination
            of one or more of `wfs`, `xml` or `custom . Defaults to (`wfs`,
            `xml`).
        include_subtypes : boolean
            Whether to include fields defined in subtypes (True) or not (
            False). Defaults to True.

        Returns
        -------
        collections.OrderedDict<str,dict>
            Ordered dictionary mapping the field (column) name to the
            dictionary containing the metadata of this field.

            This metadata dictionary includes at least:

            name (str)
                The name of the field in the output data.

            source (str)
                The source of the field (either `wfs`, `xml` or `custom`).

            type (str)
                Datatype of the output data field (one of `string`, `float`,
                `integer`, `date`, `datetime`, `boolean`).

            split_fn (function)
                Optional, a function to split the value of this field into
                a list of values.

            The metadata dictionary additionally includes for fields with
            source `xml` or `wfs`:

            sourcefield (str)
                The name of the field in the source (source + sourcefield
                identify the origin of the data).

            The metadata dictionary additionally includes for fields with
            source `xml` or `custom`:

            definition (str)
                The definition of the field.

            notnull (boolean)
                Whether the field is mandatory (True) or can be null (False).

        """
        fields = OrderedDict(
            zip([f['name'] for f in cls.fields if f['source'] in source],
                [f for f in cls.fields if f['source'] in source]))

        if include_subtypes and 'xml' in source:
            for st in cls.subtypes:
                fields.update(st.get_fields())

        return fields

<<<<<<< HEAD
=======
    @classmethod
    def get_codelists(cls, superclass=None):
        """Get a set of codelists defined in the class fields.

        Parameters
        ----------
        superclass : type, optional
            The superclass to check against. If provided, only codelists from
            subclasses of the given superclass will be returned.

        Returns
        -------
        set
            A set of codelists defined in the class fields.
        """
        fields = cls.get_fields()

        codelists = set()

        for f in fields.values():
            if 'codelist' in f and f['codelist'] is not None:
                if superclass is None or issubclass(
                        f['codelist'].__class__, superclass):
                    codelists.add(f['codelist'])

        return codelists
>>>>>>> bdaf76a2

    @classmethod
    def to_df_array(cls, iterable, return_fields=None):
        """Returns a dataframe array with one or more arrays (rows) for each
        instance in the given iterable.

        Uses parallel processing to speed up IO operations.

        Parameters
        ----------
        iterable : list<DovType> or tuple<DovType> or iterable<DovType>
            A list of instances of a DOV type.
        return_fields : list<str> or tuple<str> or set<str> or iterable<str>
            List of fields to include in the data array. The order is
            ignored, the default order of the fields of the datatype is used
            instead. Defaults to None, which will include all fields.

        Returns
        -------
        list of list
            Dataframe contents in the format of a twodimensional list (rows)
            of lists (columns). The values in the second list are in the
            same order as the field/column names, for inclusion in the
            resulting Pandas dataframe of a search operation.

        """
        def unnest_result(result, df_result):
            """Unnest the result into multiple rows (lists) if necessary. Rows
            are appended to the df_result list."""
            if result is not None and len(result) > 0:
                if isinstance(result[0], list):
                    for r in result:
                        df_result.append(r)
                else:
                    df_result.append(result)

        pool = LocalSessionThreadPool()

        for item in iterable:
            pool.execute(item.get_df_array, (return_fields,))

        df_result = []
        for res in pool.join():
            unnest_result(res.get_result(), df_result)

        return df_result

    def _get_xml_data(self, session=None):
        """Return the raw XML data for this DOV object.

        Parameters
        ----------
        session : requests.Session
            Session to use to perform HTTP requests for data. Defaults to None,
            which means a new session will be created for each request.

        Returns
        -------
        xml : bytes
            The raw XML data of this DOV object as bytes.

        """
        if pydov.cache:
            return pydov.cache.get(self.pkey + '.xml', session)
        else:
            xml = get_dov_xml(self.pkey + '.xml', session)
            HookRunner.execute_xml_downloaded(self.pkey)
            return xml

    def _parse_subtypes(self, xml):
        """Parse the subtypes with the given XML data.

        Parameters
        ----------
        xml : bytes
            The raw XML data of the DOV object as bytes.

        """
        for subtype in self.subtypes:
            st_name = subtype.get_name()
            if st_name not in self.subdata:
                self.subdata[st_name] = []

            for subitem in subtype.from_xml(xml):
                self.subdata[st_name].append(subitem)

    def get_df_array(self, return_fields=None, session=None):
        """Return the data array of the instance of this type for inclusion
        in the resulting output dataframe of a search operation.

        Parameters
        ----------
        return_fields : list<str> or tuple<str> or set<str> or iterable<str>
            List of fields to include in the data array. The order is
            ignored, the default order of the fields of the datatype is used
            instead. Defaults to None, which will include all fields.
        session : requests.Session
            Session to use to perform HTTP requests for data. Defaults to None,
            which means a new session will be created for each request.

        Returns
        -------
        list
            List of the values of this instance in the same order as the
            field/column names, for inclusion in the result dataframe of a
            search operation.

        """
        fields = self.get_field_names(return_fields, include_geometry=True)
        if len(fields) == 0:
            fields = self.get_field_names(
                return_fields, include_wfs_injected=True,
                include_geometry=False)

        ownfields = self.get_field_names(include_subtypes=False,
                                         include_wfs_injected=True,
                                         include_geometry=True)
        subfields = [f for f in fields if f not in ownfields]
        parsed = None

        if len(subfields) > 0:
            parsed = self._parse_xml_data(session)

        datadicts = []
        datarecords = []

        if len(self.subdata) == 0 or len(subfields) == 0:
            datadicts.append(self.data)
        else:
            for subtype in self.subdata:
                if len(self.subdata[subtype]) == 0:
                    datadicts.append(self.data)
                else:
                    for subdata in self.subdata[subtype]:
                        for subdata_dict in subdata.get_data_dicts():
                            datadict = {}
                            datadict.update(self.data)
                            datadict.update(subdata_dict)
                            datadicts.append(datadict)

        for d in datadicts:
            datarecords.append([d.get(field, np.nan) for field in fields])

        for d in datarecords:
            if parsed is None and self._UNRESOLVED in d:
                parsed = self._parse_xml_data(session)
                if parsed is True:
                    datarecords = self.get_df_array(return_fields)

        return [[c if c != self._UNRESOLVED else np.nan for c in r]
                for r in datarecords]<|MERGE_RESOLUTION|>--- conflicted
+++ resolved
@@ -928,8 +928,6 @@
 
         return fields
 
-<<<<<<< HEAD
-=======
     @classmethod
     def get_codelists(cls, superclass=None):
         """Get a set of codelists defined in the class fields.
@@ -956,7 +954,6 @@
                     codelists.add(f['codelist'])
 
         return codelists
->>>>>>> bdaf76a2
 
     @classmethod
     def to_df_array(cls, iterable, return_fields=None):
