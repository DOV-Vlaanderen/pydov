# -*- coding: utf-8 -*-
"""Module containing the base DOV data types."""

import types
import warnings
from collections import OrderedDict
<<<<<<< HEAD
from multiprocessing.dummy import Pool

from distutils.util import strtobool
=======
>>>>>>> f0a6d54b

import pydov
import numpy as np

from owslib.etree import etree
from pydov.search.abstract import AbstractCommon
from pydov.util.dovutil import (
    get_dov_xml,
    parse_dov_xml,
)

from ..util.errors import (
    InvalidFieldError,
    XmlParseError,
    XmlParseWarning,
)


class AbstractTypeCommon(AbstractCommon):
    """Class grouping methods common to AbstractDovType and
    AbstractDovSubType."""

    @classmethod
    def _parse(cls, func, xpath, namespace, returntype):
        """Parse the result of an XML path function, stripping the namespace
        and adding type conversion.

        Parameters
        ----------
        func : reference to function
           Function to call.
        xpath : str
            XML path of the element, used as the argument of `func`.
        namespace : str or None
            Namespace to be added to each item in the `xpath`. None to use
            the xpath as is.
        returntype : str
            Parse the text found with `func` to this output datatype. One of
            `string`, `float`, `integer`, `date`, `datetime`, `boolean`.

        Returns
        -------
        str or float or int or bool or datetime.date or datetime.datetime
            Returns the parsed value of the output from calling `func` on
            `xpath`, converted to the type described by `returntype`.

        """
        if namespace is not None:
            ns = '{%s}' % namespace
            text = func('./' + ns + ('/' + ns).join(xpath.split('/')))
        else:
            text = func('./' + xpath.lstrip('/'))

        if text is None:
            return np.nan

        return cls._typeconvert(text, returntype)


class AbstractDovSubType(AbstractTypeCommon):

    _name = None
    _rootpath = None

    _UNRESOLVED = "{UNRESOLVED}"
    _fields = []

    _xsd_schemas = []

    def __init__(self):
        """Initialisation.

        Parameters
        ----------
        name : str
            The name associated with this subtype.

        """
        self.data = dict(
            zip(self.get_field_names(),
                [AbstractDovSubType._UNRESOLVED] * len(self.get_field_names()))
        )

    @classmethod
    def from_xml(cls, xml_data):
        """Build instances of this subtype from XML data.

        Parameters
        ----------
        xml_data : bytes
            Raw XML data of the DOV object that contains information about
            this subtype.

        Yields
        ------
            An instance of this type for each occurence of the rootpath in
            the XML document.

        """
        try:
            tree = parse_dov_xml(xml_data)
            for element in tree.findall(cls._rootpath):
                yield cls.from_xml_element(element)
        except XmlParseError:
            # Ignore XmlParseError here in subtypes, assuming it will be
            # reported in the corresponding main type. We can make this
            # assumption safely because both main and subtypes are in a
            # single XML file.
            pass

    @classmethod
    def from_xml_element(cls, element):
        """Build an instance of this subtype from a single XML element.

        Parameters
        ----------
        element : etree.Element
            XML element representing a single record of this subtype.

        Returns
        -------
        instance of this class
            An instance of this class based on the data in the XML element.

        """
        instance = cls()

        for field in cls.get_fields().values():
            instance.data[field['name']] = instance._parse(
                func=element.findtext,
                xpath=field['sourcefield'],
                namespace=None,
                returntype=field.get('type', None)
            )

        return instance

    @classmethod
    def get_field_names(cls):
        """Return the names of the fields available for this type.

        Returns
        -------
        list<str>
            List of the field names available for this type. These are also
            the names of the columns in the output dataframe for this type.

        """
        return [f['name'] for f in cls._fields]

    @classmethod
    def get_fields(cls):
        """Return the metadata of the fields available for this type.

        Returns
        -------
        collections.OrderedDict<str,dict>
            Ordered dictionary mapping the field (column) name to the
            dictionary containing the metadata of this field.

            This metadata dictionary includes at least:

            name (str)
                The name of the field in the output data.

            source (str)
                The source of the field (either `wfs` or `xml`).

            sourcefield (str)
                The name of the field in the source (source + sourcefield
                identify the origin of the data).

            type (str)
                Datatype of the output data field (one of `string`, `float`,
                `integer`, `date`, `datetime`).

            definition (str)
                The definition of the field.

            notnull (boolean)
                Whether the field is mandatory (True) or can be null (False).

        """
        return OrderedDict(
            zip([f['name'] for f in cls._fields],
                [f for f in cls._fields]))

    @classmethod
    def get_name(cls):
        """Return the name associated with this subtype.

        Returns
        -------
        name : str
            The name associated with this subtype.

        """
        return cls._name

    @classmethod
    def get_root_path(cls):
        """Return the root XPath of the XML element of this subtype.

        Returns
        -------
        xpath : str
            The XPath of the XML root element of this subtype.

        """
        return cls._rootpath


class AbstractDovType(AbstractTypeCommon):
    """Abstract DOV type grouping fields and methods common to all DOV
    object types. Not to be instantiated or used directly."""

    _subtypes = []

    _UNRESOLVED = "{UNRESOLVED}"
    _fields = []

    _xsd_schemas = []

    def __init__(self, typename, pkey):
        """Initialisation.

        Parameters
        ----------
        typename : str
            Name of the DOV object type.
        pkey : str
            Permanent key of this DOV object, being a URI of the form
            `https://www.dov.vlaanderen.be/data/typename/id`.

        """
        self.typename = typename
        self.pkey = pkey

        self.data = dict(
            zip(self.get_field_names(include_subtypes=False),
                [AbstractDovType._UNRESOLVED] * len(self.get_field_names()))
        )

        self.subdata = dict(
            zip([st.get_name() for st in self._subtypes],
                [] * len(self._subtypes))
        )

        self.data['pkey_%s' % self.typename] = self.pkey

    def _parse_xml_data(self):
        """Get remote XML data for this DOV object, parse the raw XML and
        save the results in the data object.

        Raises
        ------
        NotImplementedError
            This is an abstract method that should be implemented in a
            subclass.

        """
        xml = self._get_xml_data()

        try:
            tree = parse_dov_xml(xml)

            for field in self.get_fields(source=('xml',),
                                         include_subtypes=False).values():
                self.data[field['name']] = self._parse(
                    func=tree.findtext,
                    xpath=field['sourcefield'],
                    namespace=None,
                    returntype=field.get('type', None)
                )

            self._parse_subtypes(xml)
        except XmlParseError:
            warnings.warn(("Failed to parse XML for object '%s'. Resulting "
                          "dataframe will be incomplete.") % self.pkey,
                          XmlParseWarning)

    @classmethod
    def from_wfs_element(cls, feature, namespace):
        """Build an instance of this type from a WFS feature element.

        Parameters
        ----------
        feature : etree.Element
            XML element representing a single record of the WFS layer.
        namespace : str
            Namespace associated with this WFS featuretype.

        Raises
        ------
        NotImplementedError
            This is an abstract method that should be implemented in a
            subclass.

        """
        raise NotImplementedError('This should be implemented in a subclass.')

    @classmethod
    def from_wfs(cls, response, namespace):
        """Build instances of this type from a WFS response.

        Parameters
        ----------
        response : str or bytes or etree.Element or iterable<etree.Element>
            WFS response containing GML features.

            Can either be a GML `str` or `byte` sequence, in which case it
            will be parsed and scanned for `gml:featureMembers`.

            Can also be a single instance of `etree.Element` containing the
            parsed GML response.

            It can also be an iterable (list, tuple or generator) of
            `etree.Element` in which case it will be looped over.
        namespace : str
             Namespace associated with this WFS featuretype.

        Yields
        ------
            An instance of this type for each record in the WFS response.

        """
        if type(response) is str:
            response = response.encode('utf-8')

        if type(response) is bytes:
            response = etree.fromstring(response)

        element_type = type(etree.Element(b'xml'))
        if isinstance(response, element_type):
            feature_members = response.find('.//{http://www.opengis.net/gml}'
                                            'featureMembers')

            if feature_members is not None:
                for ft in feature_members:
                    yield (cls.from_wfs_element(ft, namespace))

        if type(response) in (list, tuple, set) \
                or isinstance(response, types.GeneratorType):
            for el in response:
                yield (cls.from_wfs_element(el, namespace))

    @classmethod
    def get_field_names(cls, return_fields=None, include_subtypes=True,
                        include_wfs_injected=False):
        """Return the names of the fields available for this type.

        Parameters
        ----------
        return_fields : list<str> or tuple<str> or set<str>
            List of fields to include in the data array. The order is
            ignored, the default order of the fields of the datatype is used
            instead. Defaults to None, which will include all fields.
        include_subtypes : boolean
            Whether to include fields defined in subtypes (True) or not (
            False). Defaults to True.
        include_wfs_injected : boolean
            Whether to include fields defined in WFS only, not in the
            default dataframe for this type. Defaults to False.

        Returns
        -------
        list<str>
            List of the field names available for this type. These are also
            the names of the columns in the output dataframe for this type.

        Raises
        ------
        AttributeError
            If the type of `return_fields` is not one of None, list, tuple or
            set.
        pydov.util.errors.InvalidFieldError
            If at least one of the fields listed in `return_fields` is unknown.

        """
        if return_fields is None:
            if include_wfs_injected:
                fields = [f['name'] for f in cls._fields]
            else:
                fields = [f['name'] for f in cls._fields if not f.get(
                    'wfs_injected', False)]
            if include_subtypes:
                for st in cls._subtypes:
                    fields.extend(st.get_field_names())
        elif type(return_fields) not in (list, tuple, set):
            raise AttributeError(
                'return_fields should be a list, tuple or set')
        else:
            fields = [f['name'] for f in cls._fields if f['name'] in
                      return_fields]
            if include_subtypes:
                for st in cls._subtypes:
                    fields.extend([f for f in st.get_field_names() if f in
                                   return_fields])
            for rf in return_fields:
                if rf not in fields:
                    raise InvalidFieldError("Unknown return field: '%s'" % rf)
        return fields

    @classmethod
    def get_fields(cls, source=('wfs', 'xml'), include_subtypes=True):
        """Return the metadata of the fields available for this type.

        Parameters
        ----------
        source : list<str> or tuple<str> or iterable<str>
            A list of sources to include in the output. Can be a combination
            of one or more of `wfs`, `xml` or `custom . Defaults to (`wfs`,
            `xml`).
        include_subtypes : boolean
            Whether to include fields defined in subtypes (True) or not (
            False). Defaults to True.

        Returns
        -------
        collections.OrderedDict<str,dict>
            Ordered dictionary mapping the field (column) name to the
            dictionary containing the metadata of this field.

            This metadata dictionary includes at least:

            name (str)
                The name of the field in the output data.

            source (str)
                The source of the field (either `wfs`, `xml` or `custom`).

            type (str)
                Datatype of the output data field (one of `string`, `float`,
                `integer`, `date`, `datetime`, `boolean`).

            The metadata dictionary additionally includes for fields with
            source `xml` or `wfs`:

            sourcefield (str)
                The name of the field in the source (source + sourcefield
                identify the origin of the data).

            The metadata dictionary additionally includes for fields with
            source `xml` or `custom`:

            definition (str)
                The definition of the field.

            notnull (boolean)
                Whether the field is mandatory (True) or can be null (False).

        """
        fields = OrderedDict(
            zip([f['name'] for f in cls._fields if f['source'] in source],
                [f for f in cls._fields if f['source'] in source]))

        if include_subtypes and 'xml' in source:
            for st in cls._subtypes:
                fields.update(st.get_fields())

        return fields

    @classmethod
    def get_xsd_schemas(cls):
        """Get a set of distinct XSD schema URLs for this type and its
        subtypes.

        Returns
        -------
        set of str
            A set of XSD schema URLs.

        """
        xsd_schemas = set()
        for s in cls._xsd_schemas:
            xsd_schemas.add(s)

        for st in cls._subtypes:
            for s in st._xsd_schemas:
                xsd_schemas.add(s)

        return xsd_schemas

    @classmethod
    def to_df_array(cls, iterable, return_fields=None):
        """Returns a dataframe array with one or more arrays (rows) for each
        instance in the given iterable.

        Uses parallel processing to speed up IO operations.

        Parameters
        ----------
        iterable : list<DovType> or tuple<DovType> or iterable<DovType>
            A list of instances of a DOV type.
        return_fields : list<str> or tuple<str> or set<str> or iterable<str>
            List of fields to include in the data array. The order is
            ignored, the default order of the fields of the datatype is used
            instead. Defaults to None, which will include all fields.

        Returns
        -------
        list of list
            Dataframe contents in the format of a twodimensional list (rows)
            of lists (columns). The values in the second list are in the
            same order as the field/column names, for inclusion in the
            resulting Pandas dataframe of a search operation.

        """
        def unnest_result(result, df_result):
            """Unnest the result into multiple rows (lists) if necessary. Rows
            are appended to the df_result list."""
            if len(result) > 0:
                if isinstance(result[0], list):
                    for r in result:
                        df_result.append(r)
                else:
                    df_result.append(result)

        pool = Pool(4)
        result_obj = []

        for item in iterable:
            res = pool.apply_async(item.get_df_array, (return_fields,))
            result_obj.append(res)

        pool.close()
        pool.join()

        df_result = []
        for res in result_obj:
            unnest_result(res.get(), df_result)

        return df_result

    def _get_xml_data(self):
        """Return the raw XML data for this DOV object.

        Returns
        -------
        xml : bytes
            The raw XML data of this DOV object as bytes.

        """
        for hook in pydov.hooks:
            hook.xml_requested(self.pkey)

        if pydov.cache:
            return pydov.cache.get(self.pkey + '.xml')
        else:
            xml = get_dov_xml(self.pkey + '.xml')
            for hook in pydov.hooks:
                hook.xml_downloaded(self.pkey)
            return xml

    def _parse_subtypes(self, xml):
        """Parse the subtypes with the given XML data.

        Parameters
        ----------
        xml : bytes
            The raw XML data of the DOV object as bytes.

        """
        for subtype in self._subtypes:
            st_name = subtype.get_name()
            if st_name not in self.subdata:
                self.subdata[st_name] = []

            for subitem in subtype.from_xml(xml):
                self.subdata[st_name].append(subitem)

    def get_df_array(self, return_fields=None):
        """Return the data array of the instance of this type for inclusion
        in the resulting output dataframe of a search operation.

        Parameters
        ----------
        return_fields : list<str> or tuple<str> or set<str> or iterable<str>
            List of fields to include in the data array. The order is
            ignored, the default order of the fields of the datatype is used
            instead. Defaults to None, which will include all fields.

        Returns
        -------
        list
            List of the values of this instance in the same order as the
            field/column names, for inclusion in the result dataframe of a
            search operation.

        """
        fields = self.get_field_names(return_fields)
        ownfields = self.get_field_names(include_subtypes=False,
                                         include_wfs_injected=True)
        subfields = [f for f in fields if f not in ownfields]

        if len(subfields) > 0:
            self._parse_xml_data()

        datadicts = []
        datarecords = []

        if len(self.subdata) == 0 or len(subfields) == 0:
            datadicts.append(self.data)
        else:
            for subtype in self.subdata:
                for subdata in self.subdata[subtype]:
                    datadict = {}
                    datadict.update(self.data)
                    datadict.update(subdata.data)
                    datadicts.append(datadict)

        for d in datadicts:
            datarecords.append([d.get(field, np.nan) for field in fields])

        for d in datarecords:
            if self._UNRESOLVED in d:
                self._parse_xml_data()
                datarecords = self.get_df_array(return_fields)
                break

        return datarecords<|MERGE_RESOLUTION|>--- conflicted
+++ resolved
@@ -4,12 +4,7 @@
 import types
 import warnings
 from collections import OrderedDict
-<<<<<<< HEAD
 from multiprocessing.dummy import Pool
-
-from distutils.util import strtobool
-=======
->>>>>>> f0a6d54b
 
 import pydov
 import numpy as np
