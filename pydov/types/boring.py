--- conflicted
+++ resolved
@@ -1,13 +1,9 @@
 # -*- coding: utf-8 -*-
 """Module containing the DOV data type for boreholes (Boring), including
 subtypes."""
-<<<<<<< HEAD
 from pydov.types.fields import WfsField, XmlField, XsdType
 from pydov.util.dovutil import build_dov_url
-=======
-from pydov.types.fields import WfsField, XmlField
 from pydov.types.ligging import MvMtawField
->>>>>>> 8e685575
 
 from .abstract import AbstractDovFieldSet, AbstractDovSubType, AbstractDovType
 
