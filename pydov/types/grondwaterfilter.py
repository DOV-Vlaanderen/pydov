# -*- coding: utf-8 -*-
"""Module containing the DOV data type for screens (Filter), including
subtypes."""

from owslib.etree import etree

from pydov.types.abstract import (
    AbstractDovType,
    AbstractDovSubType,
)


class Peilmeting(AbstractDovSubType):

    _name = 'peilmeting'
    _rootpath = './/filtermeting/peilmeting'

    _fields = [{
        'name': 'datum',
        'source': 'xml',
        'sourcefield': '/datum',  # relative to rootpath
        'definition': 'Datum van opmeten.',
        'type': 'date',
        'notnull': True
    }, {
        'name': 'tijdstip',
        'source': 'xml',
        'sourcefield': '/tijdstip',
        'definition': 'Tijdstip van opmeten (optioneel).',
        'type': 'string',
        'notnull': False
    }, {
        'name': 'peil_mtaw',
        'source': 'xml',
        'sourcefield': '/peil_mtaw', # relative to rootpath
        'definition': 'Diepte van de peilmeting, uitgedrukt in mTAW.',
        'type': 'float',
        'notnull': False
    }, {
        'name': 'betrouwbaarheid',
        'source': 'xml',
        'sourcefield': '/betrouwbaarheid',
        'definition': 'Lijst van betrouwbaarheden (goed, onbekend of'
                      'twijfelachtig).',
        'type': 'string',
        'notnull': False
    }, {
        'name': 'methode',
        'source': 'xml',
        'sourcefield': '/peilmeting/methode',
        'definition': 'Methode waarop de peilmeting uitgevoerd werd.',
        'type': 'string',
        'notnull': False
    }]

    def __init__(self):
        """Initialisation."""
        super(Peilmeting, self).__init__('peilmeting')

    @classmethod
    def from_xml_element(cls, element):
        """Build an instance of this subtype from a single XML element.

        Parameters
        ----------
        element : etree.Element
            XML element representing a single record of this subtype.

        """
        peilmeting = Peilmeting()

        for field in cls.get_fields().values():
            peilmeting.data[field['name']] = peilmeting._parse(
                func=element.findtext,
                xpath=field['sourcefield'],
                namespace=None,
                returntype=field.get('type', None)
            )

        return peilmeting

class GrondwaterFilter(AbstractDovType):
    """Class representing the DOV data type for Groundwater screens."""

    _subtypes = [Peilmeting]

    _fields = [{
        'name': 'pkey_filter',
        'source': 'wfs',
        'sourcefield': 'filterfiche',
        'type': 'string'
    }, {
        'name': 'pkey_grondwaterlocatie',
        'source': 'wfs',
        'sourcefield': 'putfiche',
        'type': 'string'
    }, {
        'name': 'gw_id',
        'source': 'wfs',
        'sourcefield': 'GW_ID',
        'type': 'string'
    }, {
        'name': 'filternummer',
        'source': 'wfs',
        'sourcefield': 'filternr',
        'type': 'string'
    }, {
        'name': 'filtertype',
        'source': 'wfs',
        'sourcefield': 'filtertype',
        'type': 'string'
    }, {
        'name': 'x',
        'source': 'wfs',
        'sourcefield': 'X_mL72',
        'type': 'float'
    }, {
        'name': 'y',
        'source': 'wfs',
        'sourcefield': 'Y_mL72',
        'type': 'float'
    }, {
        'name': 'gemeente',
        'source': 'wfs',
        'sourcefield': 'gemeente',
        'type': 'string'
    }, {
        'name': 'diepte_onderkant_filter',
        'source': 'wfs',
        'sourcefield': 'onderkant_filter_m',
        'type': 'float'
    }, {
        'name': 'lengte_filter',
        'source': 'wfs',
        'sourcefield': 'lengte_filter_m',
        'type': 'float'
    }, {
        'name': 'mv_mtaw',
        'source': 'xml',
        'sourcefield':
            '/grondwaterlocatie/puntligging/oorspronkelijk_maaiveld',
        'definition': 'Maaiveldhoogte in mTAW op dag dat de put/boring '
                      'uitgevoerd werd.',
        'type': 'float',
        'notnull': False
    }, {
        'name': 'meetnet_code',
        'source': 'xml',
        'sourcefield': '/filter/meetnet',
        'definition': 'Tot welk meetnet behoort deze filter.',
        'type': 'integer',
        'notnull': False
    }, {
        'name': 'aquifer_code',
        'source': 'xml',
        'sourcefield': '/filter/ligging/aquifer',
        'definition': 'In welke watervoerende laag hangt de filter (code).',
        'type': 'string',
        'notnull': False
    }, {
        'name': 'grondwaterlichaam_code',
        'source': 'xml',
        'sourcefield': '/filter/ligging/grondwaterlichaam',
        'definition': '',
        'type': 'string',
        'notnull': False
    }, {
        'name': 'regime',
        'source': 'xml',
        'sourcefield': '/filter/ligging/regime',
        'definition': '',
        'type': 'string',
        'notnull': False
    }]

    def __init__(self, pkey):
        """Initialisation.

        Parameters
        ----------
        pkey : str
            Permanent key of the Filter (screen), being a URI of the form
            `https://www.dov.vlaanderen.be/data/boring/<id>`.

        """
        super(GrondwaterFilter, self).__init__('grondwaterfilter', pkey)

    @classmethod
    def from_wfs_element(cls, feature, namespace):
        """Build `GrondwaterFilter` instance from a WFS feature element.

        Parameters
        ----------
        feature : etree.Element
            XML element representing a single record of the WFS layer.
        namespace : str
            Namespace associated with this WFS featuretype.

        Returns
        -------
        filter : GrondwaterFilter
            An instance of this class populated with the data from the WFS
            element.

        """
        gwfilter = GrondwaterFilter(
            feature.findtext('./{%s}filterfiche' % namespace))

        for field in cls.get_fields(source=('wfs',)).values():
            gwfilter.data[field['name']] = cls._parse(
                func=feature.findtext,
                xpath=field['sourcefield'],
                namespace=namespace,
                returntype=field.get('type', None)
            )

        return gwfilter

    def _parse_xml_data(self):
        """Get remote XML data for this DOV object, parse the raw XML and
        save the results in the data object.
        """
        xml = self._get_xml_data()
        tree = etree.fromstring(xml)

        for field in self.get_fields(source=('xml',),
                                     include_subtypes=False).values():
            self.data[field['name']] = self._parse(
                func=tree.findtext,
                xpath=field['sourcefield'],
                namespace=None,
                returntype=field.get('type', None)
            )

        self._parse_subtypes(xml)


<<<<<<< HEAD
=======
# Indivual peilmetingen to support Filtermeting TODO
class Peilmeting(AbstractDovSubType):
    _name = 'peilmeting'
    _rootpath = './/filtermeting/peilmeting'

    _fields = [{
        'name': 'pkey_filter',
        'source': 'wfs',
        'sourcefield': 'filterfiche',
        'type': 'string'
    }, {
        'name': 'gw_id',
        'source': 'wfs',
        'sourcefield': 'GW_ID',
        'type': 'string'
    }, {
        'name': 'filternummer',
        'source': 'wfs',
        'sourcefield': 'filternr',
        'type': 'string'
    }, {
        'name': 'peil_mtaw',
        'source': 'xml',
        'sourcefield': '/filtermeting/peilmeting/peil_mtaw',
        'definition': 'Diepte van de peilmeting, uitgedrukt in mTAW.',
        'type': 'float',
        'notnull': False
    }, {
        'name': 'betrouwbaarheid',
        'source': 'xml',
        'sourcefield': '/filtermeting/peilmeting/betrouwbaarheid',
        'definition': 'Lijst van betrouwbaarheden (goed, onbekend of'
                      'twijfelachtig).',
        'type': 'string',
        'notnull': False
    }, {
        'name': 'methode',
        'source': 'xml',
        'sourcefield': '/filtermeting/peilmeting/methode',
        'definition': 'Methode waarop de peilmeting uitgevoerd werd.',
        'type': 'string',
        'notnull': False
    }]


>>>>>>> 3d137f22
class FilterMeting(AbstractDovType):
    """Class representing the DOV data type for boreholes."""

    _subtypes = []

    _fields = [{}]<|MERGE_RESOLUTION|>--- conflicted
+++ resolved
@@ -234,55 +234,6 @@
 
         self._parse_subtypes(xml)
 
-
-<<<<<<< HEAD
-=======
-# Indivual peilmetingen to support Filtermeting TODO
-class Peilmeting(AbstractDovSubType):
-    _name = 'peilmeting'
-    _rootpath = './/filtermeting/peilmeting'
-
-    _fields = [{
-        'name': 'pkey_filter',
-        'source': 'wfs',
-        'sourcefield': 'filterfiche',
-        'type': 'string'
-    }, {
-        'name': 'gw_id',
-        'source': 'wfs',
-        'sourcefield': 'GW_ID',
-        'type': 'string'
-    }, {
-        'name': 'filternummer',
-        'source': 'wfs',
-        'sourcefield': 'filternr',
-        'type': 'string'
-    }, {
-        'name': 'peil_mtaw',
-        'source': 'xml',
-        'sourcefield': '/filtermeting/peilmeting/peil_mtaw',
-        'definition': 'Diepte van de peilmeting, uitgedrukt in mTAW.',
-        'type': 'float',
-        'notnull': False
-    }, {
-        'name': 'betrouwbaarheid',
-        'source': 'xml',
-        'sourcefield': '/filtermeting/peilmeting/betrouwbaarheid',
-        'definition': 'Lijst van betrouwbaarheden (goed, onbekend of'
-                      'twijfelachtig).',
-        'type': 'string',
-        'notnull': False
-    }, {
-        'name': 'methode',
-        'source': 'xml',
-        'sourcefield': '/filtermeting/peilmeting/methode',
-        'definition': 'Methode waarop de peilmeting uitgevoerd werd.',
-        'type': 'string',
-        'notnull': False
-    }]
-
-
->>>>>>> 3d137f22
 class FilterMeting(AbstractDovType):
     """Class representing the DOV data type for boreholes."""
 
