# -*- coding: utf-8 -*-
"""Module containing the DOV data type for screens (Filter), including
subtypes."""
from pydov.types.fields import WfsField, XmlField
from pydov.types.fields_custom import MvMtawField
from pydov.util.dovutil import build_dov_url
from pydov.util.codelists import XsdType

from .abstract import AbstractDovSubType, AbstractDovType

_filterDataCodes_xsd = build_dov_url(
    'xdov/schema/latest/xsd/kern/gwmeetnet/FilterDataCodes.xsd')


class Peilmeting(AbstractDovSubType):
    """Subtype listing the water head level measurements."""

    intended_for = ['GrondwaterFilter']

    rootpath = './/filtermeting/peilmeting'

    fields = [
        XmlField(name='datum',
                 source_xpath='/datum',
                 definition='Datum waarop de peilmeting uitgevoerd werd.',
                 datatype='date'),
        XmlField(name='tijdstip',
                 source_xpath='/tijdstip',
                 definition='Tijdstip waarop de peilmeting uitgevoerd werd ('
                            'optioneel).',
                 datatype='string'),
        XmlField(name='peil_mtaw',
                 source_xpath='/peil_mtaw',
                 definition='Diepte van de peilmeting, uitgedrukt in mTAW.',
                 datatype='float'),
        XmlField(name='betrouwbaarheid',
                 source_xpath='/betrouwbaarheid',
                 definition='Betrouwbaarheid van de peilmeting (goed, '
                            'onbekend of twijfelachtig).',
                 datatype='string'),
        XmlField(name='methode',
                 source_xpath='/methode',
                 definition='Methode waarop de peilmeting uitgevoerd werd.',
                 datatype='string',
                 codelist=XsdType(
                     xsd_schema=_filterDataCodes_xsd,
                     typename='PeilmetingMethodeEnumType',
                     datatype='string')),
        XmlField(name='filterstatus',
                 source_xpath='/filterstatus',
                 definition='Status van de filter tijdens de peilmeting (in '
                            'rust - werking).',
                 datatype='string',
                 codelist=XsdType(
                     xsd_schema=_filterDataCodes_xsd,
                     typename='FilterstatusEnumType',
                     datatype='string')),
        XmlField(name='filtertoestand',
                 source_xpath='/filtertoestand',
                 definition="Filtertoestand bij de peilmeting. "
                            "Standaardwaarde is '1' = Normaal.",
                 datatype='integer',
                 codelist=XsdType(
                     xsd_schema=_filterDataCodes_xsd,
                     typename='FiltertoestandEnumType',
                     datatype='integer'))
    ]


class Gxg(AbstractDovSubType):
    """Subtype listing the GxG values or precalculated groundwaterlevel
    statistics."""

    intended_for = ['GrondwaterFilter']

    rootpath = './/filtermeting/gxg'

    fields = [
        XmlField(name='gxg_jaar',
                 source_xpath='/jaar',
                 definition='jaar (hydrologisch jaar voor lg3 en hg3, ' +
                 'kalenderjaar voor vg3)',
                 datatype='integer'),
        XmlField(name='gxg_hg3',
                 source_xpath='/hg3',
                 definition='gemiddelde van de drie hoogste grondwaterstanden '
                 'in een hydrologisch jaar (1 april t/m 31 maart) bij een '
                 'meetfrequentie van tweemaal per maand',
                 datatype='float'),
        XmlField(name='gxg_lg3',
                 source_xpath='/lg3',
                 definition='gemiddelde van de drie laagste grondwaterstanden '
                 'in een hydrologisch jaar (1 april t/m 31 maart) bij een '
                 'meetfrequentie van tweemaal per maand',
                 datatype='float'),
        XmlField(name='gxg_vg3',
                 source_xpath='/vg3',
                 definition='gemiddelde van de grondwaterstanden op '
                 '14 maart, 28 maart en 14 april in een bepaald kalenderjaar',
                 datatype='float')
    ]


class GrondwaterFilter(AbstractDovType):
    """Class representing the DOV data type for Groundwater screens."""

    subtypes = [Peilmeting]

    fields = [
        WfsField(name='pkey_filter', source_field='filterfiche',
                 datatype='string'),
        WfsField(name='pkey_grondwaterlocatie', source_field='putfiche',
                 datatype='string'),
        WfsField(name='gw_id', source_field='GW_ID', datatype='string'),
        WfsField(name='filternummer', source_field='filternummer',
                 datatype='string'),
        WfsField(name='filtertype', source_field='filtertype',
                 datatype='string'),
        WfsField(name='x', source_field='X_mL72', datatype='float'),
        WfsField(name='y', source_field='Y_mL72', datatype='float'),
        WfsField(name='start_grondwaterlocatie_mtaw', source_field='Z_mTAW',
                 datatype='float'),
        MvMtawField('Maaiveldhoogte in mTAW op dag '
                    'dat de put/boring uitgevoerd werd'),
        WfsField(name='gemeente', source_field='gemeente', datatype='string'),
        XmlField(name='meetnet_code',
                 source_xpath='/filter/meetnet',
                 definition='Tot welk meetnet behoort deze filter.',
                 datatype='string',
                 codelist=XsdType(
                     xsd_schema=_filterDataCodes_xsd,
                     typename='MeetnetEnumType',
                     datatype='string')),
        XmlField(name='aquifer_code',
                 source_xpath='/filter/ligging/aquifer_hcovv2',
                 definition='De aquifer (watervoerende laag) waarin de filter '
                            'hangt (code) (HCOVv2)',
                 datatype='string',
                 codelist=XsdType(
                     xsd_schema=build_dov_url(
                         'xdov/schema/latest/xsd/kern/interpretatie/'
                         'HydrogeologischeStratigrafieDataCodes.xsd'),
<<<<<<< HEAD
                     typename='AquiferHCOVv1EnumType',
                     datatype='string')),
=======
                     typename='AquiferHCOVv2EnumType')),
>>>>>>> d093cd98
        XmlField(name='grondwaterlichaam_code',
                 source_xpath='/filter/ligging/grondwaterlichaam',
                 definition='',
                 datatype='string',
                 codelist=XsdType(
                     xsd_schema=_filterDataCodes_xsd,
                     typename='GrondwaterlichaamEnumType',
                     datatype='string')),
        XmlField(name='regime',
                 source_xpath='/filter/ligging/regime',
                 definition='',
                 datatype='string'),
        WfsField(name='diepte_onderkant_filter',
                 source_field='onderkant_filter_m', datatype='float'),
        WfsField(name='lengte_filter', source_field='lengte_filter_m',
                 datatype='float')
    ]

    pkey_fieldname = 'filterfiche'

    def __init__(self, pkey):
        """Initialisation.

        Parameters
        ----------
        pkey : str
            Permanent key of the Filter (screen), being a URI of the form
            `https://www.dov.vlaanderen.be/data/filter/<id>`.

        """
        super().__init__('filter', pkey)<|MERGE_RESOLUTION|>--- conflicted
+++ resolved
@@ -140,12 +140,8 @@
                      xsd_schema=build_dov_url(
                          'xdov/schema/latest/xsd/kern/interpretatie/'
                          'HydrogeologischeStratigrafieDataCodes.xsd'),
-<<<<<<< HEAD
-                     typename='AquiferHCOVv1EnumType',
+                     typename='AquiferHCOVv2EnumType',
                      datatype='string')),
-=======
-                     typename='AquiferHCOVv2EnumType')),
->>>>>>> d093cd98
         XmlField(name='grondwaterlichaam_code',
                  source_xpath='/filter/ligging/grondwaterlichaam',
                  definition='',
