--- conflicted
+++ resolved
@@ -90,24 +90,4 @@
             `https://www.dov.vlaanderen.be/data/watermonster/<id>`.
 
         """
-<<<<<<< HEAD
-        super().__init__('watermonster', pkey)
-
-    @classmethod
-    def from_wfs_element(cls, feature, namespace):
-        gwmonster = cls(
-            feature.findtext(
-                './{{{}}}grondwatermonsterfiche'.format(namespace)))
-
-        for field in cls.get_fields(source=('wfs',)).values():
-            gwmonster.data[field['name']] = cls._parse(
-                func=feature.findtext,
-                xpath=field['sourcefield'],
-                namespace=namespace,
-                returntype=field.get('type', None)
-            )
-
-        return gwmonster
-=======
-        super(GrondwaterMonster, self).__init__('watermonster', pkey)
->>>>>>> 05732651
+        super().__init__('watermonster', pkey)