# -*- coding: utf-8 -*-
"""Module containing the DOV data types for interpretations, including
subtypes."""
import numpy as np

from pydov.types.abstract import (
    AbstractDovType,
    AbstractDovSubType,
)


class AbstractCommonInterpretatie(AbstractDovType):
    """Abstract base class for interpretations that can be linked to
    boreholes or cone penetration tests."""
    def __init__(self, pkey):
        """Initialisation.

        Parameters
        ----------
        pkey : str
            Permanent key of the Interpretatie (interpretations), being a
            URI of the form
            `https://www.dov.vlaanderen.be/data/interpretatie/<id>`.

        """
        super(AbstractCommonInterpretatie, self).__init__(
            'interpretatie', pkey)

    @classmethod
    def from_wfs_element(cls, feature, namespace):
        """Build an instance from a WFS feature element.

        Parameters
        ----------
        feature : etree.Element
            XML element representing a single record of the WFS layer.
        namespace : str
            Namespace associated with this WFS featuretype.

        Returns
        -------
        instance of this class
            An instance of this class populated with the data from the WFS
            element.

        """
        instance = cls(
            feature.findtext('./{%s}Interpretatiefiche' % namespace))

        typeproef = cls._parse(
            func=feature.findtext,
            xpath='Type_proef',
            namespace=namespace,
            returntype='string'
        )

        if typeproef == 'Boring':
            instance.data['pkey_boring'] = cls._parse(
                func=feature.findtext,
                xpath='Proeffiche',
                namespace=namespace,
                returntype='string'
            )
            instance.data['pkey_sondering'] = np.nan
        elif typeproef == 'Sondering':
            instance.data['pkey_sondering'] = cls._parse(
                func=feature.findtext,
                xpath='Proeffiche',
                namespace=namespace,
                returntype='string'
            )
            instance.data['pkey_boring'] = np.nan
        else:
            instance.data['pkey_boring'] = np.nan
            instance.data['pkey_sondering'] = np.nan

        for field in cls.get_fields(source=('wfs',)).values():
            if field['name'] in ['pkey_boring', 'pkey_sondering']:
                continue

            instance.data[field['name']] = cls._parse(
                func=feature.findtext,
                xpath=field['sourcefield'],
                namespace=namespace,
                returntype=field.get('type', None)
            )

        return instance


class AbstractBoringInterpretatie(AbstractDovType):
    """Abstract base class for interpretations that are linked to boreholes
    only."""
    def __init__(self, pkey):
        """Initialisation.

        Parameters
        ----------
        pkey : str
            Permanent key of the Interpretatie (interpretations), being a
            URI of the form
            `https://www.dov.vlaanderen.be/data/interpretatie/<id>`.

        """
        super(AbstractBoringInterpretatie, self).__init__(
            'interpretatie', pkey)

    @classmethod
    def from_wfs_element(cls, feature, namespace):
        """Build an instance from a WFS feature element.

        Parameters
        ----------
        feature : etree.Element
            XML element representing a single record of the WFS layer.
        namespace : str
            Namespace associated with this WFS featuretype.

        Returns
        -------
        instance of this class
            An instance of this class populated with the data from the WFS
            element.

        """
        instance = cls(
            feature.findtext('./{%s}Interpretatiefiche' % namespace))

        for field in cls.get_fields(source=('wfs',)).values():
            instance.data[field['name']] = cls._parse(
                func=feature.findtext,
                xpath=field['sourcefield'],
                namespace=namespace,
                returntype=field.get('type', None)
            )

        return instance


class InformeleStratigrafieLaag(AbstractDovSubType):

    _name = 'informele_stratigrafie_laag'
    _rootpath = './/informelestratigrafie/laag'

    _fields = [{
        'name': 'diepte_laag_van',
        'source': 'xml',
        'sourcefield': '/van',
        'definition': 'Diepte van de bovenkant van de laag informele '
                      'stratigrafie in meter.',
        'type': 'float',
        'notnull': False
    }, {
        'name': 'diepte_laag_tot',
        'source': 'xml',
        'sourcefield': '/tot',
        'definition': 'Diepte van de onderkant van de laag informele '
                      'stratigrafie in meter.',
        'type': 'float',
        'notnull': False
    }, {
        'name': 'beschrijving',
        'source': 'xml',
        'sourcefield': '/beschrijving',
        'definition': 'Benoeming van de eenheid van de laag informele '
                      'stratigrafie in vrije tekst (onbeperkt in lengte).',
        'type': 'string',
        'notnull': False
    }]


class InformeleStratigrafie(AbstractCommonInterpretatie):
    """Class representing the DOV data type for 'informele stratigrafie'
    interpretations."""

    _subtypes = [InformeleStratigrafieLaag]

    _fields = [{
        'name': 'pkey_interpretatie',
        'source': 'wfs',
        'sourcefield': 'Interpretatiefiche',
        'type': 'string'
    }, {
        'name': 'pkey_boring',
        'source': 'custom',
        'type': 'string',
        'definition': 'URL die verwijst naar de gegevens van de boring '
                      'waaraan deze informele stratigrafie gekoppeld is ('
                      'indien gekoppeld aan een boring).',
        'notnull': False
    }, {
        'name': 'pkey_sondering',
        'source': 'custom',
        'type': 'string',
        'definition': 'URL die verwijst naar de gegevens van de sondering '
                      'waaraan deze informele stratigrafie gekoppeld is ('
                      'indien gekoppeld aan een sondering).',
        'notnull': False
    }, {
        'name': 'betrouwbaarheid_interpretatie',
        'source': 'wfs',
        'sourcefield': 'Betrouwbaarheid',
        'type': 'string'
    }, {
        'name': 'x',
        'source': 'wfs',
        'sourcefield': 'X_mL72',
        'type': 'float'
    }, {
        'name': 'y',
        'source': 'wfs',
        'sourcefield': 'Y_mL72',
        'type': 'float'
    }]


class HydrogeologischeStratigrafieLaag(AbstractDovSubType):

    _name = 'hydrogeologische_stratigrafie_laag'
    _rootpath = './/hydrogeologischeinterpretatie/laag'

    _fields = [{
        'name': 'diepte_laag_van',
        'source': 'xml',
        'sourcefield': '/van',
        'definition': 'Diepte van de bovenkant van de laag hydrogeologische '
                      'stratigrafie in meter.',
        'type': 'float',
        'notnull': False
    }, {
        'name': 'diepte_laag_tot',
        'source': 'xml',
        'sourcefield': '/tot',
        'definition': 'Diepte van de onderkant van de laag hydrogeologische '
                      'stratigrafie in meter.',
        'type': 'float',
        'notnull': False
    }, {
        'name': 'aquifer',
        'source': 'xml',
        'sourcefield': '/aquifer',
        'definition': 'code van de watervoerende laag waarin de laag '
                      'Hydrogeologische stratigrafie zich bevindt.',
        'type': 'string',
        'notnull': False
    }]


class HydrogeologischeStratigrafie(AbstractBoringInterpretatie):
    """Class representing the DOV data type for 'hydrogeologische
    stratigrafie' interpretations."""

    _subtypes = [HydrogeologischeStratigrafieLaag]

    _fields = [{
        'name': 'pkey_interpretatie',
        'source': 'wfs',
        'sourcefield': 'Interpretatiefiche',
        'type': 'string'
    }, {
        'name': 'pkey_boring',
        'source': 'wfs',
        'type': 'string',
        'sourcefield': 'Proeffiche'
    }, {
        'name': 'betrouwbaarheid_interpretatie',
        'source': 'wfs',
        'sourcefield': 'Betrouwbaarheid',
        'type': 'string'
    },  {
        'name': 'x',
        'source': 'wfs',
        'sourcefield': 'X_mL72',
        'type': 'float'
    }, {
        'name': 'y',
        'source': 'wfs',
        'sourcefield': 'Y_mL72',
        'type': 'float'
    }]


class LithologischeBeschrijvingLaag(AbstractDovSubType):

    _name = 'lithologische_beschrijving_laag'
    _rootpath = './/lithologischebeschrijving/laag'

    _fields = [{
        'name': 'diepte_laag_van',
        'source': 'xml',
        'sourcefield': '/van',
        'definition': 'Diepte van de bovenkant van de laag lithologische '
                      'beschrijving in meter.',
        'type': 'float',
        'notnull': False
    }, {
        'name': 'diepte_laag_tot',
        'source': 'xml',
        'sourcefield': '/tot',
        'definition': 'Diepte van de onderkant van de laag lithologische '
                      'beschrijving in meter.',
        'type': 'float',
        'notnull': False
    }, {
        'name': 'beschrijving',
        'source': 'xml',
        'sourcefield': '/beschrijving',
        'definition': 'Lithologische beschrijving van de laag in vrije tekst '
                      '(onbeperkt in lengte)',
        'type': 'string',
        'notnull': False
    }]


class LithologischeBeschrijvingen(AbstractBoringInterpretatie):
    """Class representing the DOV data type for 'lithologische
    beschrijvingen' interpretations."""

    _subtypes = [LithologischeBeschrijvingLaag]

    _fields = [{
        'name': 'pkey_interpretatie',
        'source': 'wfs',
        'sourcefield': 'Interpretatiefiche',
        'type': 'string'
    }, {
        'name': 'pkey_boring',
        'source': 'wfs',
        'type': 'string',
        'sourcefield': 'Proeffiche',
    }, {
        'name': 'betrouwbaarheid_interpretatie',
        'source': 'wfs',
        'sourcefield': 'Betrouwbaarheid',
        'type': 'string'
    },  {
        'name': 'x',
        'source': 'wfs',
        'sourcefield': 'X_mL72',
        'type': 'float'
    }, {
        'name': 'y',
        'source': 'wfs',
        'sourcefield': 'Y_mL72',
        'type': 'float'
    }]


class GecodeerdeLithologieLaag(AbstractDovSubType):

    _name = 'gecodeerde_lithologie_laag'
    _rootpath = './/gecodeerdelithologie/laag'

    _fields = [{
        'name': 'diepte_laag_van',
        'source': 'xml',
        'sourcefield': '/van',
        'definition': 'Diepte van de bovenkant van de laag gecodeerde'
                      ' lithologie in meter.',
        'type': 'float',
        'notnull': False
    }, {
        'name': 'diepte_laag_tot',
        'source': 'xml',
        'sourcefield': '/tot',
        'definition': 'Diepte van de onderkant van de laag gecodeerde'
                      ' lithologie in meter.',
        'type': 'float',
        'notnull': False
    }, {
       'name': 'hoofdnaam1_grondsoort',
        'source': 'xml',
<<<<<<< HEAD
        'sourcefield': '/hoofdnaam/grondsoort',
        'definition': 'lithologisch hoofdbestandeel van de laag gecodeerde'
                      ' lithologiegrondsoort (als code).',
=======
        'sourcefield': '/hoofdnaam[1]/grondsoort',
        'definition': 'Primaire grondsoort (als code) van de laag '
                      'gecodeerde lithologie',
>>>>>>> 0176cb38
        'type': 'string',
        'notnull': False
    }, {
        'name': 'hoofdnaam2_grondsoort',
        'source': 'xml',
        'sourcefield': '/hoofdnaam[2]/grondsoort',
        'definition': 'Secundaire grondsoort (als code) van de laag '
                      'gecodeerde lithologie',
        'type': 'string',
        'notnull': False
    }, {
        'name': 'bijmenging1_plaatselijk',
        'source': 'xml',
        'sourcefield': '/bijmenging[1]/plaatselijk',
        'definition': 'plaatselijk of niet-plaatselijk',
        'type': 'boolean',
<<<<<<< HEAD
=======
        'notnull': False
    }, {
        'name': 'bijmenging1_hoeveelheid',
        'source': 'xml',
        'sourcefield': '/bijmenging[1]/hoeveelheid',
        'definition': 'aanduiding van de hoeveelheid bijmenging',
        'type': 'string',
        'notnull': False
    }, {
        'name': 'bijmenging1_grondsoort',
        'source': 'xml',
        'sourcefield': '/bijmenging[1]/grondsoort',
        'definition': 'type grondsoort (als code) van de laag '
                      'gecodeerde lithologie of geotechnische '
                      'codering',
        'type': 'string',
>>>>>>> 0176cb38
        'notnull': False
    }, {
        'name': 'bijmenging2_plaatselijk',
        'source': 'xml',
        'sourcefield': '/bijmenging[2]/plaatselijk',
        'definition': 'plaatselijk of niet-plaatselijk',
        'type': 'boolean',
        'notnull': False
    }, {
        'name': 'bijmenging2_hoeveelheid',
        'source': 'xml',
        'sourcefield': '/bijmenging[2]/hoeveelheid',
        'definition': 'aanduiding van de hoeveelheid bijmenging',
        'type': 'string',
        'notnull': False
    }, {
        'name': 'bijmenging2_grondsoort',
        'source': 'xml',
        'sourcefield': '/bijmenging[2]/grondsoort',
        'definition': 'type grondsoort (als code) van de laag '
                      'gecodeerde lithologie of geotechnische '
                      'codering',
        'type': 'string',
        'notnull': False
    }, {
        'name': 'bijmenging3_plaatselijk',
        'source': 'xml',
        'sourcefield': '/bijmenging[3]/plaatselijk',
        'definition': 'plaatselijk of niet-plaatselijk',
        'type': 'boolean',
        'notnull': False
    }, {
        'name': 'bijmenging3_hoeveelheid',
        'source': 'xml',
        'sourcefield': '/bijmenging[3]/hoeveelheid',
        'definition': 'aanduiding van de hoeveelheid bijmenging',
        'type': 'string',
        'notnull': False
    }, {
        'name': 'bijmenging3_grondsoort',
        'source': 'xml',
        'sourcefield': '/bijmenging[3]/grondsoort',
        'definition': 'type grondsoort (als code) van de laag '
                      'gecodeerde lithologie of geotechnische '
                      'codering',
        'type': 'string',
        'notnull': False
    }]


class GecodeerdeLithologie(AbstractBoringInterpretatie):
    """Class representing the DOV data type for 'gecodeerde
    lithologie' interpretations."""

    _subtypes = [GecodeerdeLithologieLaag]

    _fields = [{
        'name': 'pkey_interpretatie',
        'source': 'wfs',
        'sourcefield': 'Interpretatiefiche',
        'type': 'string'
    }, {
        'name': 'pkey_boring',
        'source': 'wfs',
        'type': 'string',
        'sourcefield': 'Proeffiche',
    }, {
        'name': 'betrouwbaarheid_interpretatie',
        'source': 'wfs',
        'sourcefield': 'Betrouwbaarheid',
        'type': 'string'
    },  {
        'name': 'x',
        'source': 'wfs',
        'sourcefield': 'X_mL72',
        'type': 'float'
    }, {
        'name': 'y',
        'source': 'wfs',
        'sourcefield': 'Y_mL72',
        'type': 'float'
    }]<|MERGE_RESOLUTION|>--- conflicted
+++ resolved
@@ -355,30 +355,20 @@
         'name': 'diepte_laag_van',
         'source': 'xml',
         'sourcefield': '/van',
-        'definition': 'Diepte van de bovenkant van de laag gecodeerde'
-                      ' lithologie in meter.',
         'type': 'float',
         'notnull': False
     }, {
         'name': 'diepte_laag_tot',
         'source': 'xml',
         'sourcefield': '/tot',
-        'definition': 'Diepte van de onderkant van de laag gecodeerde'
-                      ' lithologie in meter.',
         'type': 'float',
         'notnull': False
     }, {
        'name': 'hoofdnaam1_grondsoort',
         'source': 'xml',
-<<<<<<< HEAD
-        'sourcefield': '/hoofdnaam/grondsoort',
-        'definition': 'lithologisch hoofdbestandeel van de laag gecodeerde'
-                      ' lithologiegrondsoort (als code).',
-=======
         'sourcefield': '/hoofdnaam[1]/grondsoort',
         'definition': 'Primaire grondsoort (als code) van de laag '
                       'gecodeerde lithologie',
->>>>>>> 0176cb38
         'type': 'string',
         'notnull': False
     }, {
@@ -395,8 +385,6 @@
         'sourcefield': '/bijmenging[1]/plaatselijk',
         'definition': 'plaatselijk of niet-plaatselijk',
         'type': 'boolean',
-<<<<<<< HEAD
-=======
         'notnull': False
     }, {
         'name': 'bijmenging1_hoeveelheid',
@@ -413,7 +401,6 @@
                       'gecodeerde lithologie of geotechnische '
                       'codering',
         'type': 'string',
->>>>>>> 0176cb38
         'notnull': False
     }, {
         'name': 'bijmenging2_plaatselijk',
