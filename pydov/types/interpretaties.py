# -*- coding: utf-8 -*-
"""Module containing the DOV data type for boreholes (Boring), including
subtypes."""
import numpy as np

from pydov.types.abstract import (
    AbstractDovType,
    AbstractDovSubType,
)


class InformeleStratigrafieLaag(AbstractDovSubType):

    _name = 'informele_stratigrafie_laag'
    _rootpath = './/informelestratigrafie/laag'

    _fields = [{
        'name': 'diepte_laag_van',
        'source': 'xml',
        'sourcefield': '/van',
        'definition': 'Diepte van de bovenkant van de laag informele '
                      'stratigrafie in meter.',
        'type': 'float',
        'notnull': False
    }, {
        'name': 'diepte_laag_tot',
        'source': 'xml',
        'sourcefield': '/tot',
        'definition': 'Diepte van de onderkant van de laag informele '
                      'stratigrafie in meter.',
        'type': 'float',
        'notnull': False
    }, {
        'name': 'beschrijving',
        'source': 'xml',
        'sourcefield': '/beschrijving',
        'definition': 'Benoeming van de eenheid van de laag informele '
                      'stratigrafie in vrije tekst (onbeperkt in lengte).',
        'type': 'string',
        'notnull': False
    }]

    def __init__(self):
        """Initialisation."""
        super(InformeleStratigrafieLaag, self).__init__(
            'informele_stratigrafie_laag')

    @classmethod
    def from_xml_element(cls, element):
        """Build an instance of this subtype from a single XML element.

        Parameters
        ----------
        element : etree.Element
            XML element representing a single record of this subtype.

        """
        laag = InformeleStratigrafieLaag()

        for field in cls.get_fields().values():
            laag.data[field['name']] = laag._parse(
                func=element.findtext,
                xpath=field['sourcefield'],
                namespace=None,
                returntype=field.get('type', None)
            )

        return laag


class InformeleStratigrafie(AbstractDovType):
    """Class representing the DOV data type for boreholes."""

    _subtypes = [InformeleStratigrafieLaag]

    _fields = [{
        'name': 'pkey_interpretatie',
        'source': 'wfs',
        'sourcefield': 'Interpretatiefiche',
        'type': 'string'
    }, {
        'name': 'pkey_boring',
        'source': 'custom',
        'type': 'string',
        'definition': 'URL die verwijst naar de gegevens van de boring '
                      'waaraan deze informele stratigrafie gekoppeld is ('
                      'indien gekoppeld aan een boring).',
        'notnull': False
    }, {
        'name': 'pkey_sondering',
        'source': 'custom',
        'type': 'string',
        'definition': 'URL die verwijst naar de gegevens van de sondering '
                      'waaraan deze informele stratigrafie gekoppeld is ('
                      'indien gekoppeld aan een sondering).',
        'notnull': False
    }, {
        'name': 'betrouwbaarheid_interpretatie',
        'source': 'wfs',
        'sourcefield': 'Betrouwbaarheid',
        'type': 'string'
    }, {
        'name': 'x',
        'source': 'wfs',
        'sourcefield': 'X_mL72',
        'type': 'float'
    }, {
        'name': 'y',
        'source': 'wfs',
        'sourcefield': 'Y_mL72',
        'type': 'float'
    }]

    def __init__(self, pkey):
        """Initialisation.

        Parameters
        ----------
        pkey : str
            Permanent key of the Boring (borehole), being a URI of the form
            `https://www.dov.vlaanderen.be/data/boring/<id>`.

        """
        super(InformeleStratigrafie, self).__init__(
            'interpretatie', pkey)

    @classmethod
    def from_wfs_element(cls, feature, namespace):
        """Build `Boring` instance from a WFS feature element.

        Parameters
        ----------
        feature : etree.Element
            XML element representing a single record of the WFS layer.
        namespace : str
            Namespace associated with this WFS featuretype.

        Returns
        -------
        boring : Boring
            An instance of this class populated with the data from the WFS
            element.

        """
        infstrat = InformeleStratigrafie(
            feature.findtext('./{%s}Interpretatiefiche' % namespace))

        typeproef = cls._parse(
            func=feature.findtext,
            xpath='Type_proef',
            namespace=namespace,
            returntype='string'
        )

        if typeproef == 'Boring':
            infstrat.data['pkey_boring'] = cls._parse(
                func=feature.findtext,
                xpath='Proeffiche',
                namespace=namespace,
                returntype='string'
            )
            infstrat.data['pkey_sondering'] = np.nan
        elif typeproef == 'Sondering':
            infstrat.data['pkey_sondering'] = cls._parse(
                func=feature.findtext,
                xpath='Proeffiche',
                namespace=namespace,
                returntype='string'
            )
            infstrat.data['pkey_boring'] = np.nan
        else:
            infstrat.data['pkey_boring'] = np.nan
            infstrat.data['pkey_sondering'] = np.nan

        for field in cls.get_fields(source=('wfs',)).values():
            if field['name'] in ['pkey_boring', 'pkey_sondering']:
                continue

            infstrat.data[field['name']] = cls._parse(
                func=feature.findtext,
                xpath=field['sourcefield'],
                namespace=namespace,
                returntype=field.get('type', None)
            )

<<<<<<< HEAD
        return infstrat
=======
        return infstrat

    def _parse_xml_data(self):
        """Get remote XML data for this DOV object, parse the raw XML and
        save the results in the data object.
        """
        xml = self._get_xml_data()
        tree = etree.fromstring(xml)

        for field in self.get_fields(source=('xml',),
                                     include_subtypes=False).values():
            self.data[field['name']] = self._parse(
                func=tree.findtext,
                xpath=field['sourcefield'],
                namespace=None,
                returntype=field.get('type', None)
            )

        self._parse_subtypes(xml)


class HydrogeologischeStratigrafieLaag(AbstractDovSubType):

    _name = 'hydrogeologische_stratigrafie_laag'
    _rootpath = './/hydrogeologischeinterpretatie/laag'

    _fields = [{
        'name': 'diepte_laag_van',
        'source': 'xml',
        'sourcefield': '/van',
        'definition': 'Diepte van de bovenkant van de laag hydrogeologische '
                      'stratigrafie in meter.',
        'type': 'float',
        'notnull': False
    }, {
        'name': 'diepte_laag_tot',
        'source': 'xml',
        'sourcefield': '/tot',
        'definition': 'Diepte van de onderkant van de laag hydrogeologische '
                      'stratigrafie in meter.',
        'type': 'float',
        'notnull': False
    }, {
        'name': 'aquifer',
        'source': 'xml',
        'sourcefield': '/aquifer',
        'definition': 'code van de watervoerende laag waarin de laag '
                      'Hydrogeologische stratigrafie zich bevindt.',
        'type': 'string',
        'notnull': False
    }]

    def __init__(self):
        """Initialisation."""
        super(HydrogeologischeStratigrafieLaag, self).__init__(
            'hydrogeologische_interpretatie_laag')

    @classmethod
    def from_xml_element(cls, element):
        """Build an instance of this subtype from a single XML element.

        Parameters
        ----------
        element : etree.Element
            XML element representing a single record of this subtype.

        """
        laag = HydrogeologischeStratigrafieLaag()

        for field in cls.get_fields().values():
            laag.data[field['name']] = laag._parse(
                func=element.findtext,
                xpath=field['sourcefield'],
                namespace=None,
                returntype=field.get('type', None)
            )

        return laag


class HydrogeologischeStratigrafie(AbstractDovType):
    """Class representing the DOV data type for boreholes."""

    _subtypes = [HydrogeologischeStratigrafieLaag]

    _fields = [{
        'name': 'pkey_interpretatie',
        'source': 'wfs',
        'sourcefield': 'Interpretatiefiche',
        'type': 'string'
    }, {
        'name': 'pkey_boring',
        'source': 'custom',
        'type': 'string',
        'definition': 'URL die verwijst naar de gegevens van de boring '
                      'waaraan deze hydrogeologische stratigrafie '
                      'gekoppeld is '
                      '(indien gekoppeld aan een boring).',
        'notnull': False
    }, {
        'name': 'pkey_sondering',
        'source': 'custom',
        'type': 'string',
        'definition': 'URL die verwijst naar de gegevens van de sondering '
                      'waaraan deze informele stratigrafie gekoppeld is ('
                      'indien gekoppeld aan een sondering).',
        'notnull': False
    }, {
        'name': 'betrouwbaarheid_interpretatie',
        'source': 'wfs',
        'sourcefield': 'Betrouwbaarheid',
        'type': 'string'
    },  {
        'name': 'x',
        'source': 'wfs',
        'sourcefield': 'X_mL72',
        'type': 'float'
    }, {
        'name': 'y',
        'source': 'wfs',
        'sourcefield': 'Y_mL72',
        'type': 'float'
    }]

    def __init__(self, pkey):
        """Initialisation.

        Parameters
        ----------
        pkey : str
            Permanent key of the Hydrogeologische stratigrafie, being a URI
            of the form
            `https://www.dov.vlaanderen.be/data/boring/<id>`.

        """
        super(HydrogeologischeStratigrafie, self).__init__(
            'interpretatie', pkey)

    @classmethod
    def from_wfs_element(cls, feature, namespace):
        """Build 'HydrogeologischeStratigrafie' instance from a WFS feature
        element.

        Parameters
        ----------
        feature : etree.Element
            XML element representing a single record of the WFS layer.
        namespace : str
            Namespace associated with this WFS featuretype.

        Returns
        -------
        HydrogeologischeStratigrafie : HydrogeologischeStratigrafie
            An instance of this class populated with the data from the WFS
            element.

        """
        infstrat = HydrogeologischeStratigrafie(
            feature.findtext('./{%s}Interpretatiefiche' % namespace))

        typeproef = cls._parse(
            func=feature.findtext,
            xpath='Type_proef',
            namespace=namespace,
            returntype='string'
        )

        if typeproef == 'Boring':
            infstrat.data['pkey_boring'] = cls._parse(
                func=feature.findtext,
                xpath='Proeffiche',
                namespace=namespace,
                returntype='string'
            )
            infstrat.data['pkey_sondering'] = np.nan

        elif typeproef == 'Sondering':
            infstrat.data['pkey_sondering'] = cls._parse(
                func=feature.findtext,
                xpath='Proeffiche',
                namespace=namespace,
                returntype='string'
            )
            infstrat.data['pkey_boring'] = np.nan
        else:
            infstrat.data['pkey_boring'] = np.nan
            infstrat.data['pkey_sondering'] = np.nan

        for field in cls.get_fields(source=('wfs',)).values():
            if field['name'] in ['pkey_boring', 'pkey_sondering']:
                continue

            infstrat.data[field['name']] = cls._parse(
                func=feature.findtext,
                xpath=field['sourcefield'],
                namespace=namespace,
                returntype=field.get('type', None)
            )

        return infstrat

    def _parse_xml_data(self):
        """Get remote XML data for this DOV object, parse the raw XML and
        save the results in the data object.
        """
        xml = self._get_xml_data()
        tree = etree.fromstring(xml)

        for field in self.get_fields(source=('xml',),
                                     include_subtypes=False).values():
            self.data[field['name']] = self._parse(
                func=tree.findtext,
                xpath=field['sourcefield'],
                namespace=None,
                returntype=field.get('type', None)
            )

        self._parse_subtypes(xml)
>>>>>>> 30f63e5f
<|MERGE_RESOLUTION|>--- conflicted
+++ resolved
@@ -183,28 +183,7 @@
                 returntype=field.get('type', None)
             )
 
-<<<<<<< HEAD
         return infstrat
-=======
-        return infstrat
-
-    def _parse_xml_data(self):
-        """Get remote XML data for this DOV object, parse the raw XML and
-        save the results in the data object.
-        """
-        xml = self._get_xml_data()
-        tree = etree.fromstring(xml)
-
-        for field in self.get_fields(source=('xml',),
-                                     include_subtypes=False).values():
-            self.data[field['name']] = self._parse(
-                func=tree.findtext,
-                xpath=field['sourcefield'],
-                namespace=None,
-                returntype=field.get('type', None)
-            )
-
-        self._parse_subtypes(xml)
 
 
 class HydrogeologischeStratigrafieLaag(AbstractDovSubType):
@@ -322,7 +301,7 @@
 
         """
         super(HydrogeologischeStratigrafie, self).__init__(
-            'interpretatie', pkey)
+              'interpretatie', pkey)
 
     @classmethod
     def from_wfs_element(cls, feature, namespace):
@@ -343,7 +322,7 @@
             element.
 
         """
-        infstrat = HydrogeologischeStratigrafie(
+        hydstrat = HydrogeologischeStratigrafie(
             feature.findtext('./{%s}Interpretatiefiche' % namespace))
 
         typeproef = cls._parse(
@@ -354,54 +333,35 @@
         )
 
         if typeproef == 'Boring':
-            infstrat.data['pkey_boring'] = cls._parse(
+            hydstrat.data['pkey_boring'] = cls._parse(
                 func=feature.findtext,
                 xpath='Proeffiche',
                 namespace=namespace,
                 returntype='string'
             )
-            infstrat.data['pkey_sondering'] = np.nan
+            hydstrat.data['pkey_sondering'] = np.nan
 
         elif typeproef == 'Sondering':
-            infstrat.data['pkey_sondering'] = cls._parse(
+            hydstrat.data['pkey_sondering'] = cls._parse(
                 func=feature.findtext,
                 xpath='Proeffiche',
                 namespace=namespace,
                 returntype='string'
             )
-            infstrat.data['pkey_boring'] = np.nan
+            hydstrat.data['pkey_boring'] = np.nan
         else:
-            infstrat.data['pkey_boring'] = np.nan
-            infstrat.data['pkey_sondering'] = np.nan
+            hydstrat.data['pkey_boring'] = np.nan
+            hydstrat.data['pkey_sondering'] = np.nan
 
         for field in cls.get_fields(source=('wfs',)).values():
             if field['name'] in ['pkey_boring', 'pkey_sondering']:
                 continue
 
-            infstrat.data[field['name']] = cls._parse(
+            hydstrat.data[field['name']] = cls._parse(
                 func=feature.findtext,
                 xpath=field['sourcefield'],
                 namespace=namespace,
                 returntype=field.get('type', None)
             )
 
-        return infstrat
-
-    def _parse_xml_data(self):
-        """Get remote XML data for this DOV object, parse the raw XML and
-        save the results in the data object.
-        """
-        xml = self._get_xml_data()
-        tree = etree.fromstring(xml)
-
-        for field in self.get_fields(source=('xml',),
-                                     include_subtypes=False).values():
-            self.data[field['name']] = self._parse(
-                func=tree.findtext,
-                xpath=field['sourcefield'],
-                namespace=None,
-                returntype=field.get('type', None)
-            )
-
-        self._parse_subtypes(xml)
->>>>>>> 30f63e5f
+        return hydstrat