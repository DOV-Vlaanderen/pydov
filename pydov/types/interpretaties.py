# -*- coding: utf-8 -*-
"""Module containing the DOV data types for interpretations, including
subtypes."""
import numpy as np

from pydov.types.abstract import (
    AbstractDovType,
    AbstractDovSubType,
)


class AbstractCommonInterpretatie(AbstractDovType):
    """Abstract base class for interpretations that can be linked to
    boreholes or cone penetration tests."""
    def __init__(self, pkey):
        """Initialisation.

        Parameters
        ----------
        pkey : str
            Permanent key of the Interpretatie (interpretations), being a
            URI of the form
            `https://www.dov.vlaanderen.be/data/interpretatie/<id>`.

        """
        super(AbstractCommonInterpretatie, self).__init__(
            'interpretatie', pkey)

    @classmethod
    def from_wfs_element(cls, feature, namespace):
        """Build an instance from a WFS feature element.

        Parameters
        ----------
        feature : etree.Element
            XML element representing a single record of the WFS layer.
        namespace : str
            Namespace associated with this WFS featuretype.

        Returns
        -------
        instance of this class
            An instance of this class populated with the data from the WFS
            element.

        """
        instance = cls(
            feature.findtext('./{%s}Interpretatiefiche' % namespace))

        typeproef = cls._parse(
            func=feature.findtext,
            xpath='Type_proef',
            namespace=namespace,
            returntype='string'
        )

        if typeproef == 'Boring':
            instance.data['pkey_boring'] = cls._parse(
                func=feature.findtext,
                xpath='Proeffiche',
                namespace=namespace,
                returntype='string'
            )
            instance.data['pkey_sondering'] = np.nan
        elif typeproef == 'Sondering':
            instance.data['pkey_sondering'] = cls._parse(
                func=feature.findtext,
                xpath='Proeffiche',
                namespace=namespace,
                returntype='string'
            )
            instance.data['pkey_boring'] = np.nan
        else:
            instance.data['pkey_boring'] = np.nan
            instance.data['pkey_sondering'] = np.nan

        for field in cls.get_fields(source=('wfs',)).values():
            if field['name'] in ['pkey_boring', 'pkey_sondering']:
                continue

            instance.data[field['name']] = cls._parse(
                func=feature.findtext,
                xpath=field['sourcefield'],
                namespace=namespace,
                returntype=field.get('type', None)
            )

        return instance


class AbstractBoringInterpretatie(AbstractDovType):
    """Abstract base class for interpretations that are linked to boreholes
    only."""
    def __init__(self, pkey):
        """Initialisation.

        Parameters
        ----------
        pkey : str
            Permanent key of the Interpretatie (interpretations), being a
            URI of the form
            `https://www.dov.vlaanderen.be/data/interpretatie/<id>`.

        """
        super(AbstractBoringInterpretatie, self).__init__(
            'interpretatie', pkey)

    @classmethod
    def from_wfs_element(cls, feature, namespace):
        """Build an instance from a WFS feature element.

        Parameters
        ----------
        feature : etree.Element
            XML element representing a single record of the WFS layer.
        namespace : str
            Namespace associated with this WFS featuretype.

        Returns
        -------
        instance of this class
            An instance of this class populated with the data from the WFS
            element.

        """
        instance = cls(
            feature.findtext('./{%s}Interpretatiefiche' % namespace))

        for field in cls.get_fields(source=('wfs',)).values():
            instance.data[field['name']] = cls._parse(
                func=feature.findtext,
                xpath=field['sourcefield'],
                namespace=namespace,
                returntype=field.get('type', None)
            )

        return instance


class InformeleStratigrafieLaag(AbstractDovSubType):

    _name = 'informele_stratigrafie_laag'
    _rootpath = './/informelestratigrafie/laag'

    _fields = [{
        'name': 'diepte_laag_van',
        'source': 'xml',
        'sourcefield': '/van',
        'definition': 'Diepte van de bovenkant van de laag informele '
                      'stratigrafie in meter.',
        'type': 'float',
        'notnull': False
    }, {
        'name': 'diepte_laag_tot',
        'source': 'xml',
        'sourcefield': '/tot',
        'definition': 'Diepte van de onderkant van de laag informele '
                      'stratigrafie in meter.',
        'type': 'float',
        'notnull': False
    }, {
        'name': 'beschrijving',
        'source': 'xml',
        'sourcefield': '/beschrijving',
        'definition': 'Benoeming van de eenheid van de laag informele '
                      'stratigrafie in vrije tekst (onbeperkt in lengte).',
        'type': 'string',
        'notnull': False
    }]


class InformeleStratigrafie(AbstractCommonInterpretatie):
    """Class representing the DOV data type for 'informele stratigrafie'
    interpretations."""

    _subtypes = [InformeleStratigrafieLaag]

    _fields = [{
        'name': 'pkey_interpretatie',
        'source': 'wfs',
        'sourcefield': 'Interpretatiefiche',
        'type': 'string'
    }, {
        'name': 'pkey_boring',
        'source': 'custom',
        'type': 'string',
        'definition': 'URL die verwijst naar de gegevens van de boring '
                      'waaraan deze informele stratigrafie gekoppeld is ('
                      'indien gekoppeld aan een boring).',
        'notnull': False
    }, {
        'name': 'pkey_sondering',
        'source': 'custom',
        'type': 'string',
        'definition': 'URL die verwijst naar de gegevens van de sondering '
                      'waaraan deze informele stratigrafie gekoppeld is ('
                      'indien gekoppeld aan een sondering).',
        'notnull': False
    }, {
        'name': 'betrouwbaarheid_interpretatie',
        'source': 'wfs',
        'sourcefield': 'Betrouwbaarheid',
        'type': 'string'
    }, {
        'name': 'x',
        'source': 'wfs',
        'sourcefield': 'X_mL72',
        'type': 'float'
    }, {
        'name': 'y',
        'source': 'wfs',
        'sourcefield': 'Y_mL72',
        'type': 'float'
    }]


class FormeleStratigrafieLaag(AbstractDovSubType):

    _name = 'formele_stratigrafie_laag'
    _rootpath = './/formelestratigrafie/laag'

    _fields = [{
        'name': 'diepte_laag_van',
        'source': 'xml',
        'sourcefield': '/van',
        'definition': 'Diepte van de bovenkant van de laag Formele '
                      'stratigrafie in meter.',
        'type': 'float',
        'notnull': False
    }, {
        'name': 'diepte_laag_tot',
        'source': 'xml',
        'sourcefield': '/tot',
        'definition': 'Diepte van de onderkant van de laag Formele '
                      'stratigrafie in meter.',
        'type': 'float',
        'notnull': False
    }, {
        'name': 'lid1',
        'source': 'xml',
        'sourcefield': '/lid1',
        'definition': '',
        'type': 'string',
        'notnull': False
    }, {
        'name': 'relatie_lid1_lid2',
        'source': 'xml',
        'sourcefield': '/relatie_lid1_lid2',
        'definition': '',
        'type': 'string',
        'notnull': False
    }, {
        'name': 'lid2',
        'source': 'xml',
        'sourcefield': '/lid2',
        'definition': '',
        'type': 'string',
        'notnull': False
    }]


class FormeleStratigrafie(AbstractCommonInterpretatie):
    """Class representing the DOV data type for 'Formele stratigrafie'
    interpretations."""

    _subtypes = [FormeleStratigrafieLaag]

    _fields = [{
        'name': 'pkey_interpretatie',
        'source': 'wfs',
        'sourcefield': 'Interpretatiefiche',
        'type': 'string'
    }, {
        'name': 'pkey_boring',
        'source': 'custom',
        'type': 'string',
        'definition': 'URL die verwijst naar de gegevens van de boring '
                      'waaraan deze formele stratigrafie gekoppeld is ('
                      'indien gekoppeld aan een boring).',
        'notnull': False
    }, {
        'name': 'pkey_sondering',
        'source': 'custom',
        'type': 'string',
        'definition': 'URL die verwijst naar de gegevens van de sondering '
                      'waaraan deze formele stratigrafie gekoppeld is ('
                      'indien gekoppeld aan een sondering).',
        'notnull': False
    }, {
        'name': 'betrouwbaarheid_interpretatie',
        'source': 'wfs',
        'sourcefield': 'Betrouwbaarheid',
        'type': 'string'
    }, {
        'name': 'x',
        'source': 'wfs',
        'sourcefield': 'X_mL72',
        'type': 'float'
    }, {
        'name': 'y',
        'source': 'wfs',
        'sourcefield': 'Y_mL72',
        'type': 'float'
    }]


class HydrogeologischeStratigrafieLaag(AbstractDovSubType):

    _name = 'hydrogeologische_stratigrafie_laag'
    _rootpath = './/hydrogeologischeinterpretatie/laag'

    _fields = [{
        'name': 'diepte_laag_van',
        'source': 'xml',
        'sourcefield': '/van',
        'definition': 'Diepte van de bovenkant van de laag hydrogeologische '
                      'stratigrafie in meter.',
        'type': 'float',
        'notnull': False
    }, {
        'name': 'diepte_laag_tot',
        'source': 'xml',
        'sourcefield': '/tot',
        'definition': 'Diepte van de onderkant van de laag hydrogeologische '
                      'stratigrafie in meter.',
        'type': 'float',
        'notnull': False
    }, {
        'name': 'aquifer',
        'source': 'xml',
        'sourcefield': '/aquifer',
        'definition': 'code van de watervoerende laag waarin de laag '
                      'Hydrogeologische stratigrafie zich bevindt.',
        'type': 'string',
        'notnull': False
    }]


class HydrogeologischeStratigrafie(AbstractBoringInterpretatie):
    """Class representing the DOV data type for 'hydrogeologische
    stratigrafie' interpretations."""

    _subtypes = [HydrogeologischeStratigrafieLaag]

    _fields = [{
        'name': 'pkey_interpretatie',
        'source': 'wfs',
        'sourcefield': 'Interpretatiefiche',
        'type': 'string'
    }, {
        'name': 'pkey_boring',
        'source': 'wfs',
        'type': 'string',
        'sourcefield': 'Proeffiche'
    }, {
        'name': 'betrouwbaarheid_interpretatie',
        'source': 'wfs',
        'sourcefield': 'Betrouwbaarheid',
        'type': 'string'
    },  {
        'name': 'x',
        'source': 'wfs',
        'sourcefield': 'X_mL72',
        'type': 'float'
    }, {
        'name': 'y',
        'source': 'wfs',
        'sourcefield': 'Y_mL72',
        'type': 'float'
    }]


class LithologischeBeschrijvingLaag(AbstractDovSubType):

    _name = 'lithologische_beschrijving_laag'
    _rootpath = './/lithologischebeschrijving/laag'

    _fields = [{
        'name': 'diepte_laag_van',
        'source': 'xml',
        'sourcefield': '/van',
        'definition': 'Diepte van de bovenkant van de laag lithologische '
                      'beschrijving in meter.',
        'type': 'float',
        'notnull': False
    }, {
        'name': 'diepte_laag_tot',
        'source': 'xml',
        'sourcefield': '/tot',
        'definition': 'Diepte van de onderkant van de laag lithologische '
                      'beschrijving in meter.',
        'type': 'float',
        'notnull': False
    }, {
        'name': 'beschrijving',
        'source': 'xml',
        'sourcefield': '/beschrijving',
        'definition': 'Lithologische beschrijving van de laag in vrije tekst '
                      '(onbeperkt in lengte)',
        'type': 'string',
        'notnull': False
    }]


class LithologischeBeschrijvingen(AbstractBoringInterpretatie):
    """Class representing the DOV data type for 'lithologische
    beschrijvingen' interpretations."""

    _subtypes = [LithologischeBeschrijvingLaag]

    _fields = [{
        'name': 'pkey_interpretatie',
        'source': 'wfs',
        'sourcefield': 'Interpretatiefiche',
        'type': 'string'
    }, {
        'name': 'pkey_boring',
        'source': 'wfs',
        'type': 'string',
        'sourcefield': 'Proeffiche',
    }, {
        'name': 'betrouwbaarheid_interpretatie',
        'source': 'wfs',
        'sourcefield': 'Betrouwbaarheid',
        'type': 'string'
    },  {
        'name': 'x',
        'source': 'wfs',
        'sourcefield': 'X_mL72',
        'type': 'float'
    }, {
        'name': 'y',
        'source': 'wfs',
        'sourcefield': 'Y_mL72',
        'type': 'float'
    }]


class GecodeerdeLithologieLaag(AbstractDovSubType):

    _name = 'gecodeerde_lithologie_laag'
    _rootpath = './/gecodeerdelithologie/laag'

    _fields = [{
        'name': 'diepte_laag_van',
        'source': 'xml',
        'sourcefield': '/van',
        'definition': 'Diepte van de bovenkant van de laag gecodeerde'
                      ' lithologie in meter.',
        'type': 'float',
        'notnull': False
    }, {
        'name': 'diepte_laag_tot',
        'source': 'xml',
        'sourcefield': '/tot',
        'definition': 'Diepte van de onderkant van de laag gecodeerde'
                      ' lithologie in meter.',
        'type': 'float',
        'notnull': False
    }, {
        'name': 'hoofdnaam1_grondsoort',
        'source': 'xml',
        'sourcefield': '/hoofdnaam[1]/grondsoort',
        'definition': 'Primaire grondsoort (als code) van de laag '
                      'gecodeerde lithologie',
        'type': 'string',
        'notnull': False
    }, {
        'name': 'hoofdnaam2_grondsoort',
        'source': 'xml',
        'sourcefield': '/hoofdnaam[2]/grondsoort',
        'definition': 'Secundaire grondsoort (als code) van de laag '
                      'gecodeerde lithologie',
        'type': 'string',
        'notnull': False
    }, {
        'name': 'bijmenging1_plaatselijk',
        'source': 'xml',
        'sourcefield': '/bijmenging[1]/plaatselijk',
        'definition': 'plaatselijk of niet-plaatselijk',
        'type': 'boolean',
        'notnull': False
    }, {
        'name': 'bijmenging1_hoeveelheid',
        'source': 'xml',
        'sourcefield': '/bijmenging[1]/hoeveelheid',
        'definition': 'aanduiding van de hoeveelheid bijmenging',
        'type': 'string',
        'notnull': False
    }, {
        'name': 'bijmenging1_grondsoort',
        'source': 'xml',
        'sourcefield': '/bijmenging[1]/grondsoort',
        'definition': 'type grondsoort (als code) van de laag '
                      'gecodeerde lithologie of geotechnische '
                      'codering',
        'type': 'string',
        'notnull': False
    }, {
        'name': 'bijmenging2_plaatselijk',
        'source': 'xml',
        'sourcefield': '/bijmenging[2]/plaatselijk',
        'definition': 'plaatselijk of niet-plaatselijk',
        'type': 'boolean',
        'notnull': False
    }, {
        'name': 'bijmenging2_hoeveelheid',
        'source': 'xml',
        'sourcefield': '/bijmenging[2]/hoeveelheid',
        'definition': 'aanduiding van de hoeveelheid bijmenging',
        'type': 'string',
        'notnull': False
    }, {
        'name': 'bijmenging2_grondsoort',
        'source': 'xml',
        'sourcefield': '/bijmenging[2]/grondsoort',
        'definition': 'type grondsoort (als code) van de laag '
                      'gecodeerde lithologie of geotechnische '
                      'codering',
        'type': 'string',
        'notnull': False
    }, {
        'name': 'bijmenging3_plaatselijk',
        'source': 'xml',
        'sourcefield': '/bijmenging[3]/plaatselijk',
        'definition': 'plaatselijk of niet-plaatselijk',
        'type': 'boolean',
        'notnull': False
    }, {
        'name': 'bijmenging3_hoeveelheid',
        'source': 'xml',
        'sourcefield': '/bijmenging[3]/hoeveelheid',
        'definition': 'aanduiding van de hoeveelheid bijmenging',
        'type': 'string',
        'notnull': False
    }, {
        'name': 'bijmenging3_grondsoort',
        'source': 'xml',
        'sourcefield': '/bijmenging[3]/grondsoort',
        'definition': 'type grondsoort (als code) van de laag '
                      'gecodeerde lithologie of geotechnische '
                      'codering',
        'type': 'string',
        'notnull': False
    }]


class GecodeerdeLithologie(AbstractBoringInterpretatie):
    """Class representing the DOV data type for 'gecodeerde
    lithologie' interpretations."""

    _subtypes = [GecodeerdeLithologieLaag]

    _fields = [{
        'name': 'pkey_interpretatie',
        'source': 'wfs',
        'sourcefield': 'Interpretatiefiche',
        'type': 'string'
    }, {
        'name': 'pkey_boring',
        'source': 'wfs',
        'type': 'string',
        'sourcefield': 'Proeffiche',
    }, {
        'name': 'betrouwbaarheid_interpretatie',
        'source': 'wfs',
        'sourcefield': 'Betrouwbaarheid',
        'type': 'string'
    },  {
        'name': 'x',
        'source': 'wfs',
        'sourcefield': 'X_mL72',
        'type': 'float'
    }, {
        'name': 'y',
        'source': 'wfs',
        'sourcefield': 'Y_mL72',
        'type': 'float'
    }]


<<<<<<< HEAD
class QuartairStratigrafieLaag(AbstractDovSubType):

    _name = 'quartair_stratigrafie_laag'
    _rootpath = './/quartaire_stratigrafie/laag'
=======
class GeotechnischeCoderingLaag(AbstractDovSubType):

    _name = 'geotechnische_codering_laag'
    _rootpath = './/geotechnischecodering/laag'
>>>>>>> 123e7b38

    _fields = [{
        'name': 'diepte_laag_van',
        'source': 'xml',
        'sourcefield': '/van',
<<<<<<< HEAD
        'definition': 'diepte van de bovenkant van de laag '
                      'quartairstratigrafie in meter',
=======
        'definition': 'diepte van de bovenkant van de laag geotechnische '
                      'codering in meter',
>>>>>>> 123e7b38
        'type': 'float',
        'notnull': False
    }, {
        'name': 'diepte_laag_tot',
        'source': 'xml',
        'sourcefield': '/tot',
<<<<<<< HEAD
        'definition': 'diepte van de onderkant van de laag '
                      'quartairstratigrafie in meter',
        'type': 'float',
        'notnull': False
    }, {
        'name': 'lid1',
        'source': 'xml',
        'sourcefield': '/lid1',
        'definition': 'eerste eenheid van de laag quartairstratigrafie',
        'type': 'string',
        'notnull': False
    }, {
        'name': 'relatie_lid1_lid2',
        'source': 'xml',
        'sourcefield': '/relatie_lid1_lid2',
        'definition': 'verbinding of relatie tussen lid1 en lid2 van de '
                      'laag quartairstratigrafie',
        'type': 'string',
        'notnull': False
    }, {
        'name': 'lid2',
        'source': 'xml',
        'sourcefield': '/lid2',
        'definition': 'tweede eenheid van de laag quartairstratigrafie. '
                      'Indien niet ingevuld wordt default dezelfde waarde '
                      'als voor Lid1 ingevuld',
=======
        'definition': 'Diepte van de onderkant van de laag geotechnische'
                      ' codering in meter.',
        'type': 'float',
        'notnull': False
    }, {
        'name': 'hoofdnaam1_grondsoort',
        'source': 'xml',
        'sourcefield': '/hoofdnaam[1]/grondsoort',
        'definition': 'hoofdnaam (als code) van de laag '
                      'geotechnische codering',
        'type': 'string',
        'notnull': False
    }, {
        'name': 'hoofdnaam2_grondsoort',
        'source': 'xml',
        'sourcefield': '/hoofdnaam[2]/grondsoort',
        'definition': 'Secundaire grondsoort (als code) van de laag '
                      'geotechnische codering',
        'type': 'string',
        'notnull': False
    }, {
        'name': 'bijmenging1_plaatselijk',
        'source': 'xml',
        'sourcefield': '/bijmenging[1]/plaatselijk',
        'definition': 'plaatselijk of niet-plaatselijk',
        'type': 'boolean',
        'notnull': False
    }, {
        'name': 'bijmenging1_hoeveelheid',
        'source': 'xml',
        'sourcefield': '/bijmenging[1]/hoeveelheid',
        'definition': 'aanduiding van de hoeveelheid bijmenging',
        'type': 'string',
        'notnull': False
    }, {
        'name': 'bijmenging1_grondsoort',
        'source': 'xml',
        'sourcefield': '/bijmenging[1]/grondsoort',
        'definition': 'type grondsoort (als code) van de laag '
                      'geotechnische codering',
        'type': 'string',
        'notnull': False
    }, {
        'name': 'bijmenging2_plaatselijk',
        'source': 'xml',
        'sourcefield': '/bijmenging[2]/plaatselijk',
        'definition': 'plaatselijk of niet-plaatselijk',
        'type': 'boolean',
        'notnull': False
    }, {
        'name': 'bijmenging2_hoeveelheid',
        'source': 'xml',
        'sourcefield': '/bijmenging[2]/hoeveelheid',
        'definition': 'aanduiding van de hoeveelheid bijmenging',
        'type': 'string',
        'notnull': False
    }, {
        'name': 'bijmenging2_grondsoort',
        'source': 'xml',
        'sourcefield': '/bijmenging[2]/grondsoort',
        'definition': 'type grondsoort (als code) van de laag '
                      'geotechnische codering',
        'type': 'string',
        'notnull': False
    }, {
        'name': 'bijmenging3_plaatselijk',
        'source': 'xml',
        'sourcefield': '/bijmenging[3]/plaatselijk',
        'definition': 'plaatselijk of niet-plaatselijk',
        'type': 'boolean',
        'notnull': False
    }, {
        'name': 'bijmenging3_hoeveelheid',
        'source': 'xml',
        'sourcefield': '/bijmenging[3]/hoeveelheid',
        'definition': 'aanduiding van de hoeveelheid bijmenging',
        'type': 'string',
        'notnull': False
    }, {
        'name': 'bijmenging3_grondsoort',
        'source': 'xml',
        'sourcefield': '/bijmenging[3]/grondsoort',
        'definition': 'type grondsoort (als code) van de laag '
                      'geotechnische codering',
>>>>>>> 123e7b38
        'type': 'string',
        'notnull': False
    }]


<<<<<<< HEAD
class QuartairStratigrafie(AbstractCommonInterpretatie):
    """Class representing the DOV data type for 'Quartair stratigrafie'
    interpretations.

    In Dutch: Afgeleid type van interpretatie, specifiek voor de quartaire
    stratigrafie. Een Quartair interpretatie omvat een discrete formele
    interpretatie van het materiaal in de ondergrond, al dan niet aan
    de hand van monsters, op basis van een door DOV gestandaardiseerde
    codering. De Quartair interpretatie gebeurt in tegenstelling tot de
    formele interpretatie op basis van sedimentgenetische profieltypen
    ipv lithostratigrafie
    """

    _subtypes = [QuartairStratigrafieLaag]
=======
class GeotechnischeCodering(AbstractBoringInterpretatie):
    """Class representing the DOV data type for 'geotechnische
    codering' interpretations.

    In Dutch: Een geotechnische codering van een boring is een
    codering opgesteld vanuit geotechnisch oogpunt,
    rekening houdend met informatie uit de lithologie,
    laboproeven en bijhorende sondering(en)."""

    _subtypes = [GeotechnischeCoderingLaag]
>>>>>>> 123e7b38

    _fields = [{
        'name': 'pkey_interpretatie',
        'source': 'wfs',
        'sourcefield': 'Interpretatiefiche',
        'type': 'string'
    }, {
        'name': 'pkey_boring',
<<<<<<< HEAD
        'source': 'custom',
        'type': 'string',
        'definition': 'URL die verwijst naar de gegevens van de boring '
                      'waaraan deze quartair stratigrafie gekoppeld is ('
                      'indien gekoppeld aan een boring).',
        'notnull': False
=======
        'source': 'wfs',
        'type': 'string',
        'sourcefield': 'Proeffiche',
>>>>>>> 123e7b38
    }, {
        'name': 'betrouwbaarheid_interpretatie',
        'source': 'wfs',
        'sourcefield': 'Betrouwbaarheid',
        'type': 'string'
<<<<<<< HEAD
    }, {
=======
    },  {
>>>>>>> 123e7b38
        'name': 'x',
        'source': 'wfs',
        'sourcefield': 'X_mL72',
        'type': 'float'
    }, {
        'name': 'y',
        'source': 'wfs',
        'sourcefield': 'Y_mL72',
        'type': 'float'
<<<<<<< HEAD
    },]
=======
    }]
>>>>>>> 123e7b38
<|MERGE_RESOLUTION|>--- conflicted
+++ resolved
@@ -579,36 +579,168 @@
     }]
 
 
-<<<<<<< HEAD
+class GeotechnischeCoderingLaag(AbstractDovSubType):
+
+    _name = 'geotechnische_codering_laag'
+    _rootpath = './/geotechnischecodering/laag'
+
+    _fields = [{
+        'name': 'diepte_laag_van',
+        'source': 'xml',
+        'sourcefield': '/van',
+        'definition': 'diepte van de bovenkant van de laag geotechnische '
+                      'codering in meter',
+        'type': 'float',
+        'notnull': False
+    }, {
+        'name': 'diepte_laag_tot',
+        'source': 'xml',
+        'sourcefield': '/tot',
+        'definition': 'Diepte van de onderkant van de laag geotechnische'
+                      ' codering in meter.',
+        'type': 'float',
+        'notnull': False
+    }, {
+        'name': 'hoofdnaam1_grondsoort',
+        'source': 'xml',
+        'sourcefield': '/hoofdnaam[1]/grondsoort',
+        'definition': 'hoofdnaam (als code) van de laag '
+                      'geotechnische codering',
+        'type': 'string',
+        'notnull': False
+    }, {
+        'name': 'hoofdnaam2_grondsoort',
+        'source': 'xml',
+        'sourcefield': '/hoofdnaam[2]/grondsoort',
+        'definition': 'Secundaire grondsoort (als code) van de laag '
+                      'geotechnische codering',
+        'type': 'string',
+        'notnull': False
+    }, {
+        'name': 'bijmenging1_plaatselijk',
+        'source': 'xml',
+        'sourcefield': '/bijmenging[1]/plaatselijk',
+        'definition': 'plaatselijk of niet-plaatselijk',
+        'type': 'boolean',
+        'notnull': False
+    }, {
+        'name': 'bijmenging1_hoeveelheid',
+        'source': 'xml',
+        'sourcefield': '/bijmenging[1]/hoeveelheid',
+        'definition': 'aanduiding van de hoeveelheid bijmenging',
+        'type': 'string',
+        'notnull': False
+    }, {
+        'name': 'bijmenging1_grondsoort',
+        'source': 'xml',
+        'sourcefield': '/bijmenging[1]/grondsoort',
+        'definition': 'type grondsoort (als code) van de laag '
+                      'geotechnische codering',
+        'type': 'string',
+        'notnull': False
+    }, {
+        'name': 'bijmenging2_plaatselijk',
+        'source': 'xml',
+        'sourcefield': '/bijmenging[2]/plaatselijk',
+        'definition': 'plaatselijk of niet-plaatselijk',
+        'type': 'boolean',
+        'notnull': False
+    }, {
+        'name': 'bijmenging2_hoeveelheid',
+        'source': 'xml',
+        'sourcefield': '/bijmenging[2]/hoeveelheid',
+        'definition': 'aanduiding van de hoeveelheid bijmenging',
+        'type': 'string',
+        'notnull': False
+    }, {
+        'name': 'bijmenging2_grondsoort',
+        'source': 'xml',
+        'sourcefield': '/bijmenging[2]/grondsoort',
+        'definition': 'type grondsoort (als code) van de laag '
+                      'geotechnische codering',
+        'type': 'string',
+        'notnull': False
+    }, {
+        'name': 'bijmenging3_plaatselijk',
+        'source': 'xml',
+        'sourcefield': '/bijmenging[3]/plaatselijk',
+        'definition': 'plaatselijk of niet-plaatselijk',
+        'type': 'boolean',
+        'notnull': False
+    }, {
+        'name': 'bijmenging3_hoeveelheid',
+        'source': 'xml',
+        'sourcefield': '/bijmenging[3]/hoeveelheid',
+        'definition': 'aanduiding van de hoeveelheid bijmenging',
+        'type': 'string',
+        'notnull': False
+    }, {
+        'name': 'bijmenging3_grondsoort',
+        'source': 'xml',
+        'sourcefield': '/bijmenging[3]/grondsoort',
+        'definition': 'type grondsoort (als code) van de laag '
+                      'geotechnische codering',
+        'type': 'string',
+        'notnull': False
+    }]
+
+
+class GeotechnischeCodering(AbstractBoringInterpretatie):
+    """Class representing the DOV data type for 'geotechnische
+    codering' interpretations.
+
+    In Dutch: Een geotechnische codering van een boring is een
+    codering opgesteld vanuit geotechnisch oogpunt,
+    rekening houdend met informatie uit de lithologie,
+    laboproeven en bijhorende sondering(en)."""
+
+    _subtypes = [GeotechnischeCoderingLaag]
+
+    _fields = [{
+        'name': 'pkey_interpretatie',
+        'source': 'wfs',
+        'sourcefield': 'Interpretatiefiche',
+        'type': 'string'
+    }, {
+        'name': 'pkey_boring',
+        'source': 'wfs',
+        'type': 'string',
+        'sourcefield': 'Proeffiche',
+    }, {
+        'name': 'betrouwbaarheid_interpretatie',
+        'source': 'wfs',
+        'sourcefield': 'Betrouwbaarheid',
+        'type': 'string'
+    },  {
+        'name': 'x',
+        'source': 'wfs',
+        'sourcefield': 'X_mL72',
+        'type': 'float'
+    }, {
+        'name': 'y',
+        'source': 'wfs',
+        'sourcefield': 'Y_mL72',
+        'type': 'float'
+    }]
+
+
 class QuartairStratigrafieLaag(AbstractDovSubType):
 
     _name = 'quartair_stratigrafie_laag'
     _rootpath = './/quartaire_stratigrafie/laag'
-=======
-class GeotechnischeCoderingLaag(AbstractDovSubType):
-
-    _name = 'geotechnische_codering_laag'
-    _rootpath = './/geotechnischecodering/laag'
->>>>>>> 123e7b38
 
     _fields = [{
         'name': 'diepte_laag_van',
         'source': 'xml',
         'sourcefield': '/van',
-<<<<<<< HEAD
         'definition': 'diepte van de bovenkant van de laag '
                       'quartairstratigrafie in meter',
-=======
-        'definition': 'diepte van de bovenkant van de laag geotechnische '
-                      'codering in meter',
->>>>>>> 123e7b38
         'type': 'float',
         'notnull': False
     }, {
         'name': 'diepte_laag_tot',
         'source': 'xml',
         'sourcefield': '/tot',
-<<<<<<< HEAD
         'definition': 'diepte van de onderkant van de laag '
                       'quartairstratigrafie in meter',
         'type': 'float',
@@ -635,98 +767,11 @@
         'definition': 'tweede eenheid van de laag quartairstratigrafie. '
                       'Indien niet ingevuld wordt default dezelfde waarde '
                       'als voor Lid1 ingevuld',
-=======
-        'definition': 'Diepte van de onderkant van de laag geotechnische'
-                      ' codering in meter.',
-        'type': 'float',
-        'notnull': False
-    }, {
-        'name': 'hoofdnaam1_grondsoort',
-        'source': 'xml',
-        'sourcefield': '/hoofdnaam[1]/grondsoort',
-        'definition': 'hoofdnaam (als code) van de laag '
-                      'geotechnische codering',
-        'type': 'string',
-        'notnull': False
-    }, {
-        'name': 'hoofdnaam2_grondsoort',
-        'source': 'xml',
-        'sourcefield': '/hoofdnaam[2]/grondsoort',
-        'definition': 'Secundaire grondsoort (als code) van de laag '
-                      'geotechnische codering',
-        'type': 'string',
-        'notnull': False
-    }, {
-        'name': 'bijmenging1_plaatselijk',
-        'source': 'xml',
-        'sourcefield': '/bijmenging[1]/plaatselijk',
-        'definition': 'plaatselijk of niet-plaatselijk',
-        'type': 'boolean',
-        'notnull': False
-    }, {
-        'name': 'bijmenging1_hoeveelheid',
-        'source': 'xml',
-        'sourcefield': '/bijmenging[1]/hoeveelheid',
-        'definition': 'aanduiding van de hoeveelheid bijmenging',
-        'type': 'string',
-        'notnull': False
-    }, {
-        'name': 'bijmenging1_grondsoort',
-        'source': 'xml',
-        'sourcefield': '/bijmenging[1]/grondsoort',
-        'definition': 'type grondsoort (als code) van de laag '
-                      'geotechnische codering',
-        'type': 'string',
-        'notnull': False
-    }, {
-        'name': 'bijmenging2_plaatselijk',
-        'source': 'xml',
-        'sourcefield': '/bijmenging[2]/plaatselijk',
-        'definition': 'plaatselijk of niet-plaatselijk',
-        'type': 'boolean',
-        'notnull': False
-    }, {
-        'name': 'bijmenging2_hoeveelheid',
-        'source': 'xml',
-        'sourcefield': '/bijmenging[2]/hoeveelheid',
-        'definition': 'aanduiding van de hoeveelheid bijmenging',
-        'type': 'string',
-        'notnull': False
-    }, {
-        'name': 'bijmenging2_grondsoort',
-        'source': 'xml',
-        'sourcefield': '/bijmenging[2]/grondsoort',
-        'definition': 'type grondsoort (als code) van de laag '
-                      'geotechnische codering',
-        'type': 'string',
-        'notnull': False
-    }, {
-        'name': 'bijmenging3_plaatselijk',
-        'source': 'xml',
-        'sourcefield': '/bijmenging[3]/plaatselijk',
-        'definition': 'plaatselijk of niet-plaatselijk',
-        'type': 'boolean',
-        'notnull': False
-    }, {
-        'name': 'bijmenging3_hoeveelheid',
-        'source': 'xml',
-        'sourcefield': '/bijmenging[3]/hoeveelheid',
-        'definition': 'aanduiding van de hoeveelheid bijmenging',
-        'type': 'string',
-        'notnull': False
-    }, {
-        'name': 'bijmenging3_grondsoort',
-        'source': 'xml',
-        'sourcefield': '/bijmenging[3]/grondsoort',
-        'definition': 'type grondsoort (als code) van de laag '
-                      'geotechnische codering',
->>>>>>> 123e7b38
-        'type': 'string',
-        'notnull': False
-    }]
-
-
-<<<<<<< HEAD
+        'type': 'string',
+        'notnull': False
+    }]
+
+
 class QuartairStratigrafie(AbstractCommonInterpretatie):
     """Class representing the DOV data type for 'Quartair stratigrafie'
     interpretations.
@@ -741,18 +786,6 @@
     """
 
     _subtypes = [QuartairStratigrafieLaag]
-=======
-class GeotechnischeCodering(AbstractBoringInterpretatie):
-    """Class representing the DOV data type for 'geotechnische
-    codering' interpretations.
-
-    In Dutch: Een geotechnische codering van een boring is een
-    codering opgesteld vanuit geotechnisch oogpunt,
-    rekening houdend met informatie uit de lithologie,
-    laboproeven en bijhorende sondering(en)."""
-
-    _subtypes = [GeotechnischeCoderingLaag]
->>>>>>> 123e7b38
 
     _fields = [{
         'name': 'pkey_interpretatie',
@@ -761,28 +794,18 @@
         'type': 'string'
     }, {
         'name': 'pkey_boring',
-<<<<<<< HEAD
         'source': 'custom',
         'type': 'string',
         'definition': 'URL die verwijst naar de gegevens van de boring '
                       'waaraan deze quartair stratigrafie gekoppeld is ('
                       'indien gekoppeld aan een boring).',
         'notnull': False
-=======
-        'source': 'wfs',
-        'type': 'string',
-        'sourcefield': 'Proeffiche',
->>>>>>> 123e7b38
     }, {
         'name': 'betrouwbaarheid_interpretatie',
         'source': 'wfs',
         'sourcefield': 'Betrouwbaarheid',
         'type': 'string'
-<<<<<<< HEAD
-    }, {
-=======
-    },  {
->>>>>>> 123e7b38
+    }, {
         'name': 'x',
         'source': 'wfs',
         'sourcefield': 'X_mL72',
@@ -792,8 +815,4 @@
         'source': 'wfs',
         'sourcefield': 'Y_mL72',
         'type': 'float'
-<<<<<<< HEAD
-    },]
-=======
-    }]
->>>>>>> 123e7b38
+    },]