--- conflicted
+++ resolved
@@ -1,16 +1,12 @@
 # -*- coding: utf-8 -*-
 """Module containing the DOV data type for monster, including
 subtypes."""
-<<<<<<< HEAD
+from pydov.types.fields import WfsField, XmlField, _CustomXmlField
+from .abstract import AbstractDovSubType, AbstractDovType, AbstractDovFieldSet
+
 import datetime
 import numpy as np
-from pydov.types.fields import _CustomXmlField, WfsField
 
-from .abstract import AbstractDovFieldSet, AbstractDovType
-=======
-from pydov.types.fields import WfsField, XmlField
-from .abstract import AbstractDovSubType, AbstractDovType
-from pydov.types.fields import WfsField
 
 class BemonsterdObject(AbstractDovSubType):
     """Subtype listing the method used to make the borehole."""
@@ -34,12 +30,9 @@
                  datatype='string')
     ]
 
->>>>>>> 872c456c
-
 
 class Monster(AbstractDovType):
     """Class representing the DOV data type for ground samples."""
-
 
     def _split_pkey_parents(agg_value):
         """
