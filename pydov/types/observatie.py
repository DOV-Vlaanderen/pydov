# -*- coding: utf-8 -*-
"""Module containing the DOV data type for observations (Observatie), including
subtypes."""
<<<<<<< HEAD
from pydov.types.fields import WfsField, XmlField, _CustomXmlField
from .abstract import AbstractDovType, AbstractDovSubType
import numpy as np


class ObservatieSecParResultField(_CustomXmlField):
    """Field for retrieving the treatment of the sampling from the relevant XML
    field."""

    def __init__(self, name, definition):
        super().__init__(
            name=name,
            definition=definition,
            datatype='string',
            notnull=False
        )

    def calculate(self, cls, tree):
        waarde_num = cls._parse(
            func=tree.findtext,
            xpath='/waarde_numeriek',
            namespace=None,
            returntype='string'
        )
        if waarde_num is not np.nan and waarde_num != '':
            return waarde_num
        waarde_text = cls._parse(
            func=tree.findtext,
            xpath='/waarde_text',
            namespace=None,
            returntype='string'
        )
        if waarde_text is not np.nan and waarde_text != '':
            return waarde_text
        else:
            return np.nan


class SecundaireParameter(AbstractDovSubType):
    """Subtype showing the secondary parameter of an observation."""

    rootpath = './/observatie/secundaireparameter'
    intended_for = ['Observatie']

    fields = [
        XmlField(name='secundaireparameter_parameter',
                 source_xpath='/parameter',
                 definition='Secundaire parameter',
                 datatype='string'),
        ObservatieSecParResultField(name='secundaireparameter_resultaat',
                                    definition="Resultaat van de "
                                               "secudaire parameter"),
        XmlField(name='secundaireparameter_eenheid',
                 source_xpath='/eenheid',
                 definition='Eenheid',
                 datatype='string')
    ]
=======
from pydov.types.fields import WfsField, XmlField
from pydov.types.fields_custom import OsloCodeListValueField

from .abstract import AbstractDovType, AbstractDovSubType, AbstractDovFieldSet


class ObservatieDetails(AbstractDovFieldSet):
    """Fieldset containing fields with extra details about the observation."""

    intended_for = ['Observatie']

    fields = [
        OsloCodeListValueField(name='betrouwbaarheid',
                               source_xpath='.//betrouwbaarheid',
                               conceptscheme='betrouwbaarheid',
                               definition='Betrouwbaarheid van de observatie',
                               datatype='string'),
        XmlField(name='geobserveerd_object_type',
                 source_xpath='.//geobserveerd_object/objecttype',
                 definition='Objecttype van het geobserveerd object',
                 datatype='string'),
        XmlField(name='geobserveerd_object_naam',
                 source_xpath='.//geobserveerd_object/naam',
                 definition='DOV naam van het geobserveerd object',
                 datatype='string'),
        XmlField(name='geobserveerd_object_permkey',
                 source_xpath='.//geobserveerd_object/permkey',
                 definition='Een unieke DOV identifier '
                            'in de vorm van een permkey.',
                 datatype='string')
    ]


class ObservatieHerhaling(AbstractDovSubType):
    """Subtype showing the repetition information of an observation."""

    rootpath = './/observatie/herhaling'
    intended_for = ['Observatie']

    fields = [
        XmlField(name='herhaling_aantal',
                 source_xpath='/aantal',
                 definition='Aantal herhalingen',
                 datatype='integer'),
        XmlField(name='herhaling_minimum',
                 source_xpath='/minimum',
                 definition='Minimum waarde',
                 datatype='float'),
        XmlField(name='herhaling_maximum',
                 source_xpath='/maximum',
                 definition='Maximum waarde',
                 datatype='float'),
        XmlField(name='herhaling_standaardafwijking',
                 source_xpath='/standaardafwijking',
                 definition='Standaardafwijking metingen',
                 datatype='float')
    ]
>>>>>>> 0a6e4469


class Observatie(AbstractDovType):
    """Class representing the DOV data type for observations."""

    fields = [
        WfsField(name='pkey_observatie', source_field='observatie_link',
                 datatype='string'),
        WfsField(name='pkey_parent', source_field='gekoppeld_aan_link',
                 datatype='string'),
        WfsField(name='fenomeentijd', source_field='fenomeentijd',
                 datatype='date'),
        WfsField(name='diepte_van_m', source_field='diepte_van_m',
                 datatype='float'),
        WfsField(name='diepte_tot_m', source_field='diepte_tot_m',
                 datatype='float'),
        WfsField(name='parametergroep', source_field='parametergroep',
                 datatype='string'),
        WfsField(name='parameter', source_field='parameter',
                 datatype='string'),
        WfsField(name='detectieconditie', source_field='detectieconditie',
                 datatype='string'),
        WfsField(name='resultaat', source_field='resultaat',
                 datatype='string'),
        WfsField(name='eenheid', source_field='eenheid',
                 datatype='string'),
        WfsField(name='methode', source_field='methode',
                 datatype='string'),
        WfsField(name='uitvoerder', source_field='uitvoerder',
                 datatype='string'),
        WfsField(name='herkomst', source_field='herkomst',
                 datatype='string')
    ]

    pkey_fieldname = 'observatie_link'

    def __init__(self, pkey):
        """Initialisation.

        Parameters
        ----------
        pkey : str
            Permanent key of the Observatie (observation),
             being a URI of the form
            `https://www.dov.vlaanderen.be/data/observatie/<id>`.

        """
        super().__init__('observatie', pkey)<|MERGE_RESOLUTION|>--- conflicted
+++ resolved
@@ -1,7 +1,63 @@
 # -*- coding: utf-8 -*-
 """Module containing the DOV data type for observations (Observatie), including
 subtypes."""
-<<<<<<< HEAD
+from pydov.types.fields import WfsField, XmlField
+from pydov.types.fields_custom import OsloCodeListValueField
+
+from .abstract import AbstractDovSubType, AbstractDovFieldSet
+
+
+class ObservatieDetails(AbstractDovFieldSet):
+    """Fieldset containing fields with extra details about the observation."""
+
+    intended_for = ['Observatie']
+
+    fields = [
+        OsloCodeListValueField(name='betrouwbaarheid',
+                               source_xpath='.//betrouwbaarheid',
+                               conceptscheme='betrouwbaarheid',
+                               definition='Betrouwbaarheid van de observatie',
+                               datatype='string'),
+        XmlField(name='geobserveerd_object_type',
+                 source_xpath='.//geobserveerd_object/objecttype',
+                 definition='Objecttype van het geobserveerd object',
+                 datatype='string'),
+        XmlField(name='geobserveerd_object_naam',
+                 source_xpath='.//geobserveerd_object/naam',
+                 definition='DOV naam van het geobserveerd object',
+                 datatype='string'),
+        XmlField(name='geobserveerd_object_permkey',
+                 source_xpath='.//geobserveerd_object/permkey',
+                 definition='Een unieke DOV identifier '
+                            'in de vorm van een permkey.',
+                 datatype='string')
+    ]
+
+
+class ObservatieHerhaling(AbstractDovSubType):
+    """Subtype showing the repetition information of an observation."""
+
+    rootpath = './/observatie/herhaling'
+    intended_for = ['Observatie']
+
+    fields = [
+        XmlField(name='herhaling_aantal',
+                 source_xpath='/aantal',
+                 definition='Aantal herhalingen',
+                 datatype='integer'),
+        XmlField(name='herhaling_minimum',
+                 source_xpath='/minimum',
+                 definition='Minimum waarde',
+                 datatype='float'),
+        XmlField(name='herhaling_maximum',
+                 source_xpath='/maximum',
+                 definition='Maximum waarde',
+                 datatype='float'),
+        XmlField(name='herhaling_standaardafwijking',
+                 source_xpath='/standaardafwijking',
+                 definition='Standaardafwijking metingen',
+                 datatype='float')
+    ]
 from pydov.types.fields import WfsField, XmlField, _CustomXmlField
 from .abstract import AbstractDovType, AbstractDovSubType
 import numpy as np
@@ -59,65 +115,6 @@
                  definition='Eenheid',
                  datatype='string')
     ]
-=======
-from pydov.types.fields import WfsField, XmlField
-from pydov.types.fields_custom import OsloCodeListValueField
-
-from .abstract import AbstractDovType, AbstractDovSubType, AbstractDovFieldSet
-
-
-class ObservatieDetails(AbstractDovFieldSet):
-    """Fieldset containing fields with extra details about the observation."""
-
-    intended_for = ['Observatie']
-
-    fields = [
-        OsloCodeListValueField(name='betrouwbaarheid',
-                               source_xpath='.//betrouwbaarheid',
-                               conceptscheme='betrouwbaarheid',
-                               definition='Betrouwbaarheid van de observatie',
-                               datatype='string'),
-        XmlField(name='geobserveerd_object_type',
-                 source_xpath='.//geobserveerd_object/objecttype',
-                 definition='Objecttype van het geobserveerd object',
-                 datatype='string'),
-        XmlField(name='geobserveerd_object_naam',
-                 source_xpath='.//geobserveerd_object/naam',
-                 definition='DOV naam van het geobserveerd object',
-                 datatype='string'),
-        XmlField(name='geobserveerd_object_permkey',
-                 source_xpath='.//geobserveerd_object/permkey',
-                 definition='Een unieke DOV identifier '
-                            'in de vorm van een permkey.',
-                 datatype='string')
-    ]
-
-
-class ObservatieHerhaling(AbstractDovSubType):
-    """Subtype showing the repetition information of an observation."""
-
-    rootpath = './/observatie/herhaling'
-    intended_for = ['Observatie']
-
-    fields = [
-        XmlField(name='herhaling_aantal',
-                 source_xpath='/aantal',
-                 definition='Aantal herhalingen',
-                 datatype='integer'),
-        XmlField(name='herhaling_minimum',
-                 source_xpath='/minimum',
-                 definition='Minimum waarde',
-                 datatype='float'),
-        XmlField(name='herhaling_maximum',
-                 source_xpath='/maximum',
-                 definition='Maximum waarde',
-                 datatype='float'),
-        XmlField(name='herhaling_standaardafwijking',
-                 source_xpath='/standaardafwijking',
-                 definition='Standaardafwijking metingen',
-                 datatype='float')
-    ]
->>>>>>> 0a6e4469
 
 
 class Observatie(AbstractDovType):
