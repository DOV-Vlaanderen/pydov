--- conflicted
+++ resolved
@@ -95,22 +95,4 @@
             the form `https://www.dov.vlaanderen.be/data/sondering/<id>`.
 
         """
-<<<<<<< HEAD
-        super().__init__('sondering', pkey)
-
-    @classmethod
-    def from_wfs_element(cls, feature, namespace):
-        s = cls(feature.findtext('./{{{}}}fiche'.format(namespace)))
-
-        for field in cls.get_fields(source=('wfs',)).values():
-            s.data[field['name']] = cls._parse(
-                func=feature.findtext,
-                xpath=field['sourcefield'],
-                namespace=namespace,
-                returntype=field.get('type', None)
-            )
-
-        return s
-=======
-        super(Sondering, self).__init__('sondering', pkey)
->>>>>>> 05732651
+        super().__init__('sondering', pkey)