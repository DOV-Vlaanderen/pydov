# -*- coding: utf-8 -*-
"""Module grouping classes for location based filters used for searching.

This module is designed to comply with the WFS 2.0.0 standard, implying
Filter Encoding 2.0 and GML 3.2.

"""
import os
from collections import OrderedDict
from packaging.version import Version
from io import BytesIO
import random
import string

from owslib.etree import etree
from owslib.fes2 import Or


class AbstractLocation(object):
    """Abstract base class for location types (f.ex. point, box, polygon).

    Locations are GML elements, for inclusion in the WFS GetFeature request.
    As described in the Filter Encoding 2.0 standard, locations are expressed
    using GML 3.2.

    The initialisation should require all necessary parameters to construct
    a valid location of this type: i.e. all locations should be valid after
    initialisation.

    """

    def _get_id_seed(self):
<<<<<<< HEAD
        """Get the seed for generating a random but stable GML ID for this location.
=======
        """Get the seed for generating a random but stable GML ID for this
        location.
>>>>>>> 7c98cd56

        Should return the same value for locations considered equal.
        """
        raise NotImplementedError('This should be implemented in a subclass.')

    def _get_id(self):
        random.seed(self._get_id_seed())
        random_id = ''.join(random.choice(
            string.ascii_letters + string.digits) for x in range(8))
        return f'pydov.{random_id}'

    def get_element(self):
        """Return the GML representation of the location.

        Returns
        -------
        etree.Element
            XML element of the GML representation of this location.
        """
        raise NotImplementedError('This should be implemented in a subclass.')


class AbstractLocationFilter(object):
    """Abstract base class for location filters (f.ex. within, dwithin).

    Location filters are ogc:SpatialOpsType elements, for inclusion in
    the WFS GetFeature request.

    The initialisation should accept at least a (subclass of)
    AbstractLocation and require all additional parameters that are required
    for a valid location filter of this type.

    One exception is the name of the geometry column to query: this is set
    automatically upon building the WFS GetFeature request using the
    `set_geometry_column` method.

    """

    def set_geometry_column(self, geometry_column):
        """Set the name of the geometry column to query.

        Parameters
        ----------
        geometry_column : str
            The name of the geometry column to query.

        """
        raise NotImplementedError('This should be implemented in a subclass.')

    def toXML(self):
        """Return the XML representation of the location filter.

        Should raise a RuntimeError when called before the geometry column
        is set through `set_geometry_column`: location filters without the
        geometry column name are invalid.

        Returns
        -------
        etree.Element
            XML element of this location filter.

        Raises
        ------
        RuntimeError
            When called before the geometry column name is set: location
            filters without the geometry column name are invalid.

        """
        raise NotImplementedError('This should be implemented in a subclass.')


class AbstractBinarySpatialFilter(AbstractLocationFilter):
    """Class representing a binary spatial filter.

    Binary spatial filters are ogc:BinarySpatialOpType elements, i.e. one of
    Equals, Disjoint, Touches, Within, Overlaps, Crosses, Intersects or
    Contains.

    """

    def __init__(self, type, location):
        """Initialise a Binary spatial filter.

        Parameters
        ----------
        type : str
            Type of this filter: one of Equals, Disjoint, Touches, Within,
            Overlaps, Crosses, Intersects or Contains.
        location : AbstractLocation
            An instance of a location to use as location for the spatial
            filter.

        """
        self.location = location
        self.geom_column = ''

        self.element = etree.Element(
            '{{http://www.opengis.net/fes/2.0}}{}'.format(type))

        geom = etree.Element('{http://www.opengis.net/fes/2.0}ValueReference')
        geom.text = self.geom_column

        self.element.append(geom)
        self.element.append(location.get_element())

    def set_geometry_column(self, geometry_column):
        self.geom_column = geometry_column
        geom = self.element.find(
            './/{http://www.opengis.net/fes/2.0}ValueReference')
        geom.text = geometry_column

    def toXML(self):
        if self.geom_column == '':
            raise RuntimeError('Geometry column has not been set. Use '
                               '"set_geometry_column" to set it.')
        return self.element


class Box(AbstractLocation):
    """Class representing a box location, also known as bounding box,
    envelope, extent."""

    def __init__(self, minx, miny, maxx, maxy, epsg=31370):
        """Initialise a Box.

        To initialise a Box using GPS coordinates in decimal degrees,
        use epsg=4326 and enter the longitude range as `minx` and `maxx` and
        the latitude range as `miny` and `maxy`.

        Parameters
        ----------
        minx : float
            X coordinate of the lower left corner of the box.
        miny : float
            Y coordinate of the lower left corner of the box.
        maxx : float
            X coordinate of the upper right corner of the box.
        maxy : float
            Y coordinate of the upper right corner of the box.
        epsg : int, optional
            EPSG code of the coordinate reference system (CRS) of the
            coordinates specified in `minx`, `miny`, `maxx`, `maxy`. Defaults
            to 31370 (Belgian Lambert72).

        Raises
        ------
        ValueError
            If `maxx` is lower than or equal to `minx`.
            If `maxy` is lower than or equal to `miny`.

        """
        if maxx <= minx:
            raise ValueError("MaxX should be greater than MinX.")

        if maxy <= miny:
            raise ValueError("MaxY should be greater than MinY.")

        self.minx = minx
        self.miny = miny
        self.maxx = maxx
        self.maxy = maxy
        self.epsg = epsg

        self.element = etree.Element(
            '{http://www.opengis.net/gml/3.2}Envelope')
        self.element.set('srsDimension', '2')
        self.element.set(
            'srsName',
            'http://www.opengis.net/gml/srs/epsg.xml#{:d}'.format(epsg))
        self.element.set('{http://www.opengis.net/gml/3.2}id', self._get_id())

        lower_corner = etree.Element(
            '{http://www.opengis.net/gml/3.2}lowerCorner')
        lower_corner.text = '{:.06f} {:.06f}'.format(self.minx, self.miny)
        self.element.append(lower_corner)

        upper_corner = etree.Element(
            '{http://www.opengis.net/gml/3.2}upperCorner')
        upper_corner.text = '{:.06f} {:.06f}'.format(self.maxx, self.maxy)
        self.element.append(upper_corner)

    def _get_id_seed(self):
        return ','.join(str(i) for i in [
            self.minx, self.miny, self.maxx, self.miny, self.epsg
        ])

    def get_element(self):
        return self.element


class Point(AbstractLocation):
    """Class representing a point location."""

    def __init__(self, x, y, epsg=31370):
        """Initialise a Point.

        To initialise a Point using GPS coordinates in decimal degrees,
        use epsg=4326 and enter the longitude as `x` and the latitude as `y`.

        Parameters
        ----------
        x : float
            X coordinate (or longitude) of the point.
        y : float
            Y coordinate (or latitude) of the point.
        epsg : int, optional
            EPSG code of the coordinate reference system (CRS) of the
            coordinates specified in `x`, `y`. Defaults to
            31370 (Belgian Lambert72).

        """
        self.x = x
        self.y = y
        self.epsg = epsg

        self.element = etree.Element('{http://www.opengis.net/gml/3.2}Point')
        self.element.set('srsDimension', '2')
        self.element.set(
            'srsName',
            'http://www.opengis.net/gml/srs/epsg.xml#{:d}'.format(epsg))
        self.element.set('{http://www.opengis.net/gml/3.2}id', self._get_id())

        coordinates = etree.Element('{http://www.opengis.net/gml/3.2}pos')
        coordinates.text = '{:.06f} {:.06f}'.format(self.x, self.y)
        self.element.append(coordinates)

    def _get_id_seed(self):
        return ','.join(str(i) for i in [
            self.x, self.y, self.epsg
        ])

    def get_element(self):
        return self.element


class GmlObject(AbstractLocation):
    """Class representing a raw GML3.2 location, f.ex. gml32:Surface or
    gml32:MultiSurface."""

    def __init__(self, gml_element):
        """Initialise a GmlObject.

        Initialise a GmlObject from an existing XML element representing a
        GML3.2 location.

        Parameters
        ----------
        gml_element : etree.Element or str or bytes
            XML element of the GML3.2 location, either as etree.Element,
            bytes or string representation.

        """
        if isinstance(gml_element, str):
            self.element = etree.fromstring(gml_element.encode('utf8'))
        elif isinstance(gml_element, bytes):
            self.element = etree.fromstring(gml_element)
        else:
            self.element = gml_element

        if self.element.find('.//{http://www.opengis.net/gml/3.2}*') is None:
            if self.element.find(
                    './/{http://www.opengis.net/gml}*') is not None:
                raise ValueError(
                    'GML element should be GML version 3.2, it appears to be '
                    'older.')

            raise ValueError('GML element appears not to be valid GML3.2')

    def get_element(self):
        return self.element


class Equals(AbstractBinarySpatialFilter):
    """Class representing a spatial Equals filter.

    A spatial Equals will return all points that are equal to another point.

    """

    def __init__(self, location):
        """Initialise an Equals filter.

        Parameters
        ----------
        location : AbstractLocation
            An instance of a location to use as location for the Equals
            filter.

        """
        super(Equals, self).__init__('Equals', location)


class Disjoint(AbstractBinarySpatialFilter):
    """Class representing a spatial Disjoint filter.

    A spatial Disjoint will return all points that are disjoint from a
    polygon or box location: i.e. that are not inside nor on the boundary.

    A spatial Disjoint is the inverse of a spatial Intersects.

    """

    def __init__(self, location):
        """Initialise a Disjoint filter.

        Parameters
        ----------
        location : AbstractLocation
            An instance of a location to use as location for the Disjoint
            filter.

        """
        super(Disjoint, self).__init__('Disjoint', location)


class Touches(AbstractBinarySpatialFilter):
    """Class representing a spatial Touches filter.

    A spatial Touches will return all points that touch a polygon or box
    location: i.e. that are on the boundary but not inside.

    """

    def __init__(self, location):
        """Initialise a Touches filter.

        Parameters
        ----------
        location : AbstractLocation
            An instance of a location to use as location for the Touches
            filter.

        """
        super(Touches, self).__init__('Touches', location)


class Within(AbstractBinarySpatialFilter):
    """Class representing a spatial Within filter.

    A spatial Within will return all points that are entirely within a
    polygon or box location (i.e. are not on the boundary).

    """

    def __init__(self, location):
        """Initialise a Within filter.

        Parameters
        ----------
        location : AbstractLocation
            An instance of a location to use as location for the Within
            filter.

        """
        super(Within, self).__init__('Within', location)


class Intersects(AbstractBinarySpatialFilter):
    """Class representing a spatial Intersects filter.

    A spatial Intersects will return all points that are within or on the
    boundary of a polygon or box location.

    A spatial Intersects is the inverse of a spatial Disjoint.

    """

    def __init__(self, location):
        """Initialise an Intersects filter.

        Parameters
        ----------
        location : AbstractLocation
            An instance of a location to use as location for the Intersects
            filter.

        """
        super(Intersects, self).__init__('Intersects', location)


class WithinDistance(AbstractLocationFilter):
    """Class representing a spatial DWithin filter.

    A spatial DWithin will return all points that are within a given
    distance of a certain location.

    """

    def __init__(self, location, distance, distance_unit='meter'):
        """Initialise a WithinDistance filter.

        Parameters
        ----------
        location : AbstractLocation
            An instance of a location to use as location for the
            WithinDistance filter.
        distance : float
            Amount of distance units to use for the filter.
        distance_unit : string, optional, defaults to 'meter'
            The distance unit of the value of `distance`.

        """
        self.location = location
        self.distance = distance
        self.distance_unit = distance_unit
        self.geom_column = ''

        self.element = etree.Element('{http://www.opengis.net/fes/2.0}DWithin')

        geom = etree.Element('{http://www.opengis.net/fes/2.0}ValueReference')
        geom.text = self.geom_column

        distance = etree.Element('{http://www.opengis.net/fes/2.0}Distance')
        distance.set('units', self.distance_unit)
        distance.text = '{:.06f}'.format(self.distance)

        self.element.append(geom)
        self.element.append(location.get_element())
        self.element.append(distance)

    def set_geometry_column(self, geometry_column):
        self.geom_column = geometry_column
        geom = self.element.find(
            './/{http://www.opengis.net/fes/2.0}ValueReference')
        geom.text = geometry_column

    def toXML(self):
        if self.geom_column == '':
            raise RuntimeError('Geometry column has not been set. Use '
                               '"set_geometry_column" to set it.')
        return self.element


class GmlFilter(AbstractLocationFilter):
    """Class for construction a spatial filter expression from a GML3.2
    document.
    """

    def __init__(self, gml, location_filter, location_filter_kwargs=None,
                 combinator=Or):
        """Initialise a spatial filter expression from a GML3.2 string.

        Parameters
        ----------
        gml : str
            Either a string representation of the GML document to parse,
            or a path to a GML3.2 file on disk.
        location_filter : class<AbstractLocationFilter>
            Location filter to use for the geometries in the GML document.
        location_filter_kwargs : dict, optional
            Keyword-based arguments to pass to the `location_filter` on
            initialisation (with the exception of the `location` parameter,
            which is automatically parsed from the GML). Can be skipped in
            cases where the location_filter takes no extra arguments besides
            location.
        combinator : class<BinaryLogicOpType>, optional, defaults to Or
            One of (Or, And) used to combine filters for different geometries
            in the GML document.

        Raises
        ------
        ValueError
            When no geometries could be parsed from the given GML record.

        """
        self.gml = gml
        self.subelements = OrderedDict()

        if location_filter_kwargs is None:
            location_filter_kwargs = {}

        self._parse_gml()

        if len(self.subelements) == 1:
            self.element = location_filter(
                GmlObject(list(self.subelements)[0]),
                **location_filter_kwargs)
        else:
            self.element = combinator(
                [location_filter(GmlObject(e), **location_filter_kwargs)
                 for e in self.subelements])

    def _dedup_multi(self, tree, xpath_single, xpath_multi):
        """Parse single and multi* geometries from the same type from the
        GML tree. Deduplicates in the sense that single geometries inside a
        multi* geometry will be discarded in favor of the latter.

        Parameters
        ----------
        tree : etree.ElementTree
            XML tree of the GML to parse.
        xpath_single : str
            XPath of the single geometries to parse.
        xpath_multi : str
            XPath of the multi* geometries to parse.

        Returns
        -------
        single, multi : set of etree.Element, set of etree.Element
            Sets of the parsed single and multi geometry Elements.

        """
        single = OrderedDict.fromkeys(tree.findall(xpath_single))
        multi = OrderedDict.fromkeys(tree.findall(xpath_multi))

        for m in multi:
            s_in_m = OrderedDict.fromkeys(m.findall(xpath_single))
            single = OrderedDict.fromkeys(e for e in single if e not in s_in_m)

        return single, multi

    def _parse_gml(self):
        """Checks the gml parameter and tries parsing the file.

        Raises
        ------
        ValueError
            When the file could not be parsed.

        """
        gml_tree = None
        try:
            if isinstance(self.gml, str):
                gml_tree = etree.fromstring(self.gml.encode('utf8'))
            elif isinstance(self.gml, bytes):
                gml_tree = etree.fromstring(self.gml)
        except etree.ParseError as error:
            if os.path.isfile(self.gml):
                with open(self.gml, 'r') as gml_file:
                    gml_tree = etree.fromstring(gml_file.read().encode('utf8'))
            else:
                raise error
        finally:
            if gml_tree is not None:
                self._parse_gml_tree(gml_tree)
            else:
                raise ValueError('Failed to parse GML3.2 file.')

    def _parse_gml_tree(self, gml_tree):
        """Parse the GML tree and add subelements for geometries.

        Parameters
        ----------
        gml_tree : etree.ElementTree
            XML tree of the GML to parse.

        Raises
        ------
        ValueError
            When no geometries could be parsed from the given GML record.

        """
        points, multipoints = self._dedup_multi(
            gml_tree,
            './/{http://www.opengis.net/gml/3.2}Point',
            './/{http://www.opengis.net/gml/3.2}MultiPoint'
        )

        self.subelements.update(points)
        self.subelements.update(multipoints)

        linestrings, multicurves = self._dedup_multi(
            gml_tree,
            './/{http://www.opengis.net/gml/3.2}LineString',
            './/{http://www.opengis.net/gml/3.2}MultiCurve'
        )

        self.subelements.update(linestrings)
        self.subelements.update(multicurves)

        polygons, multisurfaces = self._dedup_multi(
            gml_tree,
            './/{http://www.opengis.net/gml/3.2}Polygon',
            './/{http://www.opengis.net/gml/3.2}MultiSurface')

        self.subelements.update(polygons)
        self.subelements.update(multisurfaces)

        if len(self.subelements) == 0:
            if gml_tree.find('.//{http://www.opengis.net/gml}*') is not None:
                raise ValueError(
                    'GML document should be GML version 3.2, it appears to be '
                    'older.')

            raise ValueError('Failed to extract geometries from GML3.2 '
                             'document, is this a valid GML3.2 document?')

    def set_geometry_column(self, geometry_column):
        if len(self.subelements) == 1:
            self.element.set_geometry_column(geometry_column)
        else:
            for sub_element in self.element.operations:
                sub_element.set_geometry_column(geometry_column)

    def toXML(self):
        return self.element.toXML()


class GeometryFilter(GmlFilter):
    """Class for construction a spatial filter expression from any Geometry
    Fiona can convert to a GML 3.2 document.

    This class requires the ``fiona`` package to be installed.
    """

    def __init__(self, geometry, location_filter,
                 location_filter_kwargs=None, combinator=Or):
        """Initialise a spatial filter expression from a given Geometry.

        Parameters
        ----------
        geometry : str
            A path to a vector file on disk.
        location_filter : class<AbstractLocationFilter>
            Location filter to use for the geometries in the GML document.
        location_filter_kwargs : dict, optional
            Keyword-based arguments to pass to the `location_filter` on
            initialisation (with the exception of the `location` parameter,
            which is automatically parsed from the geomery). Can be skipped in
            cases where the location_filter takes no extra arguments besides
            location.
        combinator : class<BinaryLogicOpType>, optional, defaults to Or
            One of (Or, And) used to combine filters for different geometries
            in the geometry document.

        Raises
        ------
        ValueError
            When no geometries could be parsed from the given geometry.
        """
        gml = self._parse_geometry(geometry)

        super().__init__(gml, location_filter, location_filter_kwargs,
                         combinator)

    @staticmethod
    def _parse_geometry(geometry):
        """Checks the geometry and parse the file if possible.

        Raises
        ------
        ValueError
            When the file could not be parsed.
        """
        try:
            import fiona

            # Check if the GML driver and write mode are supported and check
            # if version of Fiona supports GML 3.2 output (Fiona >= 1.8.18)
            drivers = fiona.supported_drivers
            if 'w' not in drivers.get('GML', '') or \
                    Version(fiona.__version__) < Version('1.8.18'):
                raise UserWarning('Please use module Fiona version 1.8.18 '
                                  'or higher')
        except ImportError:
            raise ImportError('Failed to import fiona. GeometryFilter '
                              'requires fiona to be installed.')
        else:
            # Open the geometry as a collection containing multiple records
            with fiona.open(geometry, 'r') as c:
                gml_blob = BytesIO()
                # Assume the geometry is loaded from file
                layer = os.path.basename(os.path.splitext(geometry)[0])
                with fiona.open(gml_blob, 'w', layer=layer, driver='GML',
                                schema=c.schema, crs=c.crs,
                                FORMAT='GML3.2') as gml:
                    for r in c:
                        gml.write(r)
                gml_blob.seek(0)
                # Set the gml attribute used by the parent class
                gml = gml_blob.read()
                return gml


class GeopandasFilter(GmlFilter):
    """Class for construction a spatial filter expression from a
    GeoPandas object.

    This class requires the ``geopandas`` package to be installed.
    """

    def __init__(self, geodataframe, location_filter,
                 location_filter_kwargs=None, combinator=Or):
        """Initialise a spatial filter expression from a GeoPandas
        GeoDataFrame.

        Parameters
        ----------
        geodataframe : GeoPandas.GeoDataFrame
            A GeoDataFrame with a valid crs.
        location_filter : class<AbstractLocationFilter>
            Location filter to use for the geometries in the GML document.
        location_filter_kwargs : dict, optional
            Keyword-based arguments to pass to the `location_filter` on
            initialisation (with the exception of the `location` parameter,
            which is automatically parsed from the geomery). Can be skipped in
            cases where the location_filter takes no extra arguments besides
            location.
        combinator : class<BinaryLogicOpType>, optional, defaults to Or
            One of (Or, And) used to combine filters for different geometries
            in the geometry document.

        Raises
        ------
        ValueError
            When no geometries could be parsed from the given geometry.
        """
        gml = self._parse_geometry(geodataframe)

        super().__init__(gml, location_filter, location_filter_kwargs,
                         combinator)

    @staticmethod
    def _parse_geometry(gdf):
        """Checks the geometry and parse the file if possible.

        Raises
        ------
        ValueError
            When the file could not be parsed.
        """
        try:
            import geopandas
        except ImportError:
            raise ImportError('Failed to import geopandas. GeopandasFilter '
                              'requires geopandas to be installed.')
        else:
            if not isinstance(gdf, geopandas.GeoDataFrame):
                raise TypeError("pydov only supports geopandas.GeoDataFrame "
                                "to define a spatial query.")

            if not gdf.crs:
                raise AttributeError("geopandas.GeoDataFrame is missing a "
                                     "CRS definition")

            with BytesIO() as gml_blob:
                gdf.to_file(gml_blob, driver="GML", FORMAT="GML3.2",
                            layer="geodataframe")
                gml_blob.seek(0)
                gml = gml_blob.read()
            return gml<|MERGE_RESOLUTION|>--- conflicted
+++ resolved
@@ -30,12 +30,8 @@
     """
 
     def _get_id_seed(self):
-<<<<<<< HEAD
-        """Get the seed for generating a random but stable GML ID for this location.
-=======
         """Get the seed for generating a random but stable GML ID for this
         location.
->>>>>>> 7c98cd56
 
         Should return the same value for locations considered equal.
         """
