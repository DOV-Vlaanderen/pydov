# -*- coding: utf-8 -*-
"""Module grouping utility functions for OWS services."""
import warnings

import pydov

from owslib.feature.schema import (
    _get_describefeaturetype_url,
    _get_elements,
    XS_NAMESPACE,
    GML_NAMESPACES
)
from owslib.fes import (
    UnaryLogicOpType,
    BinaryLogicOpType,
)

try:
    # Python3
    from urllib.parse import urlparse
except ImportError:
    # Python2
    from urlparse import urlparse

from owslib.etree import etree
from owslib.iso import MD_Metadata
from owslib.namespaces import Namespaces
from owslib.util import (
    nspath_eval,
    findall,
)

from .errors import (
    MetadataNotFoundError,
    FeatureCatalogueNotFoundError,
)


def __get_namespaces():
    """Get default namespaces from OWSLib, extended with the 'gfc' namespace
    to be able to parse feature catalogues."""
    n = Namespaces()
    ns = n.get_namespaces()
    ns[None] = n.get_namespace("gmd")
    ns['gfc'] = 'http://www.isotc211.org/2005/gfc'
    return ns


__namespaces = __get_namespaces()


def __get_remote_md(md_url):
    """Request the remote metadata by calling the `md_url` and
    returning the response.

    Parameters
    ----------
    md_url : str
        URL to the remote metadata.

    Returns
    -------
    bytes
        Response containing the remote metadata.

    """
    return get_url(md_url)


def __get_remote_fc(fc_url):
    """Request the remote featurecatalogue by calling the `fc_url` and
    returning the response.

    Parameters
    ----------
    fc_url : str
        URL to the remote feature catalogue.

    Returns
    -------
    bytes
        Response containing the remote feature catalogue.

    """
    return get_url(fc_url)


def __get_remote_describefeaturetype(describefeaturetype_url):
    """Request the remote DescribeFeatureType by calling the
    `describefeaturetype_url` and returning the response.

    Parameters
    ----------
    describefeaturetype_url : str
        URL to the DescribeFeatureType.

    Returns
    -------
    bytes
        Response containing the remote DescribeFeatureType.

    """
    return get_url(describefeaturetype_url)


def get_remote_metadata(contentmetadata):
    """Request and parse the remote metadata associated with the layer
    described in `contentmetadata`.

    Parameters
    ----------
    contentmetadata : owslib.feature.wfs110.ContentMetadata
        Content metadata associated with a WFS layer, containing the
        associated `metadataUrls`.

    Returns
    -------
    owslib.iso.MD_Metadata
        Parsed remote metadata describing the WFS layer in more detail,
        in the ISO 19115/19139 format.

    Raises
    ------
    pydov.util.errors.MetadataNotFoundError
        If the `contentmetadata` has no valid metadata URL associated with it.

    """
    md_url = None
    for md in contentmetadata.metadataUrls:
        if md.get('url', None) is not None \
                and 'getrecordbyid' in md.get('url', "").lower():
            md_url = md.get('url')

    if md_url is None:
        raise MetadataNotFoundError

    content = __get_remote_md(md_url)
    doc = etree.fromstring(content)

    with warnings.catch_warnings():
        warnings.filterwarnings("ignore", category=FutureWarning)
        return MD_Metadata(doc)


def get_csw_base_url(contentmetadata):
    """Get the CSW base url for the remote metadata associated with the
    layer described in `contentmetadata`.

    Parameters
    ----------
    contentmetadata : owslib.feature.wfs110.ContentMetadata
        Content metadata associated with a WFS layer.

    Returns
    -------
    url : str
        Base URL of the CSW service where the remote metadata and feature
        catalogue can be requested.

    Raises
    ------
    pydov.util.errors.MetadataNotFoundError
        If the `contentmetadata` has no valid metadata URL associated with it.

    """
    md_url = None
    for md in contentmetadata.metadataUrls:
        if md.get('url', None) is not None \
                and 'getrecordbyid' in md.get('url', "").lower():
            md_url = md.get('url')

    if md_url is None:
        raise MetadataNotFoundError

    parsed_url = urlparse(md_url)
    return parsed_url.scheme + '://' + parsed_url.netloc + parsed_url.path


def get_featurecatalogue_uuid(md_metadata):
    """Get the UUID of the feature catalogue associated with the metadata.

    Parameters
    ----------
    md_metadata : owslib.iso.MD_Metadata
        Metadata parsed according to the ISO 19115/19139 format.

    Returns
    -------
    uuid : str
        Universally unique identifier of the feature catalogue associated
        with the metadata.

    Raises
    ------
    pydov.util.errors.FeatureCatalogueNotFoundError
        If there is no Feature Catalogue associated with the metadata or its
        UUID could not be retrieved.

    """
    tree = etree.fromstring(md_metadata.xml)

    citation = tree.find(nspath_eval(
        'gmd:MD_Metadata/gmd:contentInfo/gmd:MD_FeatureCatalogueDescription/'
        'gmd:featureCatalogueCitation', __namespaces))

    if citation is None:
        raise FeatureCatalogueNotFoundError

    uuid = citation.attrib.get('uuidref', None)
    if uuid is None:
        raise FeatureCatalogueNotFoundError

    return uuid


def get_remote_featurecatalogue(csw_url, fc_uuid):
    """Request and parse the remote feature catalogue described by the CSW
    base url and feature catalogue UUID.

    Parameters
    ----------
    csw_url : str
        Base URL of the CSW service to query, should end with 'csw'.
    fc_uuid : str
        Universally unique identifier of the feature catalogue.

    Returns
    -------
    dict
        Dictionary with fields described in the feature catalogue, using the
        following schema:

        >>>   {'definition' : 'feature type definition',
        >>>    'attributes' : {'name':
        >>>      {'definition' : 'attribute definition',
        >>>       'values' : ['list of', 'values'],
        >>>       'multiplicity': (lower, upper)}
        >>>    }
        >>>   }

        Where the lower multiplicity is always and integer and the upper
        multiplicity is either an integer or the str 'Inf' indicating an
        infinate value.

    Raises
    ------
    pydov.util.errors.FeatureCatalogueNotFoundError
        If there is no feature catalogue with given UUID available in the
        given CSW service.

    """
    fc_url = csw_url + '?Service=CSW&Request=GetRecordById&Version=2.0.2' \
                       '&outputSchema=http://www.isotc211.org/2005/gfc' \
                       '&elementSetName=full&id=' + fc_uuid

    content = __get_remote_fc(fc_url)
    tree = etree.fromstring(content)

    fc = tree.find(nspath_eval('gfc:FC_FeatureCatalogue', __namespaces))
    if fc is None:
        raise FeatureCatalogueNotFoundError

    r = {}
    r['definition'] = fc.findtext(nspath_eval(
        'gfc:featureType/gfc:FC_FeatureType/gfc:definition/'
        'gco:CharacterString', __namespaces))

    attributes = {}
    for a in fc.findall(nspath_eval(
            'gfc:featureType/gfc:FC_FeatureType/gfc:carrierOfCharacteristics/'
            'gfc:FC_FeatureAttribute', __namespaces)):
        attr = {}
        name = a.findtext(
            nspath_eval('gfc:memberName/gco:LocalName', __namespaces))
        attr['definition'] = a.findtext(nspath_eval(
            'gfc:definition/gco:CharacterString', __namespaces))

        try:
            multiplicity_lower = int(a.findtext(nspath_eval(
                'gfc:cardinality/gco:Multiplicity/gco:range/gco'
                ':MultiplicityRange/gco:lower/gco:Integer', __namespaces)))
        except (TypeError, ValueError):
            multiplicity_lower = 0

        upper = a.find(nspath_eval(
            'gfc:cardinality/gco:Multiplicity/gco:range/gco'
            ':MultiplicityRange/gco:upper/gco:UnlimitedInteger',
            __namespaces))

        try:
            multiplicity_upper = int(upper.text)
        except (TypeError, ValueError):
            multiplicity_upper = None

        if upper.get('isInfinite', 'false').lower() == 'true':
            multiplicity_upper = 'Inf'

        values = {}
        for lv in a.findall(nspath_eval('gfc:listedValue/gfc:FC_ListedValue',
                                        __namespaces)):
            label = lv.findtext(nspath_eval('gfc:label/gco:CharacterString',
                                            __namespaces))
            definition = lv.findtext(nspath_eval(
                'gfc:definition/gco:CharacterString', __namespaces))

            if label is not None:
                label = label.strip()
                if label != '':
                    if definition is not None:
                        values[label] = definition.strip() if \
                            definition.strip() != '' else None
                    else:
                        values[label] = None

        attr['values'] = values if len(values) > 0 else None

        attr['multiplicity'] = (multiplicity_lower, multiplicity_upper)
        attributes[name] = attr

    r['attributes'] = attributes
    return r


def get_namespace(wfs, layer):
    """Request the namespace associated with a layer by performing a
    DescribeFeatureType request.

    Parameters
    ----------
    wfs : owslib.wfs.WebFeatureService
        WFS service to use, associated with the layer.
    layer : str
        Workspace-qualified name of the layer to get the namespace of (
        typename).

    Returns
    -------
    namespace : str
        URI of the namespace associated with the given layer.

    """
    from owslib.feature.schema import _get_describefeaturetype_url
    url = _get_describefeaturetype_url(url=wfs.url, version='1.1.0',
                                       typename=layer)
    schema = __get_remote_describefeaturetype(url)
    tree = etree.fromstring(schema)
    namespace = tree.attrib.get('targetNamespace', None)
    return namespace


def _construct_schema(elements, nsmap):
    """Copy the owslib.feature.schema.get_schema method to be able to get
    the geometry column name.

    Parameters
    ----------
    elements : list<Element>
        List of elements
    nsmap : dict
        Namespace map

    Returns
    -------
    dict
        Schema

    """
    schema = {
        'properties': {},
        'geometry': None
    }

    schema_key = None
    gml_key = None

    # if nsmap is defined, use it
    if nsmap:
        for key in nsmap:
            if nsmap[key] == XS_NAMESPACE:
                schema_key = key
            if nsmap[key] in GML_NAMESPACES:
                gml_key = key
    # if no nsmap is defined, we have to guess
    else:
        gml_key = 'gml'
        schema_key = 'xsd'

    mappings = {
        'PointPropertyType': 'Point',
        'PolygonPropertyType': 'Polygon',
        'LineStringPropertyType': 'LineString',
        'MultiPointPropertyType': 'MultiPoint',
        'MultiLineStringPropertyType': 'MultiLineString',
        'MultiPolygonPropertyType': 'MultiPolygon',
        'MultiGeometryPropertyType': 'MultiGeometry',
        'GeometryPropertyType': 'GeometryCollection',
        'SurfacePropertyType': '3D Polygon',
        'MultiSurfacePropertyType': '3D MultiPolygon'
    }

    for element in elements:
        data_type = element.attrib['type'].replace(gml_key + ':', '')
        name = element.attrib['name']

        if data_type in mappings:
            schema['geometry'] = mappings[data_type]
            schema['geometry_column'] = name
        else:
            schema['properties'][name] = data_type.replace(schema_key+':', '')

    if schema['properties'] or schema['geometry']:
        return schema
    else:
        return None


def get_remote_schema(url, typename, version='1.0.0'):
    """Copy the owslib.feature.schema.get_schema method to be able to
    monkeypatch the request in tests.

    Parameters
    ----------
    url : str
        Base URL of the WFS service.
    typename : str
        Typename of the feature type to get the schema of.
    version : str
        Version of WFS to use. Defaults to 1.0.0

    Returns
    -------
    dict
        Schema of the given WFS layer.

    """
    url = _get_describefeaturetype_url(url, version, typename)
    res = __get_remote_describefeaturetype(url)
    root = etree.fromstring(res)

    if ':' in typename:
        typename = typename.split(':')[1]
    type_element = findall(root, '{{{}}}element'.format(XS_NAMESPACE),
                           attribute_name='name', attribute_value=typename)[0]
    complex_type = type_element.attrib['type'].split(":")[1]
    elements = _get_elements(complex_type, root)
    nsmap = None
    if hasattr(root, 'nsmap'):
        nsmap = root.nsmap
    return _construct_schema(elements, nsmap)


def set_geometry_column(location, geometry_column):
    """Set the geometry column of the location query recursively.

    Parameters
    ----------
    location : pydov.util.location.AbstractLocationFilter or \
                owslib.fes.BinaryLogicOpType<AbstractLocationFilter> or \
                owslib.fes.UnaryLogicOpType<AbstractLocationFilter>
        Location filter limiting the features to retrieve. Can either be a
        single instance of a subclass of AbstractLocationFilter, or a
        combination using And, Or, Not of AbstractLocationFilters.
    geometry_column : str
        The name of the geometry column to query.

    Returns
    -------
    etree.Element
        XML element of this location filter.

    """
    if isinstance(location, UnaryLogicOpType) or \
            isinstance(location, BinaryLogicOpType):
        for i in location.operations:
            set_geometry_column(i, geometry_column)
    else:
        location.set_geometry_column(geometry_column)

    return location.toXML()


def wfs_build_getfeature_request(typename, geometry_column=None, location=None,
<<<<<<< HEAD
                                 filter=None, sort_by=None, propertyname=None,
                                 version='1.1.0'):
=======
                                 filter=None, propertyname=None,
                                 max_features=None, version='1.1.0'):
>>>>>>> 5518cd2a
    """Build a WFS GetFeature request in XML to be used as payload in a WFS
    GetFeature request using POST.

    Parameters
    ----------
    typename : str
        Typename to query.
    geometry_column : str, optional
        Name of the geometry column to use in the spatial filter.
        Required if the ``location`` parameter is supplied.
    location : pydov.util.location.AbstractLocationFilter
        Location filter limiting the features to retrieve.
        Requires ``geometry_column`` to be supplied as well.
    filter : str of owslib.fes.FilterRequest, optional
        Filter request to search on attribute values.
    sort_by : str of owslib.fes.SortBy, optional
        List of properties to sort by.
    propertyname : list<str>, optional
        List of properties to return. Defaults to all properties.
    max_features : int
        Limit the maximum number of features to request.
    version : str, optional
        WFS version to use. Defaults to 1.1.0

    Raises
    ------
    AttributeError
        If ``bbox`` is given without ``geometry_column``.

    Returns
    -------
    element : etree.Element
        XML element representing the WFS GetFeature request.

    """
    if location is not None and geometry_column is None:
        raise AttributeError('location requires geometry_column and it is '
                             'None')

    xml = etree.Element('{http://www.opengis.net/wfs}GetFeature')
    xml.set('service', 'WFS')
    xml.set('version', version)

    if max_features is not None:
        if (not isinstance(max_features, int)) | (max_features <= 0):
            raise AttributeError('max_features should be a positive integer')
        xml.set('maxFeatures', str(max_features))

    xml.set('{http://www.w3.org/2001/XMLSchema-instance}schemaLocation',
            'http://www.opengis.net/wfs '
            'http://schemas.opengis.net/wfs/{}/wfs.xsd'.format(version))

    query = etree.Element('{http://www.opengis.net/wfs}Query')
    query.set('typeName', typename)

    if propertyname and len(propertyname) > 0:
        for property in propertyname:
            propertyname_xml = etree.Element(
                '{http://www.opengis.net/wfs}PropertyName')
            propertyname_xml.text = property
            query.append(propertyname_xml)

    filter_xml = etree.Element('{http://www.opengis.net/ogc}Filter')
    filter_parent = filter_xml

    if filter is not None and location is not None:
        # if both filter and location are specified, we wrap them inside an
        # ogc:And
        and_xml = etree.Element('{http://www.opengis.net/ogc}And')
        filter_xml.append(and_xml)
        filter_parent = and_xml

    if filter is not None:
        filterrequest = etree.fromstring(filter)
        filter_parent.append(filterrequest[0])

    if location is not None:
        location = set_geometry_column(location, geometry_column)
        filter_parent.append(location)

    query.append(filter_xml)

    if sort_by is not None:
        query.append(etree.fromstring(sort_by))

    xml.append(query)
    return xml


def wfs_get_feature(baseurl, get_feature_request):
    """Perform a WFS request using POST.

    Parameters
    ----------
    baseurl : str
        Base URL of the WFS service.
    get_feature_request : etree.Element
        XML element representing the WFS GetFeature request.

    Returns
    -------
    bytes
        Response of the WFS service.

    """
    data = etree.tostring(get_feature_request)

    request = pydov.session.post(baseurl, data, timeout=pydov.request_timeout)
    request.encoding = 'utf-8'
    return request.text.encode('utf8')


def get_url(url):
    """Perform a GET request to an OWS service an return the result.

    Parameters
    ----------
    url : str
        URL to request.

    Returns
    -------
    bytes
        Response containing the result of the GET request.

    """

    request = pydov.session.get(url, timeout=pydov.request_timeout)
    request.encoding = 'utf-8'
    return request.text.encode('utf8')<|MERGE_RESOLUTION|>--- conflicted
+++ resolved
@@ -480,13 +480,8 @@
 
 
 def wfs_build_getfeature_request(typename, geometry_column=None, location=None,
-<<<<<<< HEAD
                                  filter=None, sort_by=None, propertyname=None,
-                                 version='1.1.0'):
-=======
-                                 filter=None, propertyname=None,
                                  max_features=None, version='1.1.0'):
->>>>>>> 5518cd2a
     """Build a WFS GetFeature request in XML to be used as payload in a WFS
     GetFeature request using POST.
 
