import datetime
import random
import re
<<<<<<< HEAD
=======
import sys
>>>>>>> 142ed673
from collections import OrderedDict

import numpy as np
import pandas as pd
import pytest
import requests
from owslib.etree import etree
from owslib.fes import PropertyIsEqualTo, SortBy, SortProperty
from pandas import DataFrame
<<<<<<< HEAD
=======
from pandas.api.types import (is_bool_dtype, is_float_dtype, is_int64_dtype,
                              is_object_dtype)
>>>>>>> 142ed673

import pydov
from pydov.types.abstract import AbstractField
from pydov.util.dovutil import build_dov_url
from pydov.util.errors import InvalidFieldError
from pydov.util.location import Box, Within
from pydov.util.query import Join, PropertyInList


def service_ok(timeout=5):
    """Check whether DOV services are accessible.

    Used to skip online tests when the service is unavailable or unreachable.

    Parameters
    ----------
    timeout : int, optional
        Timeout in seconds. Defaults to 5.

    Returns
    -------
    bool
        True if the DOV services are reachable, False otherwise.

    """
    def check_url(url, timeout):
        try:
            ok = pydov.session.head(
                url, allow_redirects=True, timeout=timeout).ok
        except requests.exceptions.ReadTimeout:
            ok = False
        except requests.exceptions.ConnectTimeout:
            ok = False
        except Exception:
            ok = False
        return ok

    return check_url(build_dov_url('geoserver'), timeout) and\
        check_url(build_dov_url('geonetwork'), timeout)


def clean_xml(xml):
    """Clean the given XML string of namespace definition, namespace
    prefixes and syntactical but otherwise meaningless differences.

    Parameters
    ----------
    xml : str
        String representation of XML document.

    Returns
    -------
    str
        String representation of cleaned XML document.

    """
    # remove xmlns namespace definitions
    r = re.sub(r'[ ]+xmlns:[^=]+="[^"]+"', '', xml)

    # remove namespace prefixes in tags
    r = re.sub(r'<(/?)[^:]+:([^ >]+)([ >])', r'<\1\2\3', r)

    # remove extra spaces in tags
    r = re.sub(r'[ ]+/>', '/>', r)

    # remove extra spaces between tags
    r = re.sub(r'>[ ]+<', '><', r)

    return r


class AbstractTestSearch(object):
    """Class grouping common test code for search classes.

    Subclasses should implement at least the following public attributes
    in order for the tests defined here to be executed.

    Attributes
    ----------
    search_instance : pydov.search.abstract.AbstractSearch
        Instance of subclass of this type used for searching.
    datatype_class : pydov.types.abstract.AbstractDovType
            Class reference for the corresponding datatype.
    valid_query_single : owslib.fes.OgcExpression
        OGC expression of a valid query returning a single result.
    inexistent_field : str
            The name of an inexistent field.
    wfs_field : str
        The name of a WFS field.
    xml_field : str
        The name of an XML field.
    valid_returnfields : tuple of str
        A tuple of valid return fields from the main type.
    valid_returnfields_subtype : typle of str
            A tuple containing valid return fields, including fields from a
            subtype.
    valid_returnfields_extra : tuple of str
            A tuple containing valid return fields, including extra fields
            from WFS, not present in the default dataframe.
    df_default_columns : list of str
            A list of the column names of the default dataframe.

    """

    def test_pluggable_type(self):
        """Test whether the search object can be initialised by explicitly
        giving the objecttype.
        """
        datatype = self.datatype_class
        self.search_instance.__class__(objecttype=datatype)

    def test_get_fields(self, mp_wfs, mp_get_schema,
                        mp_remote_describefeaturetype, mp_remote_md,
                        mp_remote_fc, mp_remote_xsd):
        """Test the get_fields method.

        Test whether the returned fields match the format specified
        in the documentation.

        Parameters
        ----------
        mp_wfs : pytest.fixture
            Monkeypatch the call to the remote GetCapabilities request.
        mp_get_schema : pytest.fixture
            Monkeypatch the call to a remote OWSLib schema.
        mp_remote_describefeaturetype : pytest.fixture
            Monkeypatch the call to a remote DescribeFeatureType.
        mp_remote_md : pytest.fixture
            Monkeypatch the call to get the remote metadata.
        mp_remote_fc : pytest.fixture
            Monkeypatch the call to get the remote feature catalogue.

        """
        fields = self.search_instance.get_fields()

        assert isinstance(fields, dict)

        for field in fields:
            assert isinstance(field, str)

            f = fields[field]
            assert isinstance(f, dict)

            assert 'name' in f
            assert isinstance(f['name'], str)
            assert f['name'] == field

            assert 'definition' in f
            assert isinstance(f['name'], str)

            assert 'type' in f
            assert isinstance(f['type'], str)
            assert f['type'] in ['string', 'float', 'integer', 'date',
                                 'datetime', 'boolean']

            assert 'notnull' in f
            assert isinstance(f['notnull'], bool)

            assert 'query' in f
            assert isinstance(f['query'], bool)

            assert 'cost' in f
            assert isinstance(f['cost'], int)
            assert f['cost'] > 0

            if 'values' in f:
                assert sorted(f.keys()) == [
                    'cost', 'definition', 'name', 'notnull', 'query', 'type',
                    'values']

                assert isinstance(f['values'], dict)

                for v in f['values'].keys():
                    assert isinstance(f['values'][v], str) or f[
                        'values'][v] is None

                    if f['type'] == 'string':
                        assert isinstance(v, str)
                    elif f['type'] == 'float':
                        assert isinstance(v, float)
                    elif f['type'] == 'integer':
                        assert isinstance(v, int)
                    elif f['type'] == 'date':
                        assert isinstance(v, datetime.date)
                    elif f['type'] == 'boolean':
                        assert isinstance(v, bool)
            else:
                assert sorted(f.keys()) == ['cost', 'definition', 'name',
                                            'notnull', 'query', 'type']

    def test_search_both_location_query(self, mp_get_schema,
                                        mp_remote_describefeaturetype,
                                        mp_remote_wfs_feature):
        """Test the search method providing both a location and a query.

        Test whether a dataframe is returned.

        Parameters
        ----------
        mp_get_schema : pytest.fixture
            Monkeypatch the call to a remote OWSLib schema.
        mp_remote_describefeaturetype : pytest.fixture
            Monkeypatch the call to a remote DescribeFeatureType.
        mp_remote_wfs_feature : pytest.fixture
            Monkeypatch the call to get WFS features.

        """
        df = self.search_instance.search(
            location=Within(Box(1, 2, 3, 4)),
            query=self.valid_query_single,
            return_fields=self.valid_returnfields)

        assert isinstance(df, DataFrame)

    def test_search(self, mp_wfs, mp_get_schema, mp_remote_describefeaturetype,
                    mp_remote_md, mp_remote_fc, mp_remote_wfs_feature,
                    mp_dov_xml):
        """Test the search method with only the query parameter.

        Test whether the result is correct.

        Parameters
        ----------
        mp_wfs : pytest.fixture
            Monkeypatch the call to the remote GetCapabilities request.
        mp_get_schema : pytest.fixture
            Monkeypatch the call to a remote OWSLib schema.
        mp_remote_describefeaturetype : pytest.fixture
            Monkeypatch the call to a remote DescribeFeatureType.
        mp_remote_md : pytest.fixture
            Monkeypatch the call to get the remote metadata.
        mp_remote_fc : pytest.fixture
            Monkeypatch the call to get the remote feature catalogue.
        mp_remote_wfs_feature : pytest.fixture
            Monkeypatch the call to get WFS features.
        mp_dov_xml : pytest.fixture
            Monkeypatch the call to get the remote XML data.

        """
        df = self.search_instance.search(
            query=self.valid_query_single)

        assert isinstance(df, DataFrame)

        assert list(df) == self.df_default_columns

        datatype = self.datatype_class
        allfields = datatype.get_field_names()
        ownfields = datatype.get_field_names(include_subtypes=False)
        subfields = [f for f in allfields if f not in ownfields]

        assert len(df) >= 1

        for field in list(df):
            if field in ownfields:
                assert len(df[field].unique()) == 1
            elif field in subfields:
                assert len(df[field].unique()) >= 1

        # dtype checks of the resulting df columns
        fields = self.search_instance.get_fields()

        for field in list(df):
            mandatory = fields[field]['notnull']
            if mandatory:
                assert len(df[field]) == len(df[field].dropna())

        for field in list(df):
            field_datatype = fields[field]['type']
            datatypes = set((type(i) for i in df[field].dropna()))

            assert len(datatypes) <= 1

            if len(datatypes) > 0:
                if field_datatype == 'string':
                    assert (str in datatypes)
                elif field_datatype == 'float':
                    assert float in datatypes
                elif field_datatype == 'integer':
                    assert (int in datatypes)
                elif field_datatype == 'date':
                    assert datetime.date in datatypes
                elif field_datatype == 'boolean':
                    assert bool in datatypes

    def test_search_returnfields(self, mp_remote_wfs_feature):
        """Test the search method with the query parameter and a selection of
        return fields.

        Test whether the output dataframe contains only the selected return
        fields.

        Parameters
        ----------
        mp_remote_wfs_feature : pytest.fixture
            Monkeypatch the call to get WFS features.

        """
        df = self.search_instance.search(
            query=self.valid_query_single,
            return_fields=self.valid_returnfields)

        assert isinstance(df, DataFrame)

        assert list(df) == list(self.valid_returnfields)

    def test_search_returnfields_subtype(self, mp_remote_wfs_feature):
        """Test the search method with the query parameter and a selection of
        return fields, including fields from a subtype.

        Test whether the output dataframe contains only the selected return
        fields.

        Parameters
        ----------
        mp_remote_wfs_feature : pytest.fixture
            Monkeypatch the call to get WFS features.

        """
        df = self.search_instance.search(
            query=self.valid_query_single,
            return_fields=self.valid_returnfields_subtype)

        assert isinstance(df, DataFrame)

        assert list(df) == list(self.valid_returnfields_subtype)

    def test_search_returnfields_order(self, mp_remote_wfs_feature):
        """Test the search method with the query parameter and a selection of
        return fields in another ordering.

        Test whether the output dataframe contains only the selected return
        fields, in the order that is given in the return_fields parameter.

        Parameters
        ----------
        mp_remote_wfs_feature : pytest.fixture
            Monkeypatch the call to get WFS features.

        """
        rf = list(self.valid_returnfields)

        while rf == list(self.valid_returnfields):
            random.shuffle(rf)

        df = self.search_instance.search(
            query=self.valid_query_single,
            return_fields=rf)

        assert isinstance(df, DataFrame)
        assert list(df) == rf

    def test_search_wrongreturnfields(self):
        """Test the search method with the query parameter and an inexistent
        return field.

        Test whether an InvalidFieldError is raised.

        """
        return_fields = list(self.valid_returnfields)
        return_fields.append(self.inexistent_field)

        with pytest.raises(InvalidFieldError):
            self.search_instance.search(
                query=self.valid_query_single,
                return_fields=return_fields)

    def test_search_wrongreturnfieldstype(self):
        """Test the search method with the query parameter and a single
        return field as string.

        Test whether an AttributeError is raised.

        """
        with pytest.raises(AttributeError):
            self.search_instance.search(
                query=self.valid_query_single,
                return_fields=self.valid_returnfields[0])

    def test_search_query_wrongfield(self):
        """Test the search method with the query parameter using an
        inexistent query field.

        Test whether an InvalidFieldError is raised.

        """
        query = PropertyIsEqualTo(propertyname=self.inexistent_field,
                                  literal='The cat is out of the bag.')

        with pytest.raises(InvalidFieldError):
            self.search_instance.search(
                query=query)

    def test_search_query_wrongfield_returnfield(self):
        """Test the search method with the query parameter using an
        return-only field as query field.

        Test whether an InvalidFieldError is raised.

        """
        query = PropertyIsEqualTo(propertyname=self.xml_field,
                                  literal='Geotechnisch onderzoek')

        with pytest.raises(InvalidFieldError):
            self.search_instance.search(query=query)

    def test_search_extrareturnfields(self, mp_get_schema,
                                      mp_remote_describefeaturetype,
                                      mp_remote_wfs_feature, mp_dov_xml):
        """Test the search method with the query parameter and an extra WFS
        field as return field.

        Parameters
        ----------
        mp_get_schema : pytest.fixture
            Monkeypatch the call to a remote OWSLib schema.
        mp_remote_describefeaturetype : pytest.fixture
            Monkeypatch the call to a remote DescribeFeatureType.
        mp_remote_wfs_feature : pytest.fixture
            Monkeypatch the call to get WFS features.
        mp_dov_xml : pytest.fixture
            Monkeypatch the call to get the remote XML data.

        """
        df = self.search_instance.search(
            query=self.valid_query_single,
            return_fields=self.valid_returnfields_extra)

        assert isinstance(df, DataFrame)

        assert list(df) == list(self.valid_returnfields_extra)

    def test_search_sortby_valid(self, mp_get_schema,
                                 mp_remote_describefeaturetype,
                                 mp_remote_wfs_feature, mp_dov_xml):
        """Test the search method with the query parameter and the sort_by
        parameter with a valid sort field.

        Test whether a dataframe is returned.

        Parameters
        ----------
        mp_get_schema : pytest.fixture
            Monkeypatch the call to a remote OWSLib schema.
        mp_remote_describefeaturetype : pytest.fixture
            Monkeypatch the call to a remote DescribeFeatureType.
        mp_remote_wfs_feature : pytest.fixture
            Monkeypatch the call to get WFS features.
        mp_dov_xml : pytest.fixture
            Monkeypatch the call to get the remote XML data.

        """
        df = self.search_instance.search(
            query=self.valid_query_single,
            sort_by=SortBy([SortProperty(
                self.valid_returnfields_extra[0])]))

        assert isinstance(df, DataFrame)

    def test_search_sortby_invalid(self, mp_get_schema,
                                   mp_remote_describefeaturetype,
                                   mp_remote_wfs_feature, mp_dov_xml):
        """Test the search method with the query parameter and the sort_by
        parameter with an invalid sort field.

        Test whether an InvalidFieldError is raised.

        Parameters
        ----------
        mp_get_schema : pytest.fixture
            Monkeypatch the call to a remote OWSLib schema.
        mp_remote_describefeaturetype : pytest.fixture
            Monkeypatch the call to a remote DescribeFeatureType.
        mp_remote_wfs_feature : pytest.fixture
            Monkeypatch the call to get WFS features.
        mp_dov_xml : pytest.fixture
            Monkeypatch the call to get the remote XML data.

        """
        with pytest.raises(InvalidFieldError):
<<<<<<< HEAD
            self.get_search_object().search(
                query=self.get_valid_query_single(),
=======
            self.search_instance.search(
                query=self.valid_query_single,
>>>>>>> 142ed673
                sort_by=SortBy([SortProperty(
                    self.xml_field)]))

    def test_search_xml_noresolve(self, mp_get_schema,
                                  mp_remote_describefeaturetype,
                                  mp_remote_wfs_feature, mp_dov_xml_broken):
        """Test the search method with return fields from WFS only.

        Test whether no XML is resolved.

        Parameters
        ----------
        mp_get_schema : pytest.fixture
            Monkeypatch the call to a remote OWSLib schema.
        mp_remote_describefeaturetype : pytest.fixture
            Monkeypatch the call to a remote DescribeFeatureType.
        mp_remote_wfs_feature : pytest.fixture
            Monkeypatch the call to get WFS features.
        mp_dov_xml_broken : pytest.fixture
            Monkeypatch the call to break fetching of remote XML data.

        """
<<<<<<< HEAD
        self.get_search_object().search(
            query=self.get_valid_query_single(),
            return_fields=self.get_valid_returnfields_extra())
=======
        self.search_instance.search(
            query=self.valid_query_single,
            return_fields=self.valid_returnfields_extra)
>>>>>>> 142ed673

    def test_search_propertyinlist(self, mp_get_schema,
                                   mp_remote_describefeaturetype,
                                   mp_remote_wfs_feature, mp_dov_xml):
        """Test the search method with a PropertyInList query.

        Parameters
        ----------
        mp_get_schema : pytest.fixture
            Monkeypatch the call to a remote OWSLib schema.
        mp_remote_describefeaturetype : pytest.fixture
            Monkeypatch the call to a remote DescribeFeatureType.
        mp_remote_wfs_feature : pytest.fixture
            Monkeypatch the call to get WFS features.
        mp_dov_xml : pytest.fixture
            Monkeypatch the call to get the remote XML data.

        """
        self.search_instance.search(
            query=PropertyInList(self.wfs_field, ['a', 'b']))

    def test_search_join(self, mp_get_schema, mp_remote_describefeaturetype,
                         mp_remote_wfs_feature, mp_dov_xml):
        """Test the search method with a Join query.

        Parameters
        ----------
        mp_get_schema : pytest.fixture
            Monkeypatch the call to a remote OWSLib schema.
        mp_remote_describefeaturetype : pytest.fixture
            Monkeypatch the call to a remote DescribeFeatureType.
        mp_remote_wfs_feature : pytest.fixture
            Monkeypatch the call to get WFS features.
        mp_dov_xml : pytest.fixture
            Monkeypatch the call to get the remote XML data.

        """
        df1 = self.search_instance.search(
            query=self.valid_query_single)

<<<<<<< HEAD
        self.get_search_object().search(
            query=Join(df1, self.get_df_default_columns()[0]))
=======
        self.search_instance.search(
            query=Join(df1, self.df_default_columns[0]))
>>>>>>> 142ed673

    def test_get_fields_xsd_values(self, mp_remote_xsd):
        """Test the result of get_fields when the XML field has an XSD type.

        Test whether the output from get_fields() returns the values from
        the XSD.

        Parameters
        ----------
        mp_remote_xsd : pytest.fixture
            Monkeypatch the call to get XSD schemas.

        """
        xsd_schemas = self.datatype_class.get_xsd_schemas()

        if len(xsd_schemas) > 0:
            xml_fields = self.datatype_class.get_fields(source='xml')
            fields = self.search_instance.get_fields()
            for f in xml_fields.values():
                if 'xsd_type' in f:
                    assert 'values' in fields[f['name']]
                    assert isinstance(fields[f['name']]['values'], dict)

    def test_get_fields_no_xsd(self):
        """Test whether no XML fields have an XSD type when no XSD schemas
        are available."""
        xsd_schemas = self.datatype_class.get_xsd_schemas()

        if len(xsd_schemas) == 0:
            xml_fields = self.datatype_class.get_fields(source='xml')
            for f in xml_fields.values():
                assert 'xsd_type' not in f

    def test_get_fields_xsd_enums(self):
        """Test whether at least one XML field has an XSD type when there
        are XSD schemas available.

        Make sure XSD schemas are only listed (and downloaded) when they are
        needed.

        """
        xsd_schemas = self.datatype_class.get_xsd_schemas()

        xsd_type_count = 0

        if len(xsd_schemas) > 0:
            xml_fields = self.datatype_class.get_fields(source='xml')
            for f in xml_fields.values():
                if 'xsd_type' in f:
                    xsd_type_count += 1
            assert xsd_type_count > 0


class AbstractTestTypes(object):
    """Class grouping common test code for datatype classes.

    Subclasses should implement at least the following public attributes
    in order for the tests defined here to be executed.

    Attributes
    ----------
    datatype_class : pydov.types.abstract.AbstractDovType
        Class reference for the corresponding datatype.
    namespace : str
        WFS namespace for this type.
    pkey_base : str
        Base URL for the permanent keys of this datatype.
    field_names : list of str
        The field names for this type as listed in the documentation in
        docs/description_output_dataframes.rst
    field_names_subtypes : list of str
        The field names of this type that originate from subtypes only.
    field_names_nosubtypes : list of str
        The field names for this type, without including fields from
        subtypes.
    valid_returnfields : tuple of str
        A tuple of valid return fields from the main type.
    valid_returnfields_subtype : typle of str
            A tuple containing valid return fields, including fields from a
            subtype.
    inexistent_field : str
            The name of an inexistent field.

    """

    def test_get_field_names(self):
        """Test the get_field_names method.

        Tests whether the available fields for the type match the
        ones we list in docs/description_output_dataframes.rst.

        """
        fields = self.datatype_class.get_field_names()
        assert fields == self.field_names

    def test_get_field_names_nosubtypes(self):
        """Test the get_field_names method without including subtypes.

        Tests whether the fields provided in a subtype are not listed when
        disabling subtypes.

        """
        fields = self.datatype_class.get_field_names(
            return_fields=None, include_subtypes=False)

        assert fields == self.field_names_nosubtypes

    def test_get_field_names_returnfields_nosubtypes(self):
        """Test the get_field_names method when specifying return
        fields.

        Tests whether the returned fields match the ones provided as return
        fields.

        """
        fields = self.datatype_class.get_field_names(
            return_fields=self.valid_returnfields,
            include_subtypes=False)

        assert fields == list(self.valid_returnfields)

    def test_get_field_names_returnfields_order(self):
        """Test the get_field_names method when specifying return
        fields in a different order.

        Tests whether the returned fields match the ones provided as return
        fields and that the order is the one given in the return_fields
        parameter.

        """
        rf = list(self.valid_returnfields)

        while rf == list(self.valid_returnfields):
            random.shuffle(rf)

        fields = self.datatype_class.get_field_names(
            return_fields=rf,
            include_subtypes=False)

        assert fields == rf

    def test_get_field_names_wrongreturnfields(self):
        """Test the get_field_names method when specifying an
        inexistent return field.

        Test whether an InvalidFieldError is raised.

        """
        return_fields = list(self.valid_returnfields)
        return_fields.append(self.inexistent_field)

        with pytest.raises(InvalidFieldError):
            self.datatype_class.get_field_names(
                return_fields=return_fields,
                include_subtypes=False)

    def test_get_field_names_wrongreturnfieldstype(self):
        """Test the get_field_names method when listing a single
        return field instead of a list.

        Test whether an AttributeError is raised.

        """
        with pytest.raises(AttributeError):
            self.datatype_class.get_field_names(
                return_fields=self.valid_returnfields[0],
                include_subtypes=False)

    def test_get_field_names_wrongreturnfields_nosubtypes(self):
        """Test the get_field_names method when disabling subtypes
        and including an otherwise valid return field.

        Test whether an InvalidFieldError is raised.

        """
        with pytest.raises(InvalidFieldError):
            self.datatype_class.get_field_names(
                return_fields=self.valid_returnfields_subtype,
                include_subtypes=False)

    def test_get_fields(self):
        """Test the get_fields method.

        Test whether the format returned by the method meets the
        requirements and the format listed in the docs.

        """
        fields = self.datatype_class.get_fields()

        assert isinstance(fields, OrderedDict)

        for f in fields.keys():
            assert isinstance(f, str)

            field = fields[f]
            assert isinstance(field, AbstractField)

            assert 'name' in field
            assert isinstance(field['name'], str)
            assert field['name'] == f

            assert 'source' in field
            assert isinstance(field['source'], str)
            assert field['source'] in ('wfs', 'xml')

            assert 'sourcefield' in field
            assert isinstance(field['sourcefield'], str)

            assert 'type' in field
            assert isinstance(field['type'], str)
            assert field['type'] in ['string', 'float', 'integer', 'date',
                                     'datetime', 'boolean']

            if field['source'] == 'wfs':
                if 'wfs_injected' in field.keys():
                    assert sorted(field.keys()) == [
                        'name', 'source', 'sourcefield', 'type',
                        'wfs_injected']
                else:
                    assert sorted(field.keys()) == [
                        'name', 'source', 'sourcefield', 'type']
            elif field['source'] == 'xml':
                assert 'definition' in field
                assert isinstance(field['definition'], str)

                assert 'notnull' in field
                assert isinstance(field['notnull'], bool)

                if 'xsd_type' in field:
                    assert sorted(field.keys()) == [
                        'definition', 'name', 'notnull', 'source',
                        'sourcefield', 'type', 'xsd_schema', 'xsd_type']
                else:
                    assert sorted(field.keys()) == [
                        'definition', 'name', 'notnull', 'source',
                        'sourcefield', 'type']

    def test_get_fields_nosubtypes(self):
        """Test the get_fields method not including subtypes.

        Test whether fields provides by subtypes are not listed in the output.

        """
        fields = self.datatype_class.get_fields(include_subtypes=False)
        for field in fields:
            assert field not in self.field_names_subtypes

    def test_from_wfs_element(self, wfs_feature):
        """Test the from_wfs_element method.

        Test whether we can construct an instance from a WFS response element.

        Parameters
        ----------
        wfs_feature : pytest.fixture returning etree.Element
            Fixture providing an XML element representing a single record of
            the WFS layer.

        """
        feature = self.datatype_class.from_wfs_element(
            wfs_feature, self.namespace)

        assert isinstance(feature, self.datatype_class)

        assert feature.pkey.startswith(self.pkey_base)

        assert feature.pkey.startswith(
            build_dov_url('data/{}/'.format(feature.typename)))

        assert isinstance(feature.data, dict)
        assert isinstance(feature.subdata, dict)

    def test_get_df_array(self, wfs_feature, mp_dov_xml):
        """Test the get_df_array method.

        Test whether the output of the dataframe array is correct.

        Parameters
        ----------
        wfs_feature : pytest.fixture returning etree.Element
            Fixture providing an XML element representing a single record of
            the WFS layer.
        mp_dov_xml : pytest.fixture
            Monkeypatch the call to get the remote XML data.

        """
        feature = self.datatype_class.from_wfs_element(
            wfs_feature, self.namespace)

        fields = [f for f in self.datatype_class.get_fields(
            source=('wfs', 'xml', 'custom')).values() if not
            f.get('wfs_injected', False)]

        df_array = feature.get_df_array()

        assert isinstance(df_array, list)

        for record in df_array:
            assert len(record) == len(fields)

            for value, field in zip(record, fields):
                if field['type'] == 'string':
                    assert isinstance(value, str) or np.isnan(value)
                elif field['type'] == 'float':
                    assert isinstance(value, float) or np.isnan(value)
                elif field['type'] == 'integer':
                    assert isinstance(value, int) or np.isnan(value)
                elif field['type'] == 'date':
                    assert isinstance(value, datetime.date) or np.isnan(value)
                elif field['type'] == 'boolean':
                    assert isinstance(value, bool) or np.isnan(value)

                if field['name'].startswith('pkey') and not pd.isnull(value):
                    assert value.startswith(build_dov_url('data/'))
                    assert not value.endswith('.xml')

    def test_get_df_array_wrongreturnfields(self, wfs_feature):
        """Test the get_df_array specifying a nonexistent return field.

        Test whether an InvalidFieldError is raised.

        Parameters
        ----------
        wfs_feature : pytest.fixture returning etree.Element
            Fixture providing an XML element representing a single record of
            the WFS layer.

        """
        feature = self.datatype_class.from_wfs_element(
            wfs_feature, self.namespace)

        with pytest.raises(InvalidFieldError):
            feature.get_df_array(return_fields=(self.inexistent_field,))

    def test_from_wfs_str(self, wfs_getfeature):
        """Test the from_wfs method to construct objects from a WFS response,
        as str.

        Parameters
        ----------
        wfs_getfeature : pytest.fixture returning str
            Fixture providing a WFS GetFeature response.

        """
        features = self.datatype_class.from_wfs(wfs_getfeature,
                                                self.namespace)

        for feature in features:
            assert isinstance(feature, self.datatype_class)

    def test_from_wfs_bytes(self, wfs_getfeature):
        """Test the from_wfs method to construct objects from a WFS response,
        as bytes.

        Parameters
        ----------
        wfs_getfeature : pytest.fixture returning str
            Fixture providing a WFS GetFeature response.

        """
        features = self.datatype_class.from_wfs(wfs_getfeature.encode('utf-8'),
                                                self.namespace)

        for feature in features:
            assert isinstance(feature, self.datatype_class)

    def test_from_wfs_tree(self, wfs_getfeature):
        """Test the from_wfs method to construct objects from a WFS response,
        as elementtree.

        Parameters
        ----------
        wfs_getfeature : pytest.fixture returning str
            Fixture providing a WFS GetFeature response.

        """
        tree = etree.fromstring(wfs_getfeature.encode('utf8'))
        features = self.datatype_class.from_wfs(tree, self.namespace)

        for feature in features:
            assert isinstance(feature, self.datatype_class)

    def test_from_wfs_list(self, wfs_getfeature):
        """Test the from_wfs method to construct objects from a WFS response,
        as list of elements.

        Parameters
        ----------
        wfs_getfeature : pytest.fixture returning str
            Fixture providing a WFS GetFeature response.

        """
        tree = etree.fromstring(wfs_getfeature.encode('utf8'))
        feature_members = tree.find('.//{http://www.opengis.net/gml}'
                                    'featureMembers')

        if feature_members is not None:
            fts = [ft for ft in feature_members]

            features = self.datatype_class.from_wfs(fts, self.namespace)

            for feature in features:
                assert isinstance(feature, self.datatype_class)

    def test_missing_pkey(self):
        """Test initialising an object type with a pkey of 'None'.

        Test whether a ValueError is raised.

        """
        with pytest.raises(ValueError):
<<<<<<< HEAD
            self.get_type()(None)
=======
            self.datatype_class(None)
>>>>>>> 142ed673
<|MERGE_RESOLUTION|>--- conflicted
+++ resolved
@@ -1,10 +1,6 @@
 import datetime
 import random
 import re
-<<<<<<< HEAD
-=======
-import sys
->>>>>>> 142ed673
 from collections import OrderedDict
 
 import numpy as np
@@ -14,11 +10,6 @@
 from owslib.etree import etree
 from owslib.fes import PropertyIsEqualTo, SortBy, SortProperty
 from pandas import DataFrame
-<<<<<<< HEAD
-=======
-from pandas.api.types import (is_bool_dtype, is_float_dtype, is_int64_dtype,
-                              is_object_dtype)
->>>>>>> 142ed673
 
 import pydov
 from pydov.types.abstract import AbstractField
@@ -499,13 +490,8 @@
 
         """
         with pytest.raises(InvalidFieldError):
-<<<<<<< HEAD
-            self.get_search_object().search(
-                query=self.get_valid_query_single(),
-=======
             self.search_instance.search(
                 query=self.valid_query_single,
->>>>>>> 142ed673
                 sort_by=SortBy([SortProperty(
                     self.xml_field)]))
 
@@ -528,15 +514,9 @@
             Monkeypatch the call to break fetching of remote XML data.
 
         """
-<<<<<<< HEAD
-        self.get_search_object().search(
-            query=self.get_valid_query_single(),
-            return_fields=self.get_valid_returnfields_extra())
-=======
         self.search_instance.search(
             query=self.valid_query_single,
             return_fields=self.valid_returnfields_extra)
->>>>>>> 142ed673
 
     def test_search_propertyinlist(self, mp_get_schema,
                                    mp_remote_describefeaturetype,
@@ -577,13 +557,8 @@
         df1 = self.search_instance.search(
             query=self.valid_query_single)
 
-<<<<<<< HEAD
-        self.get_search_object().search(
-            query=Join(df1, self.get_df_default_columns()[0]))
-=======
         self.search_instance.search(
             query=Join(df1, self.df_default_columns[0]))
->>>>>>> 142ed673
 
     def test_get_fields_xsd_values(self, mp_remote_xsd):
         """Test the result of get_fields when the XML field has an XSD type.
@@ -995,8 +970,4 @@
 
         """
         with pytest.raises(ValueError):
-<<<<<<< HEAD
-            self.get_type()(None)
-=======
-            self.datatype_class(None)
->>>>>>> 142ed673
+            self.datatype_class(None)