<?xml version="1.0" encoding="UTF-8" standalone="yes"?>
<ns3:dov-schema xmlns:xsi="http://www.w3.org/2001/XMLSchema-instance" xmlns:ns3="http://kern.schemas.dov.vlaanderen.be" xsi:schemaLocation="http://kern.schemas.dov.vlaanderen.be https://www.dov.vlaanderen.be/xdov/schema/latest/xsd/kern/dov.xsd">
    <filter>
        <identificatie>1</identificatie>
        <filtertype>peilfilter</filtertype>
        <grondwaterlocatie>130/21/20</grondwaterlocatie>
        <meetnet>8</meetnet>
        <datum_ingebruikname>2003-06-24</datum_ingebruikname>
        <monsternameMogelijk>true</monsternameMogelijk>
        <ligging>
            <aquifer>0100</aquifer>
            <grondwaterlichaam>CVS_0160_GWL_1</grondwaterlichaam>
            <grondwatersysteem>Centraal Vlaams Systeem</grondwatersysteem>
            <regime>freatisch</regime>
        </ligging>
        <meetfrequentie>
            <aantal_peilmetingen>2</aantal_peilmetingen>
            <aantal_kwaliteitsmetingen>4</aantal_kwaliteitsmetingen>
        </meetfrequentie>
        <opbouw>
            <onderdeel>
                <van>0.0</van>
                <tot>2.0</tot>
                <filterelement>stijgbuis</filterelement>
                <binnendiameter>58</binnendiameter>
            </onderdeel>
            <onderdeel>
                <van>2.0</van>
                <tot>2.5</tot>
                <filterelement>filter</filterelement>
                <binnendiameter>58</binnendiameter>
            </onderdeel>
            <onderdeel>
                <van>2.5</van>
                <tot>2.7</tot>
                <filterelement>zandvang</filterelement>
                <binnendiameter>58</binnendiameter>
            </onderdeel>
        </opbouw>
        <status>publiek</status>
    </filter>
    <filtermeting>
        <grondwaterlocatie>130/21/20</grondwaterlocatie>
        <filter>
            <identificatie>1</identificatie>
            <filtertype>peilfilter</filtertype>
        </filter>
        <referentiepunt>
            <datum>2003-06-24</datum>
            <meetpunt>9.09</meetpunt>
            <referentie>Onbekend</referentie>
        </referentiepunt>
        <peilmeting>
            <datum>2004-04-07</datum>
            <diepte_tov_referentiepunt>0.81</diepte_tov_referentiepunt>
            <peil_mtaw>8.28</peil_mtaw>
            <methode>peillint</methode>
            <filtertoestand>1</filtertoestand>
            <filterstatus>in rust</filterstatus>
            <opmeter>
                <naam>Labo</naam>
            </opmeter>
            <zoet>N</zoet>
            <betrouwbaarheid>goed</betrouwbaarheid>
        </peilmeting>
        <peilmeting>
            <datum>2004-10-27</datum>
            <diepte_tov_referentiepunt>1.76</diepte_tov_referentiepunt>
            <peil_mtaw>7.33</peil_mtaw>
            <methode>peillint</methode>
            <filtertoestand>1</filtertoestand>
            <filterstatus>in rust</filterstatus>
            <opmeter>
                <naam>Labo</naam>
            </opmeter>
            <zoet>N</zoet>
            <betrouwbaarheid>goed</betrouwbaarheid>
        </peilmeting>
        <peilmeting>
            <datum>2005-04-14</datum>
            <diepte_tov_referentiepunt>0.87</diepte_tov_referentiepunt>
            <peil_mtaw>8.22</peil_mtaw>
            <methode>peillint</methode>
            <filtertoestand>1</filtertoestand>
            <filterstatus>in rust</filterstatus>
            <opmeter>
                <naam>Labo</naam>
            </opmeter>
            <zoet>N</zoet>
            <betrouwbaarheid>goed</betrouwbaarheid>
        </peilmeting>
        <peilmeting>
            <datum>2005-08-24</datum>
            <diepte_tov_referentiepunt>1.29</diepte_tov_referentiepunt>
            <peil_mtaw>7.80</peil_mtaw>
            <methode>peillint</methode>
            <filtertoestand>1</filtertoestand>
            <filterstatus>in rust</filterstatus>
            <opmeter>
                <naam>Labo</naam>
            </opmeter>
            <zoet>N</zoet>
            <betrouwbaarheid>goed</betrouwbaarheid>
        </peilmeting>
        <peilmeting>
            <datum>2006-03-22</datum>
            <diepte_tov_referentiepunt>0.7</diepte_tov_referentiepunt>
            <peil_mtaw>8.39</peil_mtaw>
            <methode>peillint</methode>
            <filtertoestand>1</filtertoestand>
            <filterstatus>in rust</filterstatus>
            <opmeter>
                <naam>Labo</naam>
            </opmeter>
            <zoet>N</zoet>
            <betrouwbaarheid>goed</betrouwbaarheid>
        </peilmeting>
        <peilmeting>
            <datum>2006-10-04</datum>
            <diepte_tov_referentiepunt>1.46</diepte_tov_referentiepunt>
            <peil_mtaw>7.63</peil_mtaw>
            <methode>peillint</methode>
            <filtertoestand>1</filtertoestand>
            <filterstatus>in rust</filterstatus>
            <opmeter>
                <naam>Labo</naam>
            </opmeter>
            <zoet>N</zoet>
            <betrouwbaarheid>goed</betrouwbaarheid>
        </peilmeting>
        <peilmeting>
            <datum>2007-03-21</datum>
            <diepte_tov_referentiepunt>0.42</diepte_tov_referentiepunt>
            <peil_mtaw>8.67</peil_mtaw>
            <methode>peillint</methode>
            <filtertoestand>1</filtertoestand>
            <filterstatus>in rust</filterstatus>
            <opmeter>
                <naam>Labo</naam>
            </opmeter>
            <zoet>N</zoet>
            <betrouwbaarheid>goed</betrouwbaarheid>
        </peilmeting>
        <peilmeting>
            <datum>2007-10-31</datum>
            <diepte_tov_referentiepunt>0.75</diepte_tov_referentiepunt>
            <peil_mtaw>8.34</peil_mtaw>
            <methode>peillint</methode>
            <filtertoestand>1</filtertoestand>
            <filterstatus>in rust</filterstatus>
            <opmeter>
                <naam>Labo</naam>
            </opmeter>
            <zoet>N</zoet>
            <betrouwbaarheid>goed</betrouwbaarheid>
        </peilmeting>
        <peilmeting>
            <datum>2008-03-19</datum>
            <diepte_tov_referentiepunt>0.38</diepte_tov_referentiepunt>
            <peil_mtaw>8.71</peil_mtaw>
            <methode>peillint</methode>
            <filtertoestand>1</filtertoestand>
            <filterstatus>in rust</filterstatus>
            <opmeter>
                <naam>Labo</naam>
            </opmeter>
            <zoet>N</zoet>
            <betrouwbaarheid>goed</betrouwbaarheid>
        </peilmeting>
        <peilmeting>
            <datum>2008-09-17</datum>
            <diepte_tov_referentiepunt>0.9</diepte_tov_referentiepunt>
            <peil_mtaw>8.19</peil_mtaw>
            <methode>peillint</methode>
            <filtertoestand>1</filtertoestand>
            <filterstatus>in rust</filterstatus>
            <opmeter>
                <naam>Labo</naam>
            </opmeter>
            <zoet>N</zoet>
            <betrouwbaarheid>goed</betrouwbaarheid>
        </peilmeting>
        <peilmeting>
            <datum>2009-03-24</datum>
            <diepte_tov_referentiepunt>0.76</diepte_tov_referentiepunt>
            <peil_mtaw>8.33</peil_mtaw>
            <methode>peillint</methode>
            <filtertoestand>1</filtertoestand>
            <filterstatus>in rust</filterstatus>
            <opmeter>
                <naam>Labo</naam>
            </opmeter>
            <zoet>N</zoet>
            <betrouwbaarheid>goed</betrouwbaarheid>
        </peilmeting>
        <peilmeting>
            <datum>2009-09-25</datum>
            <diepte_tov_referentiepunt>2.0</diepte_tov_referentiepunt>
            <peil_mtaw>7.09</peil_mtaw>
            <methode>peillint</methode>
            <filtertoestand>1</filtertoestand>
            <filterstatus>in rust</filterstatus>
            <opmeter>
                <naam>Labo</naam>
            </opmeter>
            <zoet>N</zoet>
            <betrouwbaarheid>goed</betrouwbaarheid>
        </peilmeting>
        <peilmeting>
            <datum>2010-04-15</datum>
            <diepte_tov_referentiepunt>0.78</diepte_tov_referentiepunt>
            <peil_mtaw>8.31</peil_mtaw>
            <methode>peillint</methode>
            <filtertoestand>1</filtertoestand>
            <filterstatus>in rust</filterstatus>
            <opmeter>
                <naam>Labo</naam>
            </opmeter>
            <zoet>N</zoet>
            <betrouwbaarheid>goed</betrouwbaarheid>
        </peilmeting>
        <peilmeting>
            <datum>2010-09-28</datum>
            <diepte_tov_referentiepunt>0.6</diepte_tov_referentiepunt>
            <peil_mtaw>8.49</peil_mtaw>
            <methode>peillint</methode>
            <filtertoestand>1</filtertoestand>
            <filterstatus>in rust</filterstatus>
            <opmeter>
                <naam>Labo</naam>
            </opmeter>
            <zoet>N</zoet>
            <betrouwbaarheid>goed</betrouwbaarheid>
            <bron>freatisch 2010 najaar</bron>
        </peilmeting>
        <peilmeting>
            <datum>2011-04-08</datum>
            <diepte_tov_referentiepunt>0.96</diepte_tov_referentiepunt>
            <peil_mtaw>8.13</peil_mtaw>
            <methode>peillint</methode>
            <filtertoestand>1</filtertoestand>
            <filterstatus>in rust</filterstatus>
            <opmeter>
                <naam>VMM - Afdeling Operationeel Waterbeheer</naam>
            </opmeter>
            <zoet>N</zoet>
            <betrouwbaarheid>goed</betrouwbaarheid>
        </peilmeting>
        <peilmeting>
            <datum>2011-09-08</datum>
            <diepte_tov_referentiepunt>1.45</diepte_tov_referentiepunt>
            <peil_mtaw>7.64</peil_mtaw>
            <methode>peillint</methode>
            <filtertoestand>1</filtertoestand>
            <filterstatus>in rust</filterstatus>
            <opmeter>
                <naam>Labo</naam>
            </opmeter>
            <zoet>N</zoet>
            <betrouwbaarheid>goed</betrouwbaarheid>
        </peilmeting>
        <peilmeting>
            <datum>2012-03-13</datum>
            <diepte_tov_referentiepunt>0.61</diepte_tov_referentiepunt>
            <peil_mtaw>8.48</peil_mtaw>
            <methode>peillint</methode>
            <filtertoestand>1</filtertoestand>
            <filterstatus>in rust</filterstatus>
            <opmeter>
                <naam>Labo</naam>
            </opmeter>
            <zoet>N</zoet>
            <betrouwbaarheid>goed</betrouwbaarheid>
            <bron>freatisch 2012 voorjaar</bron>
        </peilmeting>
        <peilmeting>
            <datum>2012-08-29</datum>
            <diepte_tov_referentiepunt>1.15</diepte_tov_referentiepunt>
            <peil_mtaw>7.94</peil_mtaw>
            <methode>peillint</methode>
            <filtertoestand>1</filtertoestand>
            <filterstatus>in rust</filterstatus>
            <opmeter>
                <naam>Labo</naam>
            </opmeter>
            <zoet>N</zoet>
            <betrouwbaarheid>goed</betrouwbaarheid>
        </peilmeting>
        <peilmeting>
            <datum>2013-03-06</datum>
            <diepte_tov_referentiepunt>0.69</diepte_tov_referentiepunt>
            <peil_mtaw>8.40</peil_mtaw>
            <methode>peillint</methode>
            <filtertoestand>1</filtertoestand>
            <filterstatus>in rust</filterstatus>
            <opmeter>
                <naam>Labo</naam>
            </opmeter>
            <zoet>N</zoet>
            <betrouwbaarheid>goed</betrouwbaarheid>
            <bron>freatisch 2013 voorjaar</bron>
        </peilmeting>
        <peilmeting>
            <datum>2013-09-10</datum>
            <diepte_tov_referentiepunt>1.71</diepte_tov_referentiepunt>
            <peil_mtaw>7.38</peil_mtaw>
            <methode>peillint</methode>
            <filtertoestand>1</filtertoestand>
            <filterstatus>in rust</filterstatus>
            <opmeter>
                <naam>Labo</naam>
            </opmeter>
            <zoet>N</zoet>
            <betrouwbaarheid>goed</betrouwbaarheid>
            <bron>freatisch 2013 najaar</bron>
        </peilmeting>
        <peilmeting>
            <datum>2014-03-31</datum>
            <diepte_tov_referentiepunt>0.84</diepte_tov_referentiepunt>
            <peil_mtaw>8.25</peil_mtaw>
            <methode>peillint</methode>
            <filtertoestand>1</filtertoestand>
            <filterstatus>in rust</filterstatus>
            <opmeter>
                <naam>Labo</naam>
            </opmeter>
            <zoet>N</zoet>
            <betrouwbaarheid>goed</betrouwbaarheid>
            <bron>freatisch 2014 voorjaar</bron>
        </peilmeting>
        <peilmeting>
            <datum>2014-10-09</datum>
            <diepte_tov_referentiepunt>1.18</diepte_tov_referentiepunt>
            <peil_mtaw>7.91</peil_mtaw>
            <methode>peillint</methode>
            <filtertoestand>1</filtertoestand>
            <filterstatus>in rust</filterstatus>
            <opmeter>
                <naam>Labo</naam>
            </opmeter>
            <zoet>N</zoet>
            <betrouwbaarheid>goed</betrouwbaarheid>
            <bron>freatisch 2014 najaar</bron>
        </peilmeting>
        <peilmeting>
            <datum>2015-03-11</datum>
            <diepte_tov_referentiepunt>0.68</diepte_tov_referentiepunt>
            <peil_mtaw>8.41</peil_mtaw>
            <methode>peillint</methode>
            <filtertoestand>1</filtertoestand>
            <filterstatus>in rust</filterstatus>
            <opmeter>
                <naam>Labo</naam>
            </opmeter>
            <zoet>N</zoet>
            <betrouwbaarheid>goed</betrouwbaarheid>
            <bron>freatisch 2015 voorjaar</bron>
        </peilmeting>
        <peilmeting>
            <datum>2015-08-24</datum>
            <diepte_tov_referentiepunt>2.0</diepte_tov_referentiepunt>
            <peil_mtaw>7.09</peil_mtaw>
            <methode>peillint</methode>
            <filtertoestand>1</filtertoestand>
            <filterstatus>in rust</filterstatus>
            <opmeter>
                <naam>Labo</naam>
            </opmeter>
            <zoet>N</zoet>
            <betrouwbaarheid>goed</betrouwbaarheid>
            <bron>freatisch 2015 najaar</bron>
        </peilmeting>
        <peilmeting>
            <datum>2016-03-01</datum>
            <diepte_tov_referentiepunt>0.56</diepte_tov_referentiepunt>
            <peil_mtaw>8.53</peil_mtaw>
            <methode>peillint</methode>
            <filtertoestand>1</filtertoestand>
            <filterstatus>in rust</filterstatus>
            <opmeter>
                <naam>Labo</naam>
            </opmeter>
            <zoet>N</zoet>
            <betrouwbaarheid>goed</betrouwbaarheid>
            <bron>freatisch 2016 voorjaar</bron>
        </peilmeting>
        <peilmeting>
            <datum>2016-09-02</datum>
            <diepte_tov_referentiepunt>1.67</diepte_tov_referentiepunt>
            <peil_mtaw>7.42</peil_mtaw>
            <methode>peillint</methode>
            <filtertoestand>1</filtertoestand>
            <filterstatus>in rust</filterstatus>
            <opmeter>
                <naam>Labo</naam>
            </opmeter>
            <zoet>O</zoet>
            <betrouwbaarheid>goed</betrouwbaarheid>
            <bron>freatisch 2016 najaar</bron>
        </peilmeting>
        <peilmeting>
            <datum>2017-06-06</datum>
            <diepte_tov_referentiepunt>1.51</diepte_tov_referentiepunt>
            <peil_mtaw>7.58</peil_mtaw>
            <methode>peillint</methode>
            <filtertoestand>1</filtertoestand>
            <filterstatus>in rust</filterstatus>
            <opmeter>
                <naam>Labo</naam>
            </opmeter>
            <zoet>J</zoet>
            <betrouwbaarheid>goed</betrouwbaarheid>
            <bron>freatisch 2017 voorjaar</bron>
        </peilmeting>
        <waarneming>
            <datum>2017-09-27</datum>
            <waarnemingtype>-910</waarnemingtype>
            <opmeter>
                <naam>Labo</naam>
            </opmeter>
            <bron>freatisch 2017 najaar</bron>
        </waarneming>
<<<<<<< HEAD
=======
        <peilmeting>
            <datum>2018-03-07</datum>
            <diepte_tov_referentiepunt>0.66</diepte_tov_referentiepunt>
            <peil_mtaw>8.43</peil_mtaw>
            <methode>peillint</methode>
            <filtertoestand>1</filtertoestand>
            <filterstatus>in rust</filterstatus>
            <opmeter>
                <naam>Labo</naam>
            </opmeter>
            <zoet>N</zoet>
            <betrouwbaarheid>goed</betrouwbaarheid>
            <bron>freatisch 2018 voorjaar</bron>
        </peilmeting>
>>>>>>> f2525520
    </filtermeting>
</ns3:dov-schema><|MERGE_RESOLUTION|>--- conflicted
+++ resolved
@@ -420,8 +420,6 @@
             </opmeter>
             <bron>freatisch 2017 najaar</bron>
         </waarneming>
-<<<<<<< HEAD
-=======
         <peilmeting>
             <datum>2018-03-07</datum>
             <diepte_tov_referentiepunt>0.66</diepte_tov_referentiepunt>
@@ -436,6 +434,5 @@
             <betrouwbaarheid>goed</betrouwbaarheid>
             <bron>freatisch 2018 voorjaar</bron>
         </peilmeting>
->>>>>>> f2525520
     </filtermeting>
 </ns3:dov-schema>