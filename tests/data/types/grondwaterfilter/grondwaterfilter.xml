--- conflicted
+++ resolved
@@ -419,10818 +419,5 @@
             <betrouwbaarheid>goed</betrouwbaarheid>
             <bron>freatisch 2017 voorjaar</bron>
         </peilmeting>
-<<<<<<< HEAD
-        <watermonster>
-            <identificatie>130/21/20-F1/M2017-1</identificatie>
-            <monstername>
-                <datum>2017-06-06</datum>
-                <tijd>00:00:00</tijd>
-                <labo>
-                    <naam>Eurofins Analytico B.V.</naam>
-                </labo>
-            </monstername>
-            <laboanalyse>
-                <datum>2017-06-07</datum>
-                <labo>
-                    <naam>Eurofins Analytico B.V.</naam>
-                </labo>
-            </laboanalyse>
-            <observatie>
-                <parameter>Cl</parameter>
-                <waarde_numeriek>45.05</waarde_numeriek>
-                <eenheid>mg/l</eenheid>
-                <betrouwbaarheid>goed</betrouwbaarheid>
-                <veld_labo>LABO</veld_labo>
-            </observatie>
-            <observatie>
-                <parameter>Terbu</parameter>
-                <waarde_numeriek>0.01</waarde_numeriek>
-                <eenheid>µg/l</eenheid>
-                <detectieconditie>&lt;</detectieconditie>
-                <betrouwbaarheid>goed</betrouwbaarheid>
-                <veld_labo>LABO</veld_labo>
-            </observatie>
-            <observatie>
-                <parameter>NH4</parameter>
-                <waarde_numeriek>0.2417</waarde_numeriek>
-                <eenheid>mg/l</eenheid>
-                <betrouwbaarheid>goed</betrouwbaarheid>
-                <veld_labo>LABO</veld_labo>
-            </observatie>
-            <observatie>
-                <parameter>Hexaz</parameter>
-                <waarde_numeriek>0.01</waarde_numeriek>
-                <eenheid>µg/l</eenheid>
-                <detectieconditie>&lt;</detectieconditie>
-                <betrouwbaarheid>goed</betrouwbaarheid>
-                <veld_labo>LABO</veld_labo>
-            </observatie>
-            <observatie>
-                <parameter>EC(Lab.)</parameter>
-                <waarde_numeriek>768.1466</waarde_numeriek>
-                <eenheid>µS/cm(20°C)</eenheid>
-                <betrouwbaarheid>goed</betrouwbaarheid>
-                <veld_labo>LABO</veld_labo>
-            </observatie>
-            <observatie>
-                <parameter>%AfwijkBalans</parameter>
-                <waarde_numeriek>-8.4854</waarde_numeriek>
-                <eenheid>%</eenheid>
-                <betrouwbaarheid>goed</betrouwbaarheid>
-                <veld_labo>LABO</veld_labo>
-            </observatie>
-            <observatie>
-                <parameter>Per</parameter>
-                <waarde_numeriek>0.1</waarde_numeriek>
-                <eenheid>µg/l</eenheid>
-                <detectieconditie>&lt;</detectieconditie>
-                <betrouwbaarheid>goed</betrouwbaarheid>
-                <veld_labo>LABO</veld_labo>
-            </observatie>
-            <observatie>
-                <parameter>Chloridaz</parameter>
-                <waarde_numeriek>0.01</waarde_numeriek>
-                <eenheid>µg/l</eenheid>
-                <detectieconditie>&lt;</detectieconditie>
-                <betrouwbaarheid>goed</betrouwbaarheid>
-                <veld_labo>LABO</veld_labo>
-            </observatie>
-            <observatie>
-                <parameter>Isoprot</parameter>
-                <waarde_numeriek>0.01</waarde_numeriek>
-                <eenheid>µg/l</eenheid>
-                <detectieconditie>&lt;</detectieconditie>
-                <betrouwbaarheid>goed</betrouwbaarheid>
-                <veld_labo>LABO</veld_labo>
-            </observatie>
-            <observatie>
-                <parameter>TOC</parameter>
-                <waarde_numeriek>5.369</waarde_numeriek>
-                <eenheid>mg/l</eenheid>
-                <betrouwbaarheid>goed</betrouwbaarheid>
-                <veld_labo>LABO</veld_labo>
-            </observatie>
-            <observatie>
-                <parameter>24db</parameter>
-                <waarde_numeriek>0.01</waarde_numeriek>
-                <eenheid>µg/l</eenheid>
-                <detectieconditie>&lt;</detectieconditie>
-                <betrouwbaarheid>goed</betrouwbaarheid>
-                <veld_labo>LABO</veld_labo>
-            </observatie>
-            <observatie>
-                <parameter>Fluroxypyr</parameter>
-                <waarde_numeriek>0.01</waarde_numeriek>
-                <eenheid>µg/l</eenheid>
-                <detectieconditie>&lt;</detectieconditie>
-                <betrouwbaarheid>goed</betrouwbaarheid>
-                <veld_labo>LABO</veld_labo>
-            </observatie>
-            <observatie>
-                <parameter>PO4</parameter>
-                <waarde_numeriek>0.6221</waarde_numeriek>
-                <eenheid>mg/l</eenheid>
-                <betrouwbaarheid>goed</betrouwbaarheid>
-                <veld_labo>LABO</veld_labo>
-            </observatie>
-            <observatie>
-                <parameter>Metami</parameter>
-                <waarde_numeriek>0.01</waarde_numeriek>
-                <eenheid>µg/l</eenheid>
-                <detectieconditie>&lt;</detectieconditie>
-                <betrouwbaarheid>goed</betrouwbaarheid>
-                <veld_labo>LABO</veld_labo>
-            </observatie>
-            <observatie>
-                <parameter>HCO3</parameter>
-                <waarde_numeriek>248.27</waarde_numeriek>
-                <eenheid>mg/l</eenheid>
-                <betrouwbaarheid>goed</betrouwbaarheid>
-                <veld_labo>LABO</veld_labo>
-            </observatie>
-            <observatie>
-                <parameter>Atraz</parameter>
-                <waarde_numeriek>0.01</waarde_numeriek>
-                <eenheid>µg/l</eenheid>
-                <detectieconditie>&lt;</detectieconditie>
-                <betrouwbaarheid>goed</betrouwbaarheid>
-                <veld_labo>LABO</veld_labo>
-            </observatie>
-            <observatie>
-                <parameter>pH(Lab.)</parameter>
-                <waarde_numeriek>7.09</waarde_numeriek>
-                <eenheid>Sörensen</eenheid>
-                <betrouwbaarheid>goed</betrouwbaarheid>
-                <veld_labo>LABO</veld_labo>
-            </observatie>
-            <observatie>
-                <parameter>mcpa</parameter>
-                <waarde_numeriek>0.01</waarde_numeriek>
-                <eenheid>µg/l</eenheid>
-                <detectieconditie>&lt;</detectieconditie>
-                <betrouwbaarheid>goed</betrouwbaarheid>
-                <veld_labo>LABO</veld_labo>
-            </observatie>
-            <observatie>
-                <parameter>Atr_desisoprop</parameter>
-                <waarde_numeriek>0.01</waarde_numeriek>
-                <eenheid>µg/l</eenheid>
-                <detectieconditie>&lt;</detectieconditie>
-                <betrouwbaarheid>goed</betrouwbaarheid>
-                <veld_labo>LABO</veld_labo>
-            </observatie>
-            <observatie>
-                <parameter>Terbu_des</parameter>
-                <waarde_numeriek>0.01</waarde_numeriek>
-                <eenheid>µg/l</eenheid>
-                <detectieconditie>&lt;</detectieconditie>
-                <betrouwbaarheid>goed</betrouwbaarheid>
-                <veld_labo>LABO</veld_labo>
-            </observatie>
-            <observatie>
-                <parameter>Ca</parameter>
-                <waarde_numeriek>142.2374</waarde_numeriek>
-                <eenheid>mg/l</eenheid>
-                <betrouwbaarheid>goed</betrouwbaarheid>
-                <veld_labo>LABO</veld_labo>
-            </observatie>
-            <observatie>
-                <parameter>Terbutryn</parameter>
-                <waarde_numeriek>0.01</waarde_numeriek>
-                <eenheid>µg/l</eenheid>
-                <detectieconditie>&lt;</detectieconditie>
-                <betrouwbaarheid>goed</betrouwbaarheid>
-                <veld_labo>LABO</veld_labo>
-            </observatie>
-            <observatie>
-                <parameter>Metaza</parameter>
-                <waarde_numeriek>0.01</waarde_numeriek>
-                <eenheid>µg/l</eenheid>
-                <detectieconditie>&lt;</detectieconditie>
-                <betrouwbaarheid>goed</betrouwbaarheid>
-                <veld_labo>LABO</veld_labo>
-            </observatie>
-            <observatie>
-                <parameter>Tri</parameter>
-                <waarde_numeriek>0.1</waarde_numeriek>
-                <eenheid>µg/l</eenheid>
-                <detectieconditie>&lt;</detectieconditie>
-                <betrouwbaarheid>goed</betrouwbaarheid>
-                <veld_labo>LABO</veld_labo>
-            </observatie>
-            <observatie>
-                <parameter>B</parameter>
-                <waarde_numeriek>20.0</waarde_numeriek>
-                <eenheid>µg/l</eenheid>
-                <detectieconditie>&lt;</detectieconditie>
-                <betrouwbaarheid>goed</betrouwbaarheid>
-                <veld_labo>LABO</veld_labo>
-            </observatie>
-            <observatie>
-                <parameter>Propaz</parameter>
-                <waarde_numeriek>0.01</waarde_numeriek>
-                <eenheid>µg/l</eenheid>
-                <detectieconditie>&lt;</detectieconditie>
-                <betrouwbaarheid>goed</betrouwbaarheid>
-                <veld_labo>LABO</veld_labo>
-            </observatie>
-            <observatie>
-                <parameter>Cd</parameter>
-                <waarde_numeriek>0.4</waarde_numeriek>
-                <eenheid>µg/l</eenheid>
-                <detectieconditie>&lt;</detectieconditie>
-                <betrouwbaarheid>goed</betrouwbaarheid>
-                <veld_labo>LABO</veld_labo>
-            </observatie>
-            <observatie>
-                <parameter>Metobro</parameter>
-                <waarde_numeriek>0.01</waarde_numeriek>
-                <eenheid>µg/l</eenheid>
-                <detectieconditie>&lt;</detectieconditie>
-                <betrouwbaarheid>goed</betrouwbaarheid>
-                <veld_labo>LABO</veld_labo>
-            </observatie>
-            <observatie>
-                <parameter>Methabenz</parameter>
-                <waarde_numeriek>0.01</waarde_numeriek>
-                <eenheid>µg/l</eenheid>
-                <detectieconditie>&lt;</detectieconditie>
-                <betrouwbaarheid>goed</betrouwbaarheid>
-                <veld_labo>LABO</veld_labo>
-            </observatie>
-            <observatie>
-                <parameter>Metox</parameter>
-                <waarde_numeriek>0.01</waarde_numeriek>
-                <eenheid>µg/l</eenheid>
-                <detectieconditie>&lt;</detectieconditie>
-                <betrouwbaarheid>goed</betrouwbaarheid>
-                <veld_labo>LABO</veld_labo>
-            </observatie>
-            <observatie>
-                <parameter>Simaz</parameter>
-                <waarde_numeriek>0.01</waarde_numeriek>
-                <eenheid>µg/l</eenheid>
-                <detectieconditie>&lt;</detectieconditie>
-                <betrouwbaarheid>goed</betrouwbaarheid>
-                <veld_labo>LABO</veld_labo>
-            </observatie>
-            <observatie>
-                <parameter>Prometr</parameter>
-                <waarde_numeriek>0.01</waarde_numeriek>
-                <eenheid>µg/l</eenheid>
-                <detectieconditie>&lt;</detectieconditie>
-                <betrouwbaarheid>goed</betrouwbaarheid>
-                <veld_labo>LABO</veld_labo>
-            </observatie>
-            <observatie>
-                <parameter>PropaCl</parameter>
-                <waarde_numeriek>0.01</waarde_numeriek>
-                <eenheid>µg/l</eenheid>
-                <detectieconditie>&lt;</detectieconditie>
-                <betrouwbaarheid>goed</betrouwbaarheid>
-                <veld_labo>LABO</veld_labo>
-            </observatie>
-            <observatie>
-                <parameter>Bentaz</parameter>
-                <waarde_numeriek>0.01</waarde_numeriek>
-                <eenheid>µg/l</eenheid>
-                <detectieconditie>&lt;</detectieconditie>
-                <betrouwbaarheid>goed</betrouwbaarheid>
-                <veld_labo>LABO</veld_labo>
-            </observatie>
-            <observatie>
-                <parameter>Fenoprop</parameter>
-                <waarde_numeriek>0.01</waarde_numeriek>
-                <eenheid>µg/l</eenheid>
-                <detectieconditie>&lt;</detectieconditie>
-                <betrouwbaarheid>goed</betrouwbaarheid>
-                <veld_labo>LABO</veld_labo>
-            </observatie>
-            <observatie>
-                <parameter>24d</parameter>
-                <waarde_numeriek>0.01</waarde_numeriek>
-                <eenheid>µg/l</eenheid>
-                <detectieconditie>&lt;</detectieconditie>
-                <betrouwbaarheid>goed</betrouwbaarheid>
-                <veld_labo>LABO</veld_labo>
-            </observatie>
-            <observatie>
-                <parameter>Zn</parameter>
-                <waarde_numeriek>11.9541</waarde_numeriek>
-                <eenheid>µg/l</eenheid>
-                <betrouwbaarheid>goed</betrouwbaarheid>
-                <veld_labo>LABO</veld_labo>
-            </observatie>
-            <observatie>
-                <parameter>Carben</parameter>
-                <waarde_numeriek>0.01</waarde_numeriek>
-                <eenheid>µg/l</eenheid>
-                <detectieconditie>&lt;</detectieconditie>
-                <betrouwbaarheid>goed</betrouwbaarheid>
-                <veld_labo>LABO</veld_labo>
-            </observatie>
-            <observatie>
-                <parameter>Dicam</parameter>
-                <waarde_numeriek>0.02</waarde_numeriek>
-                <eenheid>µg/l</eenheid>
-                <detectieconditie>&lt;</detectieconditie>
-                <betrouwbaarheid>goed</betrouwbaarheid>
-                <veld_labo>LABO</veld_labo>
-            </observatie>
-            <observatie>
-                <parameter>Ni</parameter>
-                <waarde_numeriek>5.0</waarde_numeriek>
-                <eenheid>µg/l</eenheid>
-                <detectieconditie>&lt;</detectieconditie>
-                <betrouwbaarheid>goed</betrouwbaarheid>
-                <veld_labo>LABO</veld_labo>
-            </observatie>
-            <observatie>
-                <parameter>Fe</parameter>
-                <waarde_numeriek>0.024</waarde_numeriek>
-                <eenheid>mg/l</eenheid>
-                <betrouwbaarheid>goed</betrouwbaarheid>
-                <veld_labo>LABO</veld_labo>
-            </observatie>
-            <observatie>
-                <parameter>Br</parameter>
-                <waarde_numeriek>0.114</waarde_numeriek>
-                <eenheid>mg/l</eenheid>
-                <betrouwbaarheid>goed</betrouwbaarheid>
-                <veld_labo>LABO</veld_labo>
-            </observatie>
-            <observatie>
-                <parameter>Co</parameter>
-                <waarde_numeriek>3.0</waarde_numeriek>
-                <eenheid>µg/l</eenheid>
-                <detectieconditie>&lt;</detectieconditie>
-                <betrouwbaarheid>goed</betrouwbaarheid>
-                <veld_labo>LABO</veld_labo>
-            </observatie>
-            <observatie>
-                <parameter>NO2</parameter>
-                <waarde_numeriek>0.03</waarde_numeriek>
-                <eenheid>mg/l</eenheid>
-                <detectieconditie>&lt;</detectieconditie>
-                <betrouwbaarheid>goed</betrouwbaarheid>
-                <veld_labo>LABO</veld_labo>
-            </observatie>
-            <observatie>
-                <parameter>Dichlorpr</parameter>
-                <waarde_numeriek>0.01</waarde_numeriek>
-                <eenheid>µg/l</eenheid>
-                <detectieconditie>&lt;</detectieconditie>
-                <betrouwbaarheid>goed</betrouwbaarheid>
-                <veld_labo>LABO</veld_labo>
-            </observatie>
-            <observatie>
-                <parameter>Linur_mono</parameter>
-                <waarde_numeriek>0.01</waarde_numeriek>
-                <eenheid>µg/l</eenheid>
-                <detectieconditie>&lt;</detectieconditie>
-                <betrouwbaarheid>goed</betrouwbaarheid>
-                <veld_labo>LABO</veld_labo>
-            </observatie>
-            <observatie>
-                <parameter>Na</parameter>
-                <waarde_numeriek>20.3688</waarde_numeriek>
-                <eenheid>mg/l</eenheid>
-                <betrouwbaarheid>goed</betrouwbaarheid>
-                <veld_labo>LABO</veld_labo>
-            </observatie>
-            <observatie>
-                <parameter>Mg</parameter>
-                <waarde_numeriek>9.2445</waarde_numeriek>
-                <eenheid>mg/l</eenheid>
-                <betrouwbaarheid>goed</betrouwbaarheid>
-                <veld_labo>LABO</veld_labo>
-            </observatie>
-            <observatie>
-                <parameter>SomAN</parameter>
-                <waarde_numeriek>10.6727</waarde_numeriek>
-                <eenheid>meq/l</eenheid>
-                <betrouwbaarheid>goed</betrouwbaarheid>
-                <veld_labo>LABO</veld_labo>
-            </observatie>
-            <observatie>
-                <parameter>Cyana</parameter>
-                <waarde_numeriek>0.01</waarde_numeriek>
-                <eenheid>µg/l</eenheid>
-                <detectieconditie>&lt;</detectieconditie>
-                <betrouwbaarheid>goed</betrouwbaarheid>
-                <veld_labo>LABO</veld_labo>
-            </observatie>
-            <observatie>
-                <parameter>Mn</parameter>
-                <waarde_numeriek>0.2209</waarde_numeriek>
-                <eenheid>mg/l</eenheid>
-                <betrouwbaarheid>goed</betrouwbaarheid>
-                <veld_labo>LABO</veld_labo>
-            </observatie>
-            <observatie>
-                <parameter>Al</parameter>
-                <waarde_numeriek>0.0351</waarde_numeriek>
-                <eenheid>mg/l</eenheid>
-                <betrouwbaarheid>goed</betrouwbaarheid>
-                <veld_labo>LABO</veld_labo>
-            </observatie>
-            <observatie>
-                <parameter>atr_des</parameter>
-                <waarde_numeriek>0.01</waarde_numeriek>
-                <eenheid>µg/l</eenheid>
-                <detectieconditie>&lt;</detectieconditie>
-                <betrouwbaarheid>goed</betrouwbaarheid>
-                <veld_labo>LABO</veld_labo>
-            </observatie>
-            <observatie>
-                <parameter>As</parameter>
-                <waarde_numeriek>5.0</waarde_numeriek>
-                <eenheid>µg/l</eenheid>
-                <detectieconditie>&lt;</detectieconditie>
-                <betrouwbaarheid>goed</betrouwbaarheid>
-                <veld_labo>LABO</veld_labo>
-            </observatie>
-            <observatie>
-                <parameter>K</parameter>
-                <waarde_numeriek>9.0717</waarde_numeriek>
-                <eenheid>mg/l</eenheid>
-                <betrouwbaarheid>goed</betrouwbaarheid>
-                <veld_labo>LABO</veld_labo>
-            </observatie>
-            <observatie>
-                <parameter>BAM</parameter>
-                <waarde_numeriek>0.01</waarde_numeriek>
-                <eenheid>µg/l</eenheid>
-                <detectieconditie>&lt;</detectieconditie>
-                <betrouwbaarheid>goed</betrouwbaarheid>
-                <veld_labo>LABO</veld_labo>
-            </observatie>
-            <observatie>
-                <parameter>EC</parameter>
-                <waarde_numeriek>965.0</waarde_numeriek>
-                <eenheid>µS/cm</eenheid>
-                <betrouwbaarheid>goed</betrouwbaarheid>
-                <veld_labo>VELD</veld_labo>
-            </observatie>
-            <observatie>
-                <parameter>SomKAT</parameter>
-                <waarde_numeriek>9.0032</waarde_numeriek>
-                <eenheid>meq/l</eenheid>
-                <betrouwbaarheid>goed</betrouwbaarheid>
-                <veld_labo>LABO</veld_labo>
-            </observatie>
-            <observatie>
-                <parameter>NO3</parameter>
-                <waarde_numeriek>11.162</waarde_numeriek>
-                <eenheid>mg/l</eenheid>
-                <betrouwbaarheid>goed</betrouwbaarheid>
-                <veld_labo>LABO</veld_labo>
-            </observatie>
-            <observatie>
-                <parameter>Carbet</parameter>
-                <waarde_numeriek>0.01</waarde_numeriek>
-                <eenheid>µg/l</eenheid>
-                <detectieconditie>&lt;</detectieconditie>
-                <betrouwbaarheid>goed</betrouwbaarheid>
-                <veld_labo>LABO</veld_labo>
-            </observatie>
-            <observatie>
-                <parameter>T</parameter>
-                <waarde_numeriek>12.6</waarde_numeriek>
-                <eenheid>°C</eenheid>
-                <betrouwbaarheid>goed</betrouwbaarheid>
-                <veld_labo>VELD</veld_labo>
-            </observatie>
-            <observatie>
-                <parameter>Mecopr</parameter>
-                <waarde_numeriek>0.01</waarde_numeriek>
-                <eenheid>µg/l</eenheid>
-                <detectieconditie>&lt;</detectieconditie>
-                <betrouwbaarheid>goed</betrouwbaarheid>
-                <veld_labo>LABO</veld_labo>
-            </observatie>
-            <observatie>
-                <parameter>Chlortol</parameter>
-                <waarde_numeriek>0.01</waarde_numeriek>
-                <eenheid>µg/l</eenheid>
-                <detectieconditie>&lt;</detectieconditie>
-                <betrouwbaarheid>goed</betrouwbaarheid>
-                <veld_labo>LABO</veld_labo>
-            </observatie>
-            <observatie>
-                <parameter>SO4</parameter>
-                <waarde_numeriek>246.5</waarde_numeriek>
-                <eenheid>mg/l</eenheid>
-                <betrouwbaarheid>goed</betrouwbaarheid>
-                <veld_labo>LABO</veld_labo>
-            </observatie>
-            <observatie>
-                <parameter>CO3</parameter>
-                <waarde_numeriek>1.0</waarde_numeriek>
-                <eenheid>mg/l</eenheid>
-                <detectieconditie>&lt;</detectieconditie>
-                <betrouwbaarheid>goed</betrouwbaarheid>
-                <veld_labo>LABO</veld_labo>
-            </observatie>
-            <observatie>
-                <parameter>Sebu</parameter>
-                <waarde_numeriek>0.01</waarde_numeriek>
-                <eenheid>µg/l</eenheid>
-                <detectieconditie>&lt;</detectieconditie>
-                <betrouwbaarheid>goed</betrouwbaarheid>
-                <veld_labo>LABO</veld_labo>
-            </observatie>
-            <observatie>
-                <parameter>Diur</parameter>
-                <waarde_numeriek>0.01</waarde_numeriek>
-                <eenheid>µg/l</eenheid>
-                <detectieconditie>&lt;</detectieconditie>
-                <betrouwbaarheid>goed</betrouwbaarheid>
-                <veld_labo>LABO</veld_labo>
-            </observatie>
-            <observatie>
-                <parameter>Cr</parameter>
-                <waarde_numeriek>1.0</waarde_numeriek>
-                <eenheid>µg/l</eenheid>
-                <detectieconditie>&lt;</detectieconditie>
-                <betrouwbaarheid>goed</betrouwbaarheid>
-                <veld_labo>LABO</veld_labo>
-            </observatie>
-            <observatie>
-                <parameter>Ala</parameter>
-                <waarde_numeriek>0.01</waarde_numeriek>
-                <eenheid>µg/l</eenheid>
-                <detectieconditie>&lt;</detectieconditie>
-                <betrouwbaarheid>goed</betrouwbaarheid>
-                <veld_labo>LABO</veld_labo>
-            </observatie>
-            <observatie>
-                <parameter>Linur</parameter>
-                <waarde_numeriek>0.01</waarde_numeriek>
-                <eenheid>µg/l</eenheid>
-                <detectieconditie>&lt;</detectieconditie>
-                <betrouwbaarheid>goed</betrouwbaarheid>
-                <veld_labo>LABO</veld_labo>
-            </observatie>
-            <observatie>
-                <parameter>Eh°</parameter>
-                <waarde_numeriek>359.2</waarde_numeriek>
-                <eenheid>mV</eenheid>
-                <betrouwbaarheid>goed</betrouwbaarheid>
-                <veld_labo>VELD</veld_labo>
-            </observatie>
-            <observatie>
-                <parameter>Cu</parameter>
-                <waarde_numeriek>5.0</waarde_numeriek>
-                <eenheid>µg/l</eenheid>
-                <detectieconditie>&lt;</detectieconditie>
-                <betrouwbaarheid>goed</betrouwbaarheid>
-                <veld_labo>LABO</veld_labo>
-            </observatie>
-            <observatie>
-                <parameter>Ethofum</parameter>
-                <waarde_numeriek>0.01</waarde_numeriek>
-                <eenheid>µg/l</eenheid>
-                <detectieconditie>&lt;</detectieconditie>
-                <betrouwbaarheid>goed</betrouwbaarheid>
-                <veld_labo>LABO</veld_labo>
-            </observatie>
-            <observatie>
-                <parameter>Clproph</parameter>
-                <waarde_numeriek>0.01</waarde_numeriek>
-                <eenheid>µg/l</eenheid>
-                <detectieconditie>&lt;</detectieconditie>
-                <betrouwbaarheid>goed</betrouwbaarheid>
-                <veld_labo>LABO</veld_labo>
-            </observatie>
-            <observatie>
-                <parameter>Propan</parameter>
-                <waarde_numeriek>0.01</waarde_numeriek>
-                <eenheid>µg/l</eenheid>
-                <detectieconditie>&lt;</detectieconditie>
-                <betrouwbaarheid>goed</betrouwbaarheid>
-                <veld_labo>LABO</veld_labo>
-            </observatie>
-            <observatie>
-                <parameter>5ClFenol</parameter>
-                <waarde_numeriek>0.01</waarde_numeriek>
-                <eenheid>µg/l</eenheid>
-                <detectieconditie>&lt;</detectieconditie>
-                <betrouwbaarheid>goed</betrouwbaarheid>
-                <veld_labo>LABO</veld_labo>
-            </observatie>
-            <observatie>
-                <parameter>245t</parameter>
-                <waarde_numeriek>0.01</waarde_numeriek>
-                <eenheid>µg/l</eenheid>
-                <detectieconditie>&lt;</detectieconditie>
-                <betrouwbaarheid>goed</betrouwbaarheid>
-                <veld_labo>LABO</veld_labo>
-            </observatie>
-            <observatie>
-                <parameter>O2</parameter>
-                <waarde_numeriek>0.68</waarde_numeriek>
-                <eenheid>mg/l</eenheid>
-                <betrouwbaarheid>goed</betrouwbaarheid>
-                <veld_labo>VELD</veld_labo>
-            </observatie>
-            <observatie>
-                <parameter>pH</parameter>
-                <waarde_numeriek>6.924</waarde_numeriek>
-                <eenheid>Sörensen</eenheid>
-                <betrouwbaarheid>goed</betrouwbaarheid>
-                <veld_labo>VELD</veld_labo>
-            </observatie>
-            <observatie>
-                <parameter>mcpb</parameter>
-                <waarde_numeriek>0.01</waarde_numeriek>
-                <eenheid>µg/l</eenheid>
-                <detectieconditie>&lt;</detectieconditie>
-                <betrouwbaarheid>goed</betrouwbaarheid>
-                <veld_labo>LABO</veld_labo>
-            </observatie>
-            <observatie>
-                <parameter>Pb</parameter>
-                <waarde_numeriek>5.0</waarde_numeriek>
-                <eenheid>µg/l</eenheid>
-                <detectieconditie>&lt;</detectieconditie>
-                <betrouwbaarheid>goed</betrouwbaarheid>
-                <veld_labo>LABO</veld_labo>
-            </observatie>
-            <observatie>
-                <parameter>brom</parameter>
-                <waarde_numeriek>0.01</waarde_numeriek>
-                <eenheid>µg/l</eenheid>
-                <detectieconditie>&lt;</detectieconditie>
-                <betrouwbaarheid>goed</betrouwbaarheid>
-                <veld_labo>LABO</veld_labo>
-            </observatie>
-            <observatie>
-                <parameter>metola-S</parameter>
-                <waarde_numeriek>0.01</waarde_numeriek>
-                <eenheid>µg/l</eenheid>
-                <detectieconditie>&lt;</detectieconditie>
-                <betrouwbaarheid>goed</betrouwbaarheid>
-                <veld_labo>LABO</veld_labo>
-            </observatie>
-            <aanzuring>O</aanzuring>
-            <bron>freatisch 2017 voorjaar</bron>
-        </watermonster>
-        <watermonster>
-            <identificatie>130/21/20/M1001</identificatie>
-            <monstername>
-                <datum>2010-04-15</datum>
-                <tijd>02:00:00</tijd>
-                <labo>
-                    <naam>EUROFINS</naam>
-                </labo>
-            </monstername>
-            <laboanalyse>
-                <datum>2010-04-16</datum>
-                <labo>
-                    <naam>EUROFINS</naam>
-                </labo>
-            </laboanalyse>
-            <observatie>
-                <parameter>K</parameter>
-                <waarde_numeriek>10.97</waarde_numeriek>
-                <eenheid>mg/l</eenheid>
-                <betrouwbaarheid>goed</betrouwbaarheid>
-                <veld_labo>LABO</veld_labo>
-            </observatie>
-            <observatie>
-                <parameter>NO2</parameter>
-                <waarde_numeriek>0.01</waarde_numeriek>
-                <eenheid>mg/l</eenheid>
-                <detectieconditie>&lt;</detectieconditie>
-                <betrouwbaarheid>goed</betrouwbaarheid>
-                <veld_labo>VELD</veld_labo>
-            </observatie>
-            <observatie>
-                <parameter>Ni</parameter>
-                <waarde_numeriek>5.0</waarde_numeriek>
-                <eenheid>µg/l</eenheid>
-                <detectieconditie>&lt;</detectieconditie>
-                <betrouwbaarheid>goed</betrouwbaarheid>
-                <veld_labo>LABO</veld_labo>
-            </observatie>
-            <observatie>
-                <parameter>CO3</parameter>
-                <waarde_numeriek>1.0</waarde_numeriek>
-                <eenheid>mg/l</eenheid>
-                <detectieconditie>&lt;</detectieconditie>
-                <betrouwbaarheid>goed</betrouwbaarheid>
-                <veld_labo>LABO</veld_labo>
-            </observatie>
-            <observatie>
-                <parameter>Diur</parameter>
-                <waarde_numeriek>0.01</waarde_numeriek>
-                <eenheid>µg/l</eenheid>
-                <detectieconditie>&lt;</detectieconditie>
-                <betrouwbaarheid>goed</betrouwbaarheid>
-                <veld_labo>LABO</veld_labo>
-            </observatie>
-            <observatie>
-                <parameter>Fe</parameter>
-                <waarde_numeriek>0.02</waarde_numeriek>
-                <eenheid>mg/l</eenheid>
-                <detectieconditie>&lt;</detectieconditie>
-                <betrouwbaarheid>goed</betrouwbaarheid>
-                <veld_labo>LABO</veld_labo>
-            </observatie>
-            <observatie>
-                <parameter>T</parameter>
-                <waarde_numeriek>9.7</waarde_numeriek>
-                <eenheid>°C</eenheid>
-                <betrouwbaarheid>goed</betrouwbaarheid>
-                <veld_labo>VELD</veld_labo>
-            </observatie>
-            <observatie>
-                <parameter>Pb</parameter>
-                <waarde_numeriek>5.0</waarde_numeriek>
-                <eenheid>µg/l</eenheid>
-                <detectieconditie>&lt;</detectieconditie>
-                <betrouwbaarheid>goed</betrouwbaarheid>
-                <veld_labo>LABO</veld_labo>
-            </observatie>
-            <observatie>
-                <parameter>AMPA</parameter>
-                <waarde_numeriek>0.01</waarde_numeriek>
-                <eenheid>µg/l</eenheid>
-                <detectieconditie>&lt;</detectieconditie>
-                <betrouwbaarheid>goed</betrouwbaarheid>
-                <veld_labo>LABO</veld_labo>
-            </observatie>
-            <observatie>
-                <parameter>F</parameter>
-                <waarde_numeriek>0.19</waarde_numeriek>
-                <eenheid>mg/l</eenheid>
-                <betrouwbaarheid>goed</betrouwbaarheid>
-                <veld_labo>LABO</veld_labo>
-            </observatie>
-            <observatie>
-                <parameter>metola-S</parameter>
-                <waarde_numeriek>0.01</waarde_numeriek>
-                <eenheid>µg/l</eenheid>
-                <detectieconditie>&lt;</detectieconditie>
-                <betrouwbaarheid>goed</betrouwbaarheid>
-                <veld_labo>LABO</veld_labo>
-            </observatie>
-            <observatie>
-                <parameter>Isoprot</parameter>
-                <waarde_numeriek>0.01</waarde_numeriek>
-                <eenheid>µg/l</eenheid>
-                <detectieconditie>&lt;</detectieconditie>
-                <betrouwbaarheid>goed</betrouwbaarheid>
-                <veld_labo>LABO</veld_labo>
-            </observatie>
-            <observatie>
-                <parameter>Hg</parameter>
-                <waarde_numeriek>0.5</waarde_numeriek>
-                <eenheid>µg/l</eenheid>
-                <detectieconditie>&lt;</detectieconditie>
-                <betrouwbaarheid>goed</betrouwbaarheid>
-                <veld_labo>LABO</veld_labo>
-            </observatie>
-            <observatie>
-                <parameter>VIS</parameter>
-                <waarde_numeriek>0.077</waarde_numeriek>
-                <eenheid>µg/l</eenheid>
-                <betrouwbaarheid>goed</betrouwbaarheid>
-                <veld_labo>LABO</veld_labo>
-            </observatie>
-            <observatie>
-                <parameter>EC(Lab.)</parameter>
-                <waarde_numeriek>754.0</waarde_numeriek>
-                <eenheid>µS/cm(20°C)</eenheid>
-                <betrouwbaarheid>goed</betrouwbaarheid>
-                <veld_labo>LABO</veld_labo>
-            </observatie>
-            <observatie>
-                <parameter>Co</parameter>
-                <waarde_numeriek>5.0</waarde_numeriek>
-                <eenheid>µg/l</eenheid>
-                <detectieconditie>&lt;</detectieconditie>
-                <betrouwbaarheid>goed</betrouwbaarheid>
-                <veld_labo>LABO</veld_labo>
-            </observatie>
-            <observatie>
-                <parameter>Mn</parameter>
-                <waarde_numeriek>0.34176</waarde_numeriek>
-                <eenheid>mg/l</eenheid>
-                <betrouwbaarheid>goed</betrouwbaarheid>
-                <veld_labo>LABO</veld_labo>
-            </observatie>
-            <observatie>
-                <parameter>pH</parameter>
-                <waarde_numeriek>7.8</waarde_numeriek>
-                <eenheid>Sörensen</eenheid>
-                <betrouwbaarheid>goed</betrouwbaarheid>
-                <veld_labo>VELD</veld_labo>
-            </observatie>
-            <observatie>
-                <parameter>EC</parameter>
-                <waarde_numeriek>810.0</waarde_numeriek>
-                <eenheid>µS/cm</eenheid>
-                <betrouwbaarheid>goed</betrouwbaarheid>
-                <veld_labo>VELD</veld_labo>
-            </observatie>
-            <observatie>
-                <parameter>Cl</parameter>
-                <waarde_numeriek>79.0</waarde_numeriek>
-                <eenheid>mg/l</eenheid>
-                <betrouwbaarheid>goed</betrouwbaarheid>
-                <veld_labo>LABO</veld_labo>
-            </observatie>
-            <observatie>
-                <parameter>Atraz</parameter>
-                <waarde_numeriek>0.01</waarde_numeriek>
-                <eenheid>µg/l</eenheid>
-                <detectieconditie>&lt;</detectieconditie>
-                <betrouwbaarheid>goed</betrouwbaarheid>
-                <veld_labo>LABO</veld_labo>
-            </observatie>
-            <observatie>
-                <parameter>NO3</parameter>
-                <waarde_numeriek>0.2</waarde_numeriek>
-                <eenheid>mg/l</eenheid>
-                <detectieconditie>&lt;</detectieconditie>
-                <betrouwbaarheid>goed</betrouwbaarheid>
-                <veld_labo>LABO</veld_labo>
-            </observatie>
-            <observatie>
-                <parameter>Ca</parameter>
-                <waarde_numeriek>146.41</waarde_numeriek>
-                <eenheid>mg/l</eenheid>
-                <betrouwbaarheid>goed</betrouwbaarheid>
-                <veld_labo>LABO</veld_labo>
-            </observatie>
-            <observatie>
-                <parameter>pH(Lab.)</parameter>
-                <waarde_numeriek>7.67</waarde_numeriek>
-                <eenheid>Sörensen</eenheid>
-                <betrouwbaarheid>goed</betrouwbaarheid>
-                <veld_labo>LABO</veld_labo>
-            </observatie>
-            <observatie>
-                <parameter>PO4</parameter>
-                <waarde_numeriek>0.59</waarde_numeriek>
-                <eenheid>mg/l</eenheid>
-                <betrouwbaarheid>goed</betrouwbaarheid>
-                <veld_labo>LABO</veld_labo>
-            </observatie>
-            <observatie>
-                <parameter>Zn</parameter>
-                <waarde_numeriek>15.57</waarde_numeriek>
-                <eenheid>µg/l</eenheid>
-                <betrouwbaarheid>goed</betrouwbaarheid>
-                <veld_labo>LABO</veld_labo>
-            </observatie>
-            <observatie>
-                <parameter>DMS</parameter>
-                <waarde_numeriek>0.025</waarde_numeriek>
-                <eenheid>µg/l</eenheid>
-                <detectieconditie>&lt;</detectieconditie>
-                <betrouwbaarheid>goed</betrouwbaarheid>
-                <veld_labo>LABO</veld_labo>
-            </observatie>
-            <observatie>
-                <parameter>Cr</parameter>
-                <waarde_numeriek>5.0</waarde_numeriek>
-                <eenheid>µg/l</eenheid>
-                <detectieconditie>&lt;</detectieconditie>
-                <betrouwbaarheid>goed</betrouwbaarheid>
-                <veld_labo>LABO</veld_labo>
-            </observatie>
-            <observatie>
-                <parameter>Al</parameter>
-                <waarde_numeriek>0.02</waarde_numeriek>
-                <eenheid>mg/l</eenheid>
-                <detectieconditie>&lt;</detectieconditie>
-                <betrouwbaarheid>goed</betrouwbaarheid>
-                <veld_labo>LABO</veld_labo>
-            </observatie>
-            <observatie>
-                <parameter>Cd</parameter>
-                <waarde_numeriek>0.5</waarde_numeriek>
-                <eenheid>µg/l</eenheid>
-                <detectieconditie>&lt;</detectieconditie>
-                <betrouwbaarheid>goed</betrouwbaarheid>
-                <veld_labo>LABO</veld_labo>
-            </observatie>
-            <observatie>
-                <parameter>Terbu</parameter>
-                <waarde_numeriek>0.01</waarde_numeriek>
-                <eenheid>µg/l</eenheid>
-                <detectieconditie>&lt;</detectieconditie>
-                <betrouwbaarheid>goed</betrouwbaarheid>
-                <veld_labo>LABO</veld_labo>
-            </observatie>
-            <observatie>
-                <parameter>Fe2+</parameter>
-                <waarde_numeriek>0.02</waarde_numeriek>
-                <eenheid>mg/l</eenheid>
-                <detectieconditie>&lt;</detectieconditie>
-                <betrouwbaarheid>goed</betrouwbaarheid>
-                <veld_labo>LABO</veld_labo>
-            </observatie>
-            <observatie>
-                <parameter>HCO3</parameter>
-                <waarde_numeriek>216.62</waarde_numeriek>
-                <eenheid>mg/l</eenheid>
-                <betrouwbaarheid>goed</betrouwbaarheid>
-                <veld_labo>LABO</veld_labo>
-            </observatie>
-            <observatie>
-                <parameter>Chloridaz</parameter>
-                <waarde_numeriek>0.01</waarde_numeriek>
-                <eenheid>µg/l</eenheid>
-                <detectieconditie>&lt;</detectieconditie>
-                <betrouwbaarheid>goed</betrouwbaarheid>
-                <veld_labo>LABO</veld_labo>
-            </observatie>
-            <observatie>
-                <parameter>Bentaz</parameter>
-                <waarde_numeriek>0.01</waarde_numeriek>
-                <eenheid>µg/l</eenheid>
-                <detectieconditie>&lt;</detectieconditie>
-                <betrouwbaarheid>goed</betrouwbaarheid>
-                <veld_labo>LABO</veld_labo>
-            </observatie>
-            <observatie>
-                <parameter>TOC</parameter>
-                <waarde_numeriek>4.2</waarde_numeriek>
-                <eenheid>mg/l</eenheid>
-                <betrouwbaarheid>goed</betrouwbaarheid>
-                <veld_labo>LABO</veld_labo>
-            </observatie>
-            <observatie>
-                <parameter>Chlortol</parameter>
-                <waarde_numeriek>0.01</waarde_numeriek>
-                <eenheid>µg/l</eenheid>
-                <detectieconditie>&lt;</detectieconditie>
-                <betrouwbaarheid>goed</betrouwbaarheid>
-                <veld_labo>LABO</veld_labo>
-            </observatie>
-            <observatie>
-                <parameter>chazr</parameter>
-                <waarde_numeriek>0.01</waarde_numeriek>
-                <eenheid>µg/l</eenheid>
-                <detectieconditie>&lt;</detectieconditie>
-                <betrouwbaarheid>goed</betrouwbaarheid>
-                <veld_labo>LABO</veld_labo>
-            </observatie>
-            <observatie>
-                <parameter>atr_des</parameter>
-                <waarde_numeriek>0.01</waarde_numeriek>
-                <eenheid>µg/l</eenheid>
-                <detectieconditie>&lt;</detectieconditie>
-                <betrouwbaarheid>goed</betrouwbaarheid>
-                <veld_labo>LABO</veld_labo>
-            </observatie>
-            <observatie>
-                <parameter>Simaz</parameter>
-                <waarde_numeriek>0.01</waarde_numeriek>
-                <eenheid>µg/l</eenheid>
-                <detectieconditie>&lt;</detectieconditie>
-                <betrouwbaarheid>goed</betrouwbaarheid>
-                <veld_labo>LABO</veld_labo>
-            </observatie>
-            <observatie>
-                <parameter>BAM</parameter>
-                <waarde_numeriek>0.01</waarde_numeriek>
-                <eenheid>µg/l</eenheid>
-                <detectieconditie>&lt;</detectieconditie>
-                <betrouwbaarheid>goed</betrouwbaarheid>
-                <veld_labo>LABO</veld_labo>
-            </observatie>
-            <observatie>
-                <parameter>As</parameter>
-                <waarde_numeriek>5.0</waarde_numeriek>
-                <eenheid>µg/l</eenheid>
-                <detectieconditie>&lt;</detectieconditie>
-                <betrouwbaarheid>goed</betrouwbaarheid>
-                <veld_labo>LABO</veld_labo>
-            </observatie>
-            <observatie>
-                <parameter>SO4</parameter>
-                <waarde_numeriek>200.0</waarde_numeriek>
-                <eenheid>mg/l</eenheid>
-                <betrouwbaarheid>goed</betrouwbaarheid>
-                <veld_labo>LABO</veld_labo>
-            </observatie>
-            <observatie>
-                <parameter>NH4</parameter>
-                <waarde_numeriek>0.48</waarde_numeriek>
-                <eenheid>mg/l</eenheid>
-                <betrouwbaarheid>goed</betrouwbaarheid>
-                <veld_labo>LABO</veld_labo>
-            </observatie>
-            <observatie>
-                <parameter>Mg</parameter>
-                <waarde_numeriek>10.61</waarde_numeriek>
-                <eenheid>mg/l</eenheid>
-                <betrouwbaarheid>goed</betrouwbaarheid>
-                <veld_labo>LABO</veld_labo>
-            </observatie>
-            <observatie>
-                <parameter>Cu</parameter>
-                <waarde_numeriek>5.0</waarde_numeriek>
-                <eenheid>µg/l</eenheid>
-                <detectieconditie>&lt;</detectieconditie>
-                <betrouwbaarheid>goed</betrouwbaarheid>
-                <veld_labo>LABO</veld_labo>
-            </observatie>
-            <observatie>
-                <parameter>O2</parameter>
-                <waarde_numeriek>0.79</waarde_numeriek>
-                <eenheid>mg/l</eenheid>
-                <betrouwbaarheid>goed</betrouwbaarheid>
-                <veld_labo>VELD</veld_labo>
-            </observatie>
-            <observatie>
-                <parameter>Na</parameter>
-                <waarde_numeriek>23.42</waarde_numeriek>
-                <eenheid>mg/l</eenheid>
-                <betrouwbaarheid>goed</betrouwbaarheid>
-                <veld_labo>LABO</veld_labo>
-            </observatie>
-            <observatie>
-                <parameter>Eh°</parameter>
-                <waarde_numeriek>207.0</waarde_numeriek>
-                <eenheid>mV</eenheid>
-                <betrouwbaarheid>goed</betrouwbaarheid>
-                <veld_labo>VELD</veld_labo>
-            </observatie>
-            <bron>freatisch 2010 voorjaar</bron>
-        </watermonster>
-        <watermonster>
-            <identificatie>130/21/20/M1102</identificatie>
-            <monstername>
-                <datum>2011-09-08</datum>
-                <tijd>02:00:00</tijd>
-                <labo>
-                    <naam>EUROFINS</naam>
-                </labo>
-            </monstername>
-            <laboanalyse>
-                <datum>2011-09-09</datum>
-                <labo>
-                    <naam>EUROFINS</naam>
-                </labo>
-            </laboanalyse>
-            <observatie>
-                <parameter>SO4</parameter>
-                <waarde_numeriek>190.0</waarde_numeriek>
-                <eenheid>mg/l</eenheid>
-                <betrouwbaarheid>goed</betrouwbaarheid>
-                <veld_labo>LABO</veld_labo>
-            </observatie>
-            <observatie>
-                <parameter>Cd</parameter>
-                <waarde_numeriek>0.5</waarde_numeriek>
-                <eenheid>µg/l</eenheid>
-                <detectieconditie>&lt;</detectieconditie>
-                <betrouwbaarheid>goed</betrouwbaarheid>
-                <veld_labo>LABO</veld_labo>
-            </observatie>
-            <observatie>
-                <parameter>O2</parameter>
-                <waarde_numeriek>0.82</waarde_numeriek>
-                <eenheid>mg/l</eenheid>
-                <betrouwbaarheid>goed</betrouwbaarheid>
-                <veld_labo>VELD</veld_labo>
-            </observatie>
-            <observatie>
-                <parameter>Ca</parameter>
-                <waarde_numeriek>134.0</waarde_numeriek>
-                <eenheid>mg/l</eenheid>
-                <betrouwbaarheid>goed</betrouwbaarheid>
-                <veld_labo>LABO</veld_labo>
-            </observatie>
-            <observatie>
-                <parameter>Atraz</parameter>
-                <waarde_numeriek>0.01</waarde_numeriek>
-                <eenheid>µg/l</eenheid>
-                <detectieconditie>&lt;</detectieconditie>
-                <betrouwbaarheid>goed</betrouwbaarheid>
-                <veld_labo>LABO</veld_labo>
-            </observatie>
-            <observatie>
-                <parameter>Hg</parameter>
-                <waarde_numeriek>0.5</waarde_numeriek>
-                <eenheid>µg/l</eenheid>
-                <detectieconditie>&lt;</detectieconditie>
-                <betrouwbaarheid>goed</betrouwbaarheid>
-                <veld_labo>LABO</veld_labo>
-            </observatie>
-            <observatie>
-                <parameter>metola-S</parameter>
-                <waarde_numeriek>0.01</waarde_numeriek>
-                <eenheid>µg/l</eenheid>
-                <detectieconditie>&lt;</detectieconditie>
-                <betrouwbaarheid>goed</betrouwbaarheid>
-                <veld_labo>LABO</veld_labo>
-            </observatie>
-            <observatie>
-                <parameter>T</parameter>
-                <waarde_numeriek>14.7</waarde_numeriek>
-                <eenheid>°C</eenheid>
-                <betrouwbaarheid>goed</betrouwbaarheid>
-                <veld_labo>VELD</veld_labo>
-            </observatie>
-            <observatie>
-                <parameter>NO3</parameter>
-                <waarde_numeriek>70.4</waarde_numeriek>
-                <eenheid>mg/l</eenheid>
-                <betrouwbaarheid>goed</betrouwbaarheid>
-                <veld_labo>LABO</veld_labo>
-            </observatie>
-            <observatie>
-                <parameter>PO4</parameter>
-                <waarde_numeriek>0.6</waarde_numeriek>
-                <eenheid>mg/l</eenheid>
-                <betrouwbaarheid>goed</betrouwbaarheid>
-                <veld_labo>LABO</veld_labo>
-            </observatie>
-            <observatie>
-                <parameter>K</parameter>
-                <waarde_numeriek>10.08</waarde_numeriek>
-                <eenheid>mg/l</eenheid>
-                <betrouwbaarheid>goed</betrouwbaarheid>
-                <veld_labo>LABO</veld_labo>
-            </observatie>
-            <observatie>
-                <parameter>pH</parameter>
-                <waarde_numeriek>7.4</waarde_numeriek>
-                <eenheid>Sörensen</eenheid>
-                <betrouwbaarheid>goed</betrouwbaarheid>
-                <veld_labo>VELD</veld_labo>
-            </observatie>
-            <observatie>
-                <parameter>NO2</parameter>
-                <waarde_numeriek>0.01</waarde_numeriek>
-                <eenheid>mg/l</eenheid>
-                <detectieconditie>&lt;</detectieconditie>
-                <betrouwbaarheid>goed</betrouwbaarheid>
-                <veld_labo>LABO</veld_labo>
-            </observatie>
-            <observatie>
-                <parameter>Chlortol</parameter>
-                <waarde_numeriek>0.01</waarde_numeriek>
-                <eenheid>µg/l</eenheid>
-                <detectieconditie>&lt;</detectieconditie>
-                <betrouwbaarheid>goed</betrouwbaarheid>
-                <veld_labo>LABO</veld_labo>
-            </observatie>
-            <observatie>
-                <parameter>Isoprot</parameter>
-                <waarde_numeriek>0.01</waarde_numeriek>
-                <eenheid>µg/l</eenheid>
-                <detectieconditie>&lt;</detectieconditie>
-                <betrouwbaarheid>goed</betrouwbaarheid>
-                <veld_labo>LABO</veld_labo>
-            </observatie>
-            <observatie>
-                <parameter>NH4</parameter>
-                <waarde_numeriek>0.192</waarde_numeriek>
-                <eenheid>mg/l</eenheid>
-                <betrouwbaarheid>goed</betrouwbaarheid>
-                <veld_labo>LABO</veld_labo>
-            </observatie>
-            <observatie>
-                <parameter>Fe</parameter>
-                <waarde_numeriek>0.02</waarde_numeriek>
-                <eenheid>mg/l</eenheid>
-                <detectieconditie>&lt;</detectieconditie>
-                <betrouwbaarheid>goed</betrouwbaarheid>
-                <veld_labo>LABO</veld_labo>
-            </observatie>
-            <observatie>
-                <parameter>Diur</parameter>
-                <waarde_numeriek>0.01</waarde_numeriek>
-                <eenheid>µg/l</eenheid>
-                <detectieconditie>&lt;</detectieconditie>
-                <betrouwbaarheid>goed</betrouwbaarheid>
-                <veld_labo>LABO</veld_labo>
-            </observatie>
-            <observatie>
-                <parameter>Eh°</parameter>
-                <waarde_numeriek>314.0</waarde_numeriek>
-                <eenheid>mV</eenheid>
-                <betrouwbaarheid>goed</betrouwbaarheid>
-                <veld_labo>VELD</veld_labo>
-            </observatie>
-            <observatie>
-                <parameter>Chloridaz</parameter>
-                <waarde_numeriek>0.01</waarde_numeriek>
-                <eenheid>µg/l</eenheid>
-                <detectieconditie>&lt;</detectieconditie>
-                <betrouwbaarheid>goed</betrouwbaarheid>
-                <veld_labo>LABO</veld_labo>
-            </observatie>
-            <observatie>
-                <parameter>BAM</parameter>
-                <waarde_numeriek>0.01</waarde_numeriek>
-                <eenheid>µg/l</eenheid>
-                <detectieconditie>&lt;</detectieconditie>
-                <betrouwbaarheid>goed</betrouwbaarheid>
-                <veld_labo>LABO</veld_labo>
-            </observatie>
-            <observatie>
-                <parameter>Zn</parameter>
-                <waarde_numeriek>21.1773</waarde_numeriek>
-                <eenheid>µg/l</eenheid>
-                <betrouwbaarheid>goed</betrouwbaarheid>
-                <veld_labo>LABO</veld_labo>
-            </observatie>
-            <observatie>
-                <parameter>Cu</parameter>
-                <waarde_numeriek>5.0</waarde_numeriek>
-                <eenheid>µg/l</eenheid>
-                <detectieconditie>&lt;</detectieconditie>
-                <betrouwbaarheid>goed</betrouwbaarheid>
-                <veld_labo>LABO</veld_labo>
-            </observatie>
-            <observatie>
-                <parameter>Fe2+</parameter>
-                <waarde_numeriek>0.02</waarde_numeriek>
-                <eenheid>mg/l</eenheid>
-                <detectieconditie>&lt;</detectieconditie>
-                <betrouwbaarheid>goed</betrouwbaarheid>
-                <veld_labo>LABO</veld_labo>
-            </observatie>
-            <observatie>
-                <parameter>Simaz</parameter>
-                <waarde_numeriek>0.01</waarde_numeriek>
-                <eenheid>µg/l</eenheid>
-                <detectieconditie>&lt;</detectieconditie>
-                <betrouwbaarheid>goed</betrouwbaarheid>
-                <veld_labo>LABO</veld_labo>
-            </observatie>
-            <observatie>
-                <parameter>HCO3</parameter>
-                <waarde_numeriek>198.7</waarde_numeriek>
-                <eenheid>mg/l</eenheid>
-                <betrouwbaarheid>goed</betrouwbaarheid>
-                <veld_labo>LABO</veld_labo>
-            </observatie>
-            <observatie>
-                <parameter>Bentaz</parameter>
-                <waarde_numeriek>0.02</waarde_numeriek>
-                <eenheid>µg/l</eenheid>
-                <betrouwbaarheid>goed</betrouwbaarheid>
-                <veld_labo>LABO</veld_labo>
-            </observatie>
-            <observatie>
-                <parameter>Mg</parameter>
-                <waarde_numeriek>9.376</waarde_numeriek>
-                <eenheid>mg/l</eenheid>
-                <betrouwbaarheid>goed</betrouwbaarheid>
-                <veld_labo>LABO</veld_labo>
-            </observatie>
-            <observatie>
-                <parameter>Cr</parameter>
-                <waarde_numeriek>5.0</waarde_numeriek>
-                <eenheid>µg/l</eenheid>
-                <detectieconditie>&lt;</detectieconditie>
-                <betrouwbaarheid>goed</betrouwbaarheid>
-                <veld_labo>LABO</veld_labo>
-            </observatie>
-            <observatie>
-                <parameter>VIS</parameter>
-                <waarde_numeriek>0.13</waarde_numeriek>
-                <eenheid>µg/l</eenheid>
-                <betrouwbaarheid>goed</betrouwbaarheid>
-                <veld_labo>LABO</veld_labo>
-            </observatie>
-            <observatie>
-                <parameter>atr_des</parameter>
-                <waarde_numeriek>0.01</waarde_numeriek>
-                <eenheid>µg/l</eenheid>
-                <detectieconditie>&lt;</detectieconditie>
-                <betrouwbaarheid>goed</betrouwbaarheid>
-                <veld_labo>LABO</veld_labo>
-            </observatie>
-            <observatie>
-                <parameter>EC</parameter>
-                <waarde_numeriek>800.0</waarde_numeriek>
-                <eenheid>µS/cm</eenheid>
-                <betrouwbaarheid>goed</betrouwbaarheid>
-                <veld_labo>VELD</veld_labo>
-            </observatie>
-            <observatie>
-                <parameter>CO3</parameter>
-                <waarde_numeriek>1.0</waarde_numeriek>
-                <eenheid>mg/l</eenheid>
-                <detectieconditie>&lt;</detectieconditie>
-                <betrouwbaarheid>goed</betrouwbaarheid>
-                <veld_labo>LABO</veld_labo>
-            </observatie>
-            <observatie>
-                <parameter>Na</parameter>
-                <waarde_numeriek>22.29</waarde_numeriek>
-                <eenheid>mg/l</eenheid>
-                <betrouwbaarheid>goed</betrouwbaarheid>
-                <veld_labo>LABO</veld_labo>
-            </observatie>
-            <observatie>
-                <parameter>TOC</parameter>
-                <waarde_numeriek>7.743</waarde_numeriek>
-                <eenheid>mg/l</eenheid>
-                <betrouwbaarheid>goed</betrouwbaarheid>
-                <veld_labo>LABO</veld_labo>
-            </observatie>
-            <observatie>
-                <parameter>Al</parameter>
-                <waarde_numeriek>0.02</waarde_numeriek>
-                <eenheid>mg/l</eenheid>
-                <detectieconditie>&lt;</detectieconditie>
-                <betrouwbaarheid>goed</betrouwbaarheid>
-                <veld_labo>LABO</veld_labo>
-            </observatie>
-            <observatie>
-                <parameter>Mn</parameter>
-                <waarde_numeriek>0.3</waarde_numeriek>
-                <eenheid>mg/l</eenheid>
-                <betrouwbaarheid>goed</betrouwbaarheid>
-                <veld_labo>LABO</veld_labo>
-            </observatie>
-            <observatie>
-                <parameter>AMPA</parameter>
-                <waarde_numeriek>0.01</waarde_numeriek>
-                <eenheid>µg/l</eenheid>
-                <detectieconditie>&lt;</detectieconditie>
-                <betrouwbaarheid>goed</betrouwbaarheid>
-                <veld_labo>LABO</veld_labo>
-            </observatie>
-            <observatie>
-                <parameter>chazr</parameter>
-                <waarde_numeriek>0.01</waarde_numeriek>
-                <eenheid>µg/l</eenheid>
-                <detectieconditie>&lt;</detectieconditie>
-                <betrouwbaarheid>goed</betrouwbaarheid>
-                <veld_labo>LABO</veld_labo>
-            </observatie>
-            <observatie>
-                <parameter>EC(Lab.)</parameter>
-                <waarde_numeriek>774.0</waarde_numeriek>
-                <eenheid>µS/cm(20°C)</eenheid>
-                <betrouwbaarheid>goed</betrouwbaarheid>
-                <veld_labo>LABO</veld_labo>
-            </observatie>
-            <observatie>
-                <parameter>Terbu</parameter>
-                <waarde_numeriek>0.01</waarde_numeriek>
-                <eenheid>µg/l</eenheid>
-                <detectieconditie>&lt;</detectieconditie>
-                <betrouwbaarheid>goed</betrouwbaarheid>
-                <veld_labo>LABO</veld_labo>
-            </observatie>
-            <observatie>
-                <parameter>F</parameter>
-                <waarde_numeriek>0.21</waarde_numeriek>
-                <eenheid>mg/l</eenheid>
-                <betrouwbaarheid>goed</betrouwbaarheid>
-                <veld_labo>LABO</veld_labo>
-            </observatie>
-            <observatie>
-                <parameter>DMS</parameter>
-                <waarde_numeriek>0.025</waarde_numeriek>
-                <eenheid>µg/l</eenheid>
-                <detectieconditie>&lt;</detectieconditie>
-                <betrouwbaarheid>goed</betrouwbaarheid>
-                <veld_labo>LABO</veld_labo>
-            </observatie>
-            <observatie>
-                <parameter>Pb</parameter>
-                <waarde_numeriek>5.0</waarde_numeriek>
-                <eenheid>µg/l</eenheid>
-                <detectieconditie>&lt;</detectieconditie>
-                <betrouwbaarheid>goed</betrouwbaarheid>
-                <veld_labo>LABO</veld_labo>
-            </observatie>
-            <observatie>
-                <parameter>As</parameter>
-                <waarde_numeriek>5.0</waarde_numeriek>
-                <eenheid>µg/l</eenheid>
-                <detectieconditie>&lt;</detectieconditie>
-                <betrouwbaarheid>goed</betrouwbaarheid>
-                <veld_labo>LABO</veld_labo>
-            </observatie>
-            <observatie>
-                <parameter>Co</parameter>
-                <waarde_numeriek>5.0</waarde_numeriek>
-                <eenheid>µg/l</eenheid>
-                <detectieconditie>&lt;</detectieconditie>
-                <betrouwbaarheid>goed</betrouwbaarheid>
-                <veld_labo>LABO</veld_labo>
-            </observatie>
-            <observatie>
-                <parameter>Ni</parameter>
-                <waarde_numeriek>5.0</waarde_numeriek>
-                <eenheid>µg/l</eenheid>
-                <detectieconditie>&lt;</detectieconditie>
-                <betrouwbaarheid>goed</betrouwbaarheid>
-                <veld_labo>LABO</veld_labo>
-            </observatie>
-            <observatie>
-                <parameter>Cl</parameter>
-                <waarde_numeriek>53.0</waarde_numeriek>
-                <eenheid>mg/l</eenheid>
-                <betrouwbaarheid>goed</betrouwbaarheid>
-                <veld_labo>LABO</veld_labo>
-            </observatie>
-            <observatie>
-                <parameter>pH(Lab.)</parameter>
-                <waarde_numeriek>7.27</waarde_numeriek>
-                <eenheid>Sörensen</eenheid>
-                <betrouwbaarheid>goed</betrouwbaarheid>
-                <veld_labo>LABO</veld_labo>
-            </observatie>
-            <bron>freatisch 2011 najaar</bron>
-        </watermonster>
-        <watermonster>
-            <identificatie>130/21/20/M0802</identificatie>
-            <monstername>
-                <datum>2008-09-17</datum>
-                <tijd>02:00:00</tijd>
-                <labo>
-                    <naam>Envirotox</naam>
-                </labo>
-            </monstername>
-            <laboanalyse>
-                <datum>2008-09-18</datum>
-                <labo>
-                    <naam>Envirotox</naam>
-                </labo>
-            </laboanalyse>
-            <observatie>
-                <parameter>Eh°</parameter>
-                <waarde_numeriek>559.0</waarde_numeriek>
-                <eenheid>mV</eenheid>
-                <betrouwbaarheid>goed</betrouwbaarheid>
-                <veld_labo>VELD</veld_labo>
-            </observatie>
-            <observatie>
-                <parameter>AMPA</parameter>
-                <waarde_numeriek>0.01</waarde_numeriek>
-                <eenheid>µg/l</eenheid>
-                <detectieconditie>&lt;</detectieconditie>
-                <betrouwbaarheid>goed</betrouwbaarheid>
-                <veld_labo>LABO</veld_labo>
-            </observatie>
-            <observatie>
-                <parameter>K</parameter>
-                <waarde_numeriek>8.88000011</waarde_numeriek>
-                <eenheid>mg/l</eenheid>
-                <betrouwbaarheid>goed</betrouwbaarheid>
-                <veld_labo>LABO</veld_labo>
-            </observatie>
-            <observatie>
-                <parameter>Ni</parameter>
-                <waarde_numeriek>5.4000001</waarde_numeriek>
-                <eenheid>µg/l</eenheid>
-                <betrouwbaarheid>goed</betrouwbaarheid>
-                <veld_labo>LABO</veld_labo>
-            </observatie>
-            <observatie>
-                <parameter>BAM</parameter>
-                <waarde_numeriek>0.025</waarde_numeriek>
-                <eenheid>µg/l</eenheid>
-                <detectieconditie>&lt;</detectieconditie>
-                <betrouwbaarheid>goed</betrouwbaarheid>
-                <veld_labo>LABO</veld_labo>
-            </observatie>
-            <observatie>
-                <parameter>PO4</parameter>
-                <waarde_numeriek>0.60000002</waarde_numeriek>
-                <eenheid>mg/l</eenheid>
-                <betrouwbaarheid>goed</betrouwbaarheid>
-                <veld_labo>LABO</veld_labo>
-            </observatie>
-            <observatie>
-                <parameter>NO3</parameter>
-                <waarde_numeriek>0.75</waarde_numeriek>
-                <eenheid>mg/l</eenheid>
-                <betrouwbaarheid>goed</betrouwbaarheid>
-                <veld_labo>LABO</veld_labo>
-            </observatie>
-            <observatie>
-                <parameter>Atraz</parameter>
-                <waarde_numeriek>0.01</waarde_numeriek>
-                <eenheid>µg/l</eenheid>
-                <detectieconditie>&lt;</detectieconditie>
-                <betrouwbaarheid>goed</betrouwbaarheid>
-                <veld_labo>LABO</veld_labo>
-            </observatie>
-            <observatie>
-                <parameter>Pb</parameter>
-                <waarde_numeriek>5.0</waarde_numeriek>
-                <eenheid>µg/l</eenheid>
-                <detectieconditie>&lt;</detectieconditie>
-                <betrouwbaarheid>goed</betrouwbaarheid>
-                <veld_labo>LABO</veld_labo>
-            </observatie>
-            <observatie>
-                <parameter>Cd</parameter>
-                <waarde_numeriek>0.5</waarde_numeriek>
-                <eenheid>µg/l</eenheid>
-                <detectieconditie>&lt;</detectieconditie>
-                <betrouwbaarheid>goed</betrouwbaarheid>
-                <veld_labo>LABO</veld_labo>
-            </observatie>
-            <observatie>
-                <parameter>Linur</parameter>
-                <waarde_numeriek>0.01</waarde_numeriek>
-                <eenheid>µg/l</eenheid>
-                <detectieconditie>&lt;</detectieconditie>
-                <betrouwbaarheid>goed</betrouwbaarheid>
-                <veld_labo>LABO</veld_labo>
-            </observatie>
-            <observatie>
-                <parameter>O2</parameter>
-                <waarde_numeriek>0.2</waarde_numeriek>
-                <eenheid>mg/l</eenheid>
-                <detectieconditie>&lt;</detectieconditie>
-                <betrouwbaarheid>goed</betrouwbaarheid>
-                <veld_labo>VELD</veld_labo>
-            </observatie>
-            <observatie>
-                <parameter>Mg</parameter>
-                <waarde_numeriek>7.07000017</waarde_numeriek>
-                <eenheid>mg/l</eenheid>
-                <betrouwbaarheid>goed</betrouwbaarheid>
-                <veld_labo>LABO</veld_labo>
-            </observatie>
-            <observatie>
-                <parameter>Bentaz</parameter>
-                <waarde_numeriek>0.222</waarde_numeriek>
-                <eenheid>µg/l</eenheid>
-                <betrouwbaarheid>goed</betrouwbaarheid>
-                <veld_labo>LABO</veld_labo>
-            </observatie>
-            <observatie>
-                <parameter>Diur</parameter>
-                <waarde_numeriek>0.01</waarde_numeriek>
-                <eenheid>µg/l</eenheid>
-                <detectieconditie>&lt;</detectieconditie>
-                <betrouwbaarheid>goed</betrouwbaarheid>
-                <veld_labo>LABO</veld_labo>
-            </observatie>
-            <observatie>
-                <parameter>Cl</parameter>
-                <waarde_numeriek>28.89999962</waarde_numeriek>
-                <eenheid>mg/l</eenheid>
-                <betrouwbaarheid>goed</betrouwbaarheid>
-                <veld_labo>LABO</veld_labo>
-            </observatie>
-            <observatie>
-                <parameter>CO3</parameter>
-                <waarde_numeriek>2.0</waarde_numeriek>
-                <eenheid>mg/l</eenheid>
-                <detectieconditie>&lt;</detectieconditie>
-                <betrouwbaarheid>goed</betrouwbaarheid>
-                <veld_labo>VELD</veld_labo>
-            </observatie>
-            <observatie>
-                <parameter>As</parameter>
-                <waarde_numeriek>5.0</waarde_numeriek>
-                <eenheid>µg/l</eenheid>
-                <detectieconditie>&lt;</detectieconditie>
-                <betrouwbaarheid>goed</betrouwbaarheid>
-                <veld_labo>LABO</veld_labo>
-            </observatie>
-            <observatie>
-                <parameter>Fe</parameter>
-                <waarde_numeriek>0.02</waarde_numeriek>
-                <eenheid>mg/l</eenheid>
-                <detectieconditie>&lt;</detectieconditie>
-                <betrouwbaarheid>goed</betrouwbaarheid>
-                <veld_labo>LABO</veld_labo>
-            </observatie>
-            <observatie>
-                <parameter>Mn</parameter>
-                <waarde_numeriek>0.134</waarde_numeriek>
-                <eenheid>mg/l</eenheid>
-                <betrouwbaarheid>goed</betrouwbaarheid>
-                <veld_labo>LABO</veld_labo>
-            </observatie>
-            <observatie>
-                <parameter>Chlortol</parameter>
-                <waarde_numeriek>0.01</waarde_numeriek>
-                <eenheid>µg/l</eenheid>
-                <detectieconditie>&lt;</detectieconditie>
-                <betrouwbaarheid>goed</betrouwbaarheid>
-                <veld_labo>LABO</veld_labo>
-            </observatie>
-            <observatie>
-                <parameter>atr_des</parameter>
-                <waarde_numeriek>0.017</waarde_numeriek>
-                <eenheid>µg/l</eenheid>
-                <betrouwbaarheid>goed</betrouwbaarheid>
-                <veld_labo>LABO</veld_labo>
-            </observatie>
-            <observatie>
-                <parameter>Al</parameter>
-                <waarde_numeriek>0.05</waarde_numeriek>
-                <eenheid>mg/l</eenheid>
-                <detectieconditie>&lt;</detectieconditie>
-                <betrouwbaarheid>goed</betrouwbaarheid>
-                <veld_labo>LABO</veld_labo>
-            </observatie>
-            <observatie>
-                <parameter>Hg</parameter>
-                <waarde_numeriek>0.05</waarde_numeriek>
-                <eenheid>µg/l</eenheid>
-                <detectieconditie>&lt;</detectieconditie>
-                <betrouwbaarheid>goed</betrouwbaarheid>
-                <veld_labo>LABO</veld_labo>
-            </observatie>
-            <observatie>
-                <parameter>NO2</parameter>
-                <waarde_numeriek>0.07</waarde_numeriek>
-                <eenheid>mg/l</eenheid>
-                <detectieconditie>&lt;</detectieconditie>
-                <betrouwbaarheid>goed</betrouwbaarheid>
-                <veld_labo>LABO</veld_labo>
-            </observatie>
-            <observatie>
-                <parameter>Ca</parameter>
-                <waarde_numeriek>96.40000153</waarde_numeriek>
-                <eenheid>mg/l</eenheid>
-                <betrouwbaarheid>goed</betrouwbaarheid>
-                <veld_labo>LABO</veld_labo>
-            </observatie>
-            <observatie>
-                <parameter>Isoprot</parameter>
-                <waarde_numeriek>0.01</waarde_numeriek>
-                <eenheid>µg/l</eenheid>
-                <detectieconditie>&lt;</detectieconditie>
-                <betrouwbaarheid>goed</betrouwbaarheid>
-                <veld_labo>LABO</veld_labo>
-            </observatie>
-            <observatie>
-                <parameter>EC</parameter>
-                <waarde_numeriek>554.0</waarde_numeriek>
-                <eenheid>µS/cm</eenheid>
-                <betrouwbaarheid>goed</betrouwbaarheid>
-                <veld_labo>VELD</veld_labo>
-            </observatie>
-            <observatie>
-                <parameter>SO4</parameter>
-                <waarde_numeriek>115.0</waarde_numeriek>
-                <eenheid>mg/l</eenheid>
-                <betrouwbaarheid>goed</betrouwbaarheid>
-                <veld_labo>LABO</veld_labo>
-            </observatie>
-            <observatie>
-                <parameter>TOC</parameter>
-                <waarde_numeriek>6.30000019</waarde_numeriek>
-                <eenheid>mg/l</eenheid>
-                <betrouwbaarheid>goed</betrouwbaarheid>
-                <veld_labo>LABO</veld_labo>
-            </observatie>
-            <observatie>
-                <parameter>pH</parameter>
-                <waarde_numeriek>7.69999981</waarde_numeriek>
-                <eenheid>Sörensen</eenheid>
-                <betrouwbaarheid>goed</betrouwbaarheid>
-                <veld_labo>VELD</veld_labo>
-            </observatie>
-            <observatie>
-                <parameter>NH4</parameter>
-                <waarde_numeriek>0.16</waarde_numeriek>
-                <eenheid>mg/l</eenheid>
-                <detectieconditie>&lt;</detectieconditie>
-                <betrouwbaarheid>goed</betrouwbaarheid>
-                <veld_labo>LABO</veld_labo>
-            </observatie>
-            <observatie>
-                <parameter>Zn</parameter>
-                <waarde_numeriek>25.0</waarde_numeriek>
-                <eenheid>µg/l</eenheid>
-                <betrouwbaarheid>goed</betrouwbaarheid>
-                <veld_labo>LABO</veld_labo>
-            </observatie>
-            <observatie>
-                <parameter>T</parameter>
-                <waarde_numeriek>14.39999962</waarde_numeriek>
-                <eenheid>°C</eenheid>
-                <betrouwbaarheid>goed</betrouwbaarheid>
-                <veld_labo>VELD</veld_labo>
-            </observatie>
-            <observatie>
-                <parameter>Cr</parameter>
-                <waarde_numeriek>2.0</waarde_numeriek>
-                <eenheid>µg/l</eenheid>
-                <detectieconditie>&lt;</detectieconditie>
-                <betrouwbaarheid>goed</betrouwbaarheid>
-                <veld_labo>LABO</veld_labo>
-            </observatie>
-            <observatie>
-                <parameter>Fe2+</parameter>
-                <waarde_numeriek>0.02</waarde_numeriek>
-                <eenheid>mg/l</eenheid>
-                <detectieconditie>&lt;</detectieconditie>
-                <betrouwbaarheid>goed</betrouwbaarheid>
-                <veld_labo>VELD</veld_labo>
-            </observatie>
-            <observatie>
-                <parameter>HCO3</parameter>
-                <waarde_numeriek>213.3999939</waarde_numeriek>
-                <eenheid>mg/l</eenheid>
-                <betrouwbaarheid>goed</betrouwbaarheid>
-                <veld_labo>VELD</veld_labo>
-            </observatie>
-            <observatie>
-                <parameter>Na</parameter>
-                <waarde_numeriek>18.5</waarde_numeriek>
-                <eenheid>mg/l</eenheid>
-                <betrouwbaarheid>goed</betrouwbaarheid>
-                <veld_labo>LABO</veld_labo>
-            </observatie>
-            <observatie>
-                <parameter>F</parameter>
-                <waarde_numeriek>0.16</waarde_numeriek>
-                <eenheid>mg/l</eenheid>
-                <betrouwbaarheid>goed</betrouwbaarheid>
-                <veld_labo>LABO</veld_labo>
-            </observatie>
-            <observatie>
-                <parameter>Cu</parameter>
-                <waarde_numeriek>5.0999999</waarde_numeriek>
-                <eenheid>µg/l</eenheid>
-                <betrouwbaarheid>goed</betrouwbaarheid>
-                <veld_labo>LABO</veld_labo>
-            </observatie>
-        </watermonster>
-        <watermonster>
-            <identificatie>130/21/20/M0902</identificatie>
-            <monstername>
-                <datum>2009-09-25</datum>
-                <tijd>02:00:00</tijd>
-                <labo>
-                    <naam>EUROFINS</naam>
-                </labo>
-            </monstername>
-            <laboanalyse>
-                <datum>2009-09-28</datum>
-                <labo>
-                    <naam>EUROFINS</naam>
-                </labo>
-            </laboanalyse>
-            <observatie>
-                <parameter>Hg</parameter>
-                <waarde_numeriek>0.5</waarde_numeriek>
-                <eenheid>µg/l</eenheid>
-                <detectieconditie>&lt;</detectieconditie>
-                <betrouwbaarheid>goed</betrouwbaarheid>
-                <veld_labo>VELD</veld_labo>
-            </observatie>
-            <observatie>
-                <parameter>Cd</parameter>
-                <waarde_numeriek>0.5</waarde_numeriek>
-                <eenheid>µg/l</eenheid>
-                <detectieconditie>&lt;</detectieconditie>
-                <betrouwbaarheid>goed</betrouwbaarheid>
-                <veld_labo>VELD</veld_labo>
-            </observatie>
-            <observatie>
-                <parameter>K</parameter>
-                <waarde_numeriek>10.35000038</waarde_numeriek>
-                <eenheid>mg/l</eenheid>
-                <betrouwbaarheid>goed</betrouwbaarheid>
-                <veld_labo>VELD</veld_labo>
-            </observatie>
-            <observatie>
-                <parameter>NO3</parameter>
-                <waarde_numeriek>6.0</waarde_numeriek>
-                <eenheid>mg/l</eenheid>
-                <betrouwbaarheid>goed</betrouwbaarheid>
-                <veld_labo>VELD</veld_labo>
-            </observatie>
-            <observatie>
-                <parameter>NO2</parameter>
-                <waarde_numeriek>0.09</waarde_numeriek>
-                <eenheid>mg/l</eenheid>
-                <betrouwbaarheid>goed</betrouwbaarheid>
-                <veld_labo>VELD</veld_labo>
-            </observatie>
-            <observatie>
-                <parameter>SO4</parameter>
-                <waarde_numeriek>190.0</waarde_numeriek>
-                <eenheid>mg/l</eenheid>
-                <betrouwbaarheid>goed</betrouwbaarheid>
-                <veld_labo>VELD</veld_labo>
-            </observatie>
-            <observatie>
-                <parameter>Cr</parameter>
-                <waarde_numeriek>10.0</waarde_numeriek>
-                <eenheid>µg/l</eenheid>
-                <detectieconditie>&lt;</detectieconditie>
-                <betrouwbaarheid>goed</betrouwbaarheid>
-                <veld_labo>LABO</veld_labo>
-            </observatie>
-            <observatie>
-                <parameter>CO3</parameter>
-                <waarde_numeriek>1.0</waarde_numeriek>
-                <eenheid>mg/l</eenheid>
-                <detectieconditie>&lt;</detectieconditie>
-                <betrouwbaarheid>goed</betrouwbaarheid>
-                <veld_labo>VELD</veld_labo>
-            </observatie>
-            <observatie>
-                <parameter>Al</parameter>
-                <waarde_numeriek>0.02</waarde_numeriek>
-                <eenheid>mg/l</eenheid>
-                <detectieconditie>&lt;</detectieconditie>
-                <betrouwbaarheid>goed</betrouwbaarheid>
-                <veld_labo>VELD</veld_labo>
-            </observatie>
-            <observatie>
-                <parameter>O2</parameter>
-                <waarde_numeriek>0.25999999</waarde_numeriek>
-                <eenheid>mg/l</eenheid>
-                <betrouwbaarheid>goed</betrouwbaarheid>
-                <veld_labo>VELD</veld_labo>
-            </observatie>
-            <observatie>
-                <parameter>PO4</parameter>
-                <waarde_numeriek>0.28</waarde_numeriek>
-                <eenheid>mg/l</eenheid>
-                <betrouwbaarheid>goed</betrouwbaarheid>
-                <veld_labo>VELD</veld_labo>
-            </observatie>
-            <observatie>
-                <parameter>T</parameter>
-                <waarde_numeriek>15.89999962</waarde_numeriek>
-                <eenheid>°C</eenheid>
-                <betrouwbaarheid>goed</betrouwbaarheid>
-                <veld_labo>VELD</veld_labo>
-            </observatie>
-            <observatie>
-                <parameter>EC(Lab.)</parameter>
-                <waarde_numeriek>732.0</waarde_numeriek>
-                <eenheid>µS/cm(20°C)</eenheid>
-                <betrouwbaarheid>goed</betrouwbaarheid>
-                <veld_labo>LABO</veld_labo>
-            </observatie>
-            <observatie>
-                <parameter>F</parameter>
-                <waarde_numeriek>0.17</waarde_numeriek>
-                <eenheid>mg/l</eenheid>
-                <betrouwbaarheid>goed</betrouwbaarheid>
-                <veld_labo>VELD</veld_labo>
-            </observatie>
-            <observatie>
-                <parameter>TOC</parameter>
-                <waarde_numeriek>5.51300001</waarde_numeriek>
-                <eenheid>mg/l</eenheid>
-                <betrouwbaarheid>goed</betrouwbaarheid>
-                <veld_labo>VELD</veld_labo>
-            </observatie>
-            <observatie>
-                <parameter>HCO3</parameter>
-                <waarde_numeriek>198.32000732</waarde_numeriek>
-                <eenheid>mg/l</eenheid>
-                <betrouwbaarheid>goed</betrouwbaarheid>
-                <veld_labo>VELD</veld_labo>
-            </observatie>
-            <observatie>
-                <parameter>Cu</parameter>
-                <waarde_numeriek>5.0</waarde_numeriek>
-                <eenheid>µg/l</eenheid>
-                <detectieconditie>&lt;</detectieconditie>
-                <betrouwbaarheid>goed</betrouwbaarheid>
-                <veld_labo>VELD</veld_labo>
-            </observatie>
-            <observatie>
-                <parameter>Mn</parameter>
-                <waarde_numeriek>0.47999999</waarde_numeriek>
-                <eenheid>mg/l</eenheid>
-                <betrouwbaarheid>goed</betrouwbaarheid>
-                <veld_labo>VELD</veld_labo>
-            </observatie>
-            <observatie>
-                <parameter>Cl</parameter>
-                <waarde_numeriek>55.0</waarde_numeriek>
-                <eenheid>mg/l</eenheid>
-                <betrouwbaarheid>goed</betrouwbaarheid>
-                <veld_labo>VELD</veld_labo>
-            </observatie>
-            <observatie>
-                <parameter>Pb</parameter>
-                <waarde_numeriek>10.0</waarde_numeriek>
-                <eenheid>µg/l</eenheid>
-                <detectieconditie>&lt;</detectieconditie>
-                <betrouwbaarheid>goed</betrouwbaarheid>
-                <veld_labo>LABO</veld_labo>
-            </observatie>
-            <observatie>
-                <parameter>Na</parameter>
-                <waarde_numeriek>22.60000038</waarde_numeriek>
-                <eenheid>mg/l</eenheid>
-                <betrouwbaarheid>goed</betrouwbaarheid>
-                <veld_labo>VELD</veld_labo>
-            </observatie>
-            <observatie>
-                <parameter>Eh°</parameter>
-                <waarde_numeriek>411.0</waarde_numeriek>
-                <eenheid>mV</eenheid>
-                <betrouwbaarheid>goed</betrouwbaarheid>
-                <veld_labo>VELD</veld_labo>
-            </observatie>
-            <observatie>
-                <parameter>Zn</parameter>
-                <waarde_numeriek>13.93000031</waarde_numeriek>
-                <eenheid>µg/l</eenheid>
-                <betrouwbaarheid>goed</betrouwbaarheid>
-                <veld_labo>VELD</veld_labo>
-            </observatie>
-            <observatie>
-                <parameter>Fe2+</parameter>
-                <waarde_numeriek>0.02</waarde_numeriek>
-                <eenheid>mg/l</eenheid>
-                <detectieconditie>&lt;</detectieconditie>
-                <betrouwbaarheid>goed</betrouwbaarheid>
-                <veld_labo>VELD</veld_labo>
-            </observatie>
-            <observatie>
-                <parameter>Ni</parameter>
-                <waarde_numeriek>5.0</waarde_numeriek>
-                <eenheid>µg/l</eenheid>
-                <detectieconditie>&lt;</detectieconditie>
-                <betrouwbaarheid>goed</betrouwbaarheid>
-                <veld_labo>VELD</veld_labo>
-            </observatie>
-            <observatie>
-                <parameter>NH4</parameter>
-                <waarde_numeriek>0.09</waarde_numeriek>
-                <eenheid>mg/l</eenheid>
-                <betrouwbaarheid>goed</betrouwbaarheid>
-                <veld_labo>VELD</veld_labo>
-            </observatie>
-            <observatie>
-                <parameter>Co</parameter>
-                <waarde_numeriek>5.0</waarde_numeriek>
-                <eenheid>µg/l</eenheid>
-                <detectieconditie>&lt;</detectieconditie>
-                <betrouwbaarheid>goed</betrouwbaarheid>
-                <veld_labo>VELD</veld_labo>
-            </observatie>
-            <observatie>
-                <parameter>pH</parameter>
-                <waarde_numeriek>7.0</waarde_numeriek>
-                <eenheid>Sörensen</eenheid>
-                <betrouwbaarheid>goed</betrouwbaarheid>
-                <veld_labo>VELD</veld_labo>
-            </observatie>
-            <observatie>
-                <parameter>As</parameter>
-                <waarde_numeriek>5.0</waarde_numeriek>
-                <eenheid>µg/l</eenheid>
-                <detectieconditie>&lt;</detectieconditie>
-                <betrouwbaarheid>goed</betrouwbaarheid>
-                <veld_labo>VELD</veld_labo>
-            </observatie>
-            <observatie>
-                <parameter>EC</parameter>
-                <waarde_numeriek>713.0</waarde_numeriek>
-                <eenheid>µS/cm</eenheid>
-                <betrouwbaarheid>goed</betrouwbaarheid>
-                <veld_labo>VELD</veld_labo>
-            </observatie>
-            <observatie>
-                <parameter>Ca</parameter>
-                <waarde_numeriek>136.08999634</waarde_numeriek>
-                <eenheid>mg/l</eenheid>
-                <betrouwbaarheid>goed</betrouwbaarheid>
-                <veld_labo>VELD</veld_labo>
-            </observatie>
-            <observatie>
-                <parameter>Fe</parameter>
-                <waarde_numeriek>0.05</waarde_numeriek>
-                <eenheid>mg/l</eenheid>
-                <betrouwbaarheid>goed</betrouwbaarheid>
-                <veld_labo>VELD</veld_labo>
-            </observatie>
-            <observatie>
-                <parameter>Mg</parameter>
-                <waarde_numeriek>8.26000023</waarde_numeriek>
-                <eenheid>mg/l</eenheid>
-                <betrouwbaarheid>goed</betrouwbaarheid>
-                <veld_labo>VELD</veld_labo>
-            </observatie>
-            <observatie>
-                <parameter>Cr</parameter>
-                <waarde_numeriek>10.0</waarde_numeriek>
-                <eenheid>µg/l</eenheid>
-                <detectieconditie>&lt;</detectieconditie>
-                <betrouwbaarheid>goed</betrouwbaarheid>
-                <veld_labo>VELD</veld_labo>
-            </observatie>
-            <bron>freatisch 2009 najaar</bron>
-        </watermonster>
-        <watermonster>
-            <identificatie>130/21/20/M0801</identificatie>
-            <monstername>
-                <datum>2008-03-19</datum>
-                <tijd>01:00:00</tijd>
-                <labo>
-                    <naam>Envirotox</naam>
-                </labo>
-            </monstername>
-            <laboanalyse>
-                <datum>2008-03-20</datum>
-                <labo>
-                    <naam>Envirotox</naam>
-                </labo>
-            </laboanalyse>
-            <observatie>
-                <parameter>metola-S</parameter>
-                <waarde_numeriek>0.01</waarde_numeriek>
-                <eenheid>µg/l</eenheid>
-                <detectieconditie>&lt;</detectieconditie>
-                <betrouwbaarheid>goed</betrouwbaarheid>
-                <veld_labo>LABO</veld_labo>
-            </observatie>
-            <observatie>
-                <parameter>Cu</parameter>
-                <waarde_numeriek>3.0</waarde_numeriek>
-                <eenheid>µg/l</eenheid>
-                <detectieconditie>&lt;</detectieconditie>
-                <betrouwbaarheid>goed</betrouwbaarheid>
-                <veld_labo>VELD</veld_labo>
-            </observatie>
-            <observatie>
-                <parameter>Na</parameter>
-                <waarde_numeriek>23.20000076</waarde_numeriek>
-                <eenheid>mg/l</eenheid>
-                <betrouwbaarheid>goed</betrouwbaarheid>
-                <veld_labo>VELD</veld_labo>
-            </observatie>
-            <observatie>
-                <parameter>TOC</parameter>
-                <waarde_numeriek>11.0</waarde_numeriek>
-                <eenheid>mg/l</eenheid>
-                <betrouwbaarheid>goed</betrouwbaarheid>
-                <veld_labo>VELD</veld_labo>
-            </observatie>
-            <observatie>
-                <parameter>Cd</parameter>
-                <waarde_numeriek>0.5</waarde_numeriek>
-                <eenheid>µg/l</eenheid>
-                <detectieconditie>&lt;</detectieconditie>
-                <betrouwbaarheid>goed</betrouwbaarheid>
-                <veld_labo>VELD</veld_labo>
-            </observatie>
-            <observatie>
-                <parameter>Fe2+</parameter>
-                <waarde_numeriek>0.02</waarde_numeriek>
-                <eenheid>mg/l</eenheid>
-                <detectieconditie>&lt;</detectieconditie>
-                <betrouwbaarheid>goed</betrouwbaarheid>
-                <veld_labo>VELD</veld_labo>
-            </observatie>
-            <observatie>
-                <parameter>Mg</parameter>
-                <waarde_numeriek>8.30000019</waarde_numeriek>
-                <eenheid>mg/l</eenheid>
-                <betrouwbaarheid>goed</betrouwbaarheid>
-                <veld_labo>VELD</veld_labo>
-            </observatie>
-            <observatie>
-                <parameter>EC</parameter>
-                <waarde_numeriek>797.0</waarde_numeriek>
-                <eenheid>µS/cm</eenheid>
-                <betrouwbaarheid>goed</betrouwbaarheid>
-                <veld_labo>VELD</veld_labo>
-            </observatie>
-            <observatie>
-                <parameter>As</parameter>
-                <waarde_numeriek>5.0</waarde_numeriek>
-                <eenheid>µg/l</eenheid>
-                <detectieconditie>&lt;</detectieconditie>
-                <betrouwbaarheid>goed</betrouwbaarheid>
-                <veld_labo>VELD</veld_labo>
-            </observatie>
-            <observatie>
-                <parameter>Diur</parameter>
-                <waarde_numeriek>0.01</waarde_numeriek>
-                <eenheid>µg/l</eenheid>
-                <detectieconditie>&lt;</detectieconditie>
-                <betrouwbaarheid>goed</betrouwbaarheid>
-                <veld_labo>LABO</veld_labo>
-            </observatie>
-            <observatie>
-                <parameter>Fe</parameter>
-                <waarde_numeriek>0.02</waarde_numeriek>
-                <eenheid>mg/l</eenheid>
-                <detectieconditie>&lt;</detectieconditie>
-                <betrouwbaarheid>goed</betrouwbaarheid>
-                <veld_labo>VELD</veld_labo>
-            </observatie>
-            <observatie>
-                <parameter>Ca</parameter>
-                <waarde_numeriek>118.0</waarde_numeriek>
-                <eenheid>mg/l</eenheid>
-                <betrouwbaarheid>goed</betrouwbaarheid>
-                <veld_labo>VELD</veld_labo>
-            </observatie>
-            <observatie>
-                <parameter>atr_des</parameter>
-                <waarde_numeriek>0.01</waarde_numeriek>
-                <eenheid>µg/l</eenheid>
-                <detectieconditie>&lt;</detectieconditie>
-                <betrouwbaarheid>goed</betrouwbaarheid>
-                <veld_labo>LABO</veld_labo>
-            </observatie>
-            <observatie>
-                <parameter>Linur</parameter>
-                <waarde_numeriek>0.01</waarde_numeriek>
-                <eenheid>µg/l</eenheid>
-                <detectieconditie>&lt;</detectieconditie>
-                <betrouwbaarheid>goed</betrouwbaarheid>
-                <veld_labo>LABO</veld_labo>
-            </observatie>
-            <observatie>
-                <parameter>NO2</parameter>
-                <waarde_numeriek>0.07</waarde_numeriek>
-                <eenheid>mg/l</eenheid>
-                <detectieconditie>&lt;</detectieconditie>
-                <betrouwbaarheid>goed</betrouwbaarheid>
-                <veld_labo>VELD</veld_labo>
-            </observatie>
-            <observatie>
-                <parameter>Cl</parameter>
-                <waarde_numeriek>61.0</waarde_numeriek>
-                <eenheid>mg/l</eenheid>
-                <betrouwbaarheid>goed</betrouwbaarheid>
-                <veld_labo>VELD</veld_labo>
-            </observatie>
-            <observatie>
-                <parameter>Pb</parameter>
-                <waarde_numeriek>5.0</waarde_numeriek>
-                <eenheid>µg/l</eenheid>
-                <detectieconditie>&lt;</detectieconditie>
-                <betrouwbaarheid>goed</betrouwbaarheid>
-                <veld_labo>VELD</veld_labo>
-            </observatie>
-            <observatie>
-                <parameter>O2</parameter>
-                <waarde_numeriek>0.2</waarde_numeriek>
-                <eenheid>mg/l</eenheid>
-                <detectieconditie>&lt;</detectieconditie>
-                <betrouwbaarheid>goed</betrouwbaarheid>
-                <veld_labo>VELD</veld_labo>
-            </observatie>
-            <observatie>
-                <parameter>pH</parameter>
-                <waarde_numeriek>7.0999999</waarde_numeriek>
-                <eenheid>Sörensen</eenheid>
-                <betrouwbaarheid>goed</betrouwbaarheid>
-                <veld_labo>VELD</veld_labo>
-            </observatie>
-            <observatie>
-                <parameter>AMPA</parameter>
-                <waarde_numeriek>0.01</waarde_numeriek>
-                <eenheid>µg/l</eenheid>
-                <detectieconditie>&lt;</detectieconditie>
-                <betrouwbaarheid>goed</betrouwbaarheid>
-                <veld_labo>LABO</veld_labo>
-            </observatie>
-            <observatie>
-                <parameter>Hg</parameter>
-                <waarde_numeriek>0.05</waarde_numeriek>
-                <eenheid>µg/l</eenheid>
-                <detectieconditie>&lt;</detectieconditie>
-                <betrouwbaarheid>goed</betrouwbaarheid>
-                <veld_labo>VELD</veld_labo>
-            </observatie>
-            <observatie>
-                <parameter>T</parameter>
-                <waarde_numeriek>7.5</waarde_numeriek>
-                <eenheid>°C</eenheid>
-                <betrouwbaarheid>goed</betrouwbaarheid>
-                <veld_labo>VELD</veld_labo>
-            </observatie>
-            <observatie>
-                <parameter>K</parameter>
-                <waarde_numeriek>8.92000008</waarde_numeriek>
-                <eenheid>mg/l</eenheid>
-                <betrouwbaarheid>goed</betrouwbaarheid>
-                <veld_labo>VELD</veld_labo>
-            </observatie>
-            <observatie>
-                <parameter>HCO3</parameter>
-                <waarde_numeriek>210.3999939</waarde_numeriek>
-                <eenheid>mg/l</eenheid>
-                <betrouwbaarheid>goed</betrouwbaarheid>
-                <veld_labo>VELD</veld_labo>
-            </observatie>
-            <observatie>
-                <parameter>Bentaz</parameter>
-                <waarde_numeriek>0.01</waarde_numeriek>
-                <eenheid>µg/l</eenheid>
-                <detectieconditie>&lt;</detectieconditie>
-                <betrouwbaarheid>goed</betrouwbaarheid>
-                <veld_labo>LABO</veld_labo>
-            </observatie>
-            <observatie>
-                <parameter>Eh°</parameter>
-                <waarde_numeriek>403.0</waarde_numeriek>
-                <eenheid>mV</eenheid>
-                <betrouwbaarheid>goed</betrouwbaarheid>
-                <veld_labo>VELD</veld_labo>
-            </observatie>
-            <observatie>
-                <parameter>NH4</parameter>
-                <waarde_numeriek>0.16</waarde_numeriek>
-                <eenheid>mg/l</eenheid>
-                <detectieconditie>&lt;</detectieconditie>
-                <betrouwbaarheid>goed</betrouwbaarheid>
-                <veld_labo>VELD</veld_labo>
-            </observatie>
-            <observatie>
-                <parameter>BAM</parameter>
-                <waarde_numeriek>0.025</waarde_numeriek>
-                <eenheid>µg/l</eenheid>
-                <detectieconditie>&lt;</detectieconditie>
-                <betrouwbaarheid>goed</betrouwbaarheid>
-                <veld_labo>LABO</veld_labo>
-            </observatie>
-            <observatie>
-                <parameter>Simaz</parameter>
-                <waarde_numeriek>0.01</waarde_numeriek>
-                <eenheid>µg/l</eenheid>
-                <detectieconditie>&lt;</detectieconditie>
-                <betrouwbaarheid>goed</betrouwbaarheid>
-                <veld_labo>LABO</veld_labo>
-            </observatie>
-            <observatie>
-                <parameter>Isoprot</parameter>
-                <waarde_numeriek>0.01</waarde_numeriek>
-                <eenheid>µg/l</eenheid>
-                <detectieconditie>&lt;</detectieconditie>
-                <betrouwbaarheid>goed</betrouwbaarheid>
-                <veld_labo>LABO</veld_labo>
-            </observatie>
-            <observatie>
-                <parameter>Chlortol</parameter>
-                <waarde_numeriek>0.035</waarde_numeriek>
-                <eenheid>µg/l</eenheid>
-                <betrouwbaarheid>goed</betrouwbaarheid>
-                <veld_labo>LABO</veld_labo>
-            </observatie>
-            <observatie>
-                <parameter>SO4</parameter>
-                <waarde_numeriek>141.0</waarde_numeriek>
-                <eenheid>mg/l</eenheid>
-                <betrouwbaarheid>goed</betrouwbaarheid>
-                <veld_labo>VELD</veld_labo>
-            </observatie>
-            <observatie>
-                <parameter>Zn</parameter>
-                <waarde_numeriek>13.0</waarde_numeriek>
-                <eenheid>µg/l</eenheid>
-                <betrouwbaarheid>goed</betrouwbaarheid>
-                <veld_labo>VELD</veld_labo>
-            </observatie>
-            <observatie>
-                <parameter>Al</parameter>
-                <waarde_numeriek>0.05</waarde_numeriek>
-                <eenheid>mg/l</eenheid>
-                <detectieconditie>&lt;</detectieconditie>
-                <betrouwbaarheid>goed</betrouwbaarheid>
-                <veld_labo>VELD</veld_labo>
-            </observatie>
-            <observatie>
-                <parameter>Atraz</parameter>
-                <waarde_numeriek>0.01</waarde_numeriek>
-                <eenheid>µg/l</eenheid>
-                <detectieconditie>&lt;</detectieconditie>
-                <betrouwbaarheid>goed</betrouwbaarheid>
-                <veld_labo>LABO</veld_labo>
-            </observatie>
-            <observatie>
-                <parameter>F</parameter>
-                <waarde_numeriek>0.14</waarde_numeriek>
-                <eenheid>mg/l</eenheid>
-                <betrouwbaarheid>goed</betrouwbaarheid>
-                <veld_labo>VELD</veld_labo>
-            </observatie>
-            <observatie>
-                <parameter>Ni</parameter>
-                <waarde_numeriek>2.0</waarde_numeriek>
-                <eenheid>µg/l</eenheid>
-                <detectieconditie>&lt;</detectieconditie>
-                <betrouwbaarheid>goed</betrouwbaarheid>
-                <veld_labo>VELD</veld_labo>
-            </observatie>
-            <observatie>
-                <parameter>Cr</parameter>
-                <waarde_numeriek>2.0</waarde_numeriek>
-                <eenheid>µg/l</eenheid>
-                <detectieconditie>&lt;</detectieconditie>
-                <betrouwbaarheid>goed</betrouwbaarheid>
-                <veld_labo>VELD</veld_labo>
-            </observatie>
-            <observatie>
-                <parameter>CO3</parameter>
-                <waarde_numeriek>0.0</waarde_numeriek>
-                <eenheid>mg/l</eenheid>
-                <betrouwbaarheid>goed</betrouwbaarheid>
-                <veld_labo>VELD</veld_labo>
-            </observatie>
-            <observatie>
-                <parameter>Mn</parameter>
-                <waarde_numeriek>0.20299999</waarde_numeriek>
-                <eenheid>mg/l</eenheid>
-                <betrouwbaarheid>goed</betrouwbaarheid>
-                <veld_labo>VELD</veld_labo>
-            </observatie>
-            <observatie>
-                <parameter>NO3</parameter>
-                <waarde_numeriek>0.27000001</waarde_numeriek>
-                <eenheid>mg/l</eenheid>
-                <betrouwbaarheid>goed</betrouwbaarheid>
-                <veld_labo>VELD</veld_labo>
-            </observatie>
-            <observatie>
-                <parameter>PO4</parameter>
-                <waarde_numeriek>0.49000001</waarde_numeriek>
-                <eenheid>mg/l</eenheid>
-                <betrouwbaarheid>goed</betrouwbaarheid>
-                <veld_labo>VELD</veld_labo>
-            </observatie>
-        </watermonster>
-        <watermonster>
-            <identificatie>130/21/20/M0701</identificatie>
-            <monstername>
-                <datum>2007-03-21</datum>
-                <tijd>01:00:00</tijd>
-                <labo>
-                    <naam>Eurofins Envirotox NV</naam>
-                </labo>
-            </monstername>
-            <laboanalyse>
-                <datum>2007-03-22</datum>
-                <labo>
-                    <naam>Envirotox</naam>
-                </labo>
-            </laboanalyse>
-            <observatie>
-                <parameter>Cr</parameter>
-                <waarde_numeriek>2.0</waarde_numeriek>
-                <eenheid>µg/l</eenheid>
-                <detectieconditie>&lt;</detectieconditie>
-                <betrouwbaarheid>goed</betrouwbaarheid>
-                <veld_labo>LABO</veld_labo>
-            </observatie>
-            <observatie>
-                <parameter>TOC</parameter>
-                <waarde_numeriek>5.80000019</waarde_numeriek>
-                <eenheid>mg/l</eenheid>
-                <betrouwbaarheid>goed</betrouwbaarheid>
-                <veld_labo>LABO</veld_labo>
-            </observatie>
-            <observatie>
-                <parameter>Atraz</parameter>
-                <waarde_numeriek>0.01</waarde_numeriek>
-                <eenheid>µg/l</eenheid>
-                <detectieconditie>&lt;</detectieconditie>
-                <betrouwbaarheid>goed</betrouwbaarheid>
-                <veld_labo>LABO</veld_labo>
-            </observatie>
-            <observatie>
-                <parameter>CO3</parameter>
-                <waarde_numeriek>0.0</waarde_numeriek>
-                <eenheid>mg/l</eenheid>
-                <betrouwbaarheid>goed</betrouwbaarheid>
-                <veld_labo>LABO</veld_labo>
-            </observatie>
-            <observatie>
-                <parameter>T</parameter>
-                <waarde_numeriek>8.89999962</waarde_numeriek>
-                <eenheid>°C</eenheid>
-                <betrouwbaarheid>goed</betrouwbaarheid>
-                <veld_labo>LABO</veld_labo>
-            </observatie>
-            <observatie>
-                <parameter>Cl</parameter>
-                <waarde_numeriek>49.09999847</waarde_numeriek>
-                <eenheid>mg/l</eenheid>
-                <betrouwbaarheid>goed</betrouwbaarheid>
-                <veld_labo>LABO</veld_labo>
-            </observatie>
-            <observatie>
-                <parameter>BAM</parameter>
-                <waarde_numeriek>0.025</waarde_numeriek>
-                <eenheid>µg/l</eenheid>
-                <detectieconditie>&lt;</detectieconditie>
-                <betrouwbaarheid>goed</betrouwbaarheid>
-                <veld_labo>LABO</veld_labo>
-            </observatie>
-            <observatie>
-                <parameter>Hg</parameter>
-                <waarde_numeriek>0.05</waarde_numeriek>
-                <eenheid>µg/l</eenheid>
-                <detectieconditie>&lt;</detectieconditie>
-                <betrouwbaarheid>goed</betrouwbaarheid>
-                <veld_labo>LABO</veld_labo>
-            </observatie>
-            <observatie>
-                <parameter>atr_des</parameter>
-                <waarde_numeriek>0.01</waarde_numeriek>
-                <eenheid>µg/l</eenheid>
-                <detectieconditie>&lt;</detectieconditie>
-                <betrouwbaarheid>goed</betrouwbaarheid>
-                <veld_labo>LABO</veld_labo>
-            </observatie>
-            <observatie>
-                <parameter>Ni</parameter>
-                <waarde_numeriek>2.0</waarde_numeriek>
-                <eenheid>µg/l</eenheid>
-                <detectieconditie>&lt;</detectieconditie>
-                <betrouwbaarheid>goed</betrouwbaarheid>
-                <veld_labo>LABO</veld_labo>
-            </observatie>
-            <observatie>
-                <parameter>HCO3</parameter>
-                <waarde_numeriek>234.80000305</waarde_numeriek>
-                <eenheid>mg/l</eenheid>
-                <betrouwbaarheid>goed</betrouwbaarheid>
-                <veld_labo>LABO</veld_labo>
-            </observatie>
-            <observatie>
-                <parameter>F</parameter>
-                <waarde_numeriek>0.19</waarde_numeriek>
-                <eenheid>mg/l</eenheid>
-                <betrouwbaarheid>goed</betrouwbaarheid>
-                <veld_labo>LABO</veld_labo>
-            </observatie>
-            <observatie>
-                <parameter>Eh°</parameter>
-                <waarde_numeriek>474.79998779</waarde_numeriek>
-                <eenheid>mV</eenheid>
-                <betrouwbaarheid>goed</betrouwbaarheid>
-                <veld_labo>LABO</veld_labo>
-            </observatie>
-            <observatie>
-                <parameter>Mg</parameter>
-                <waarde_numeriek>6.88999987</waarde_numeriek>
-                <eenheid>mg/l</eenheid>
-                <betrouwbaarheid>goed</betrouwbaarheid>
-                <veld_labo>LABO</veld_labo>
-            </observatie>
-            <observatie>
-                <parameter>K</parameter>
-                <waarde_numeriek>8.31999969</waarde_numeriek>
-                <eenheid>mg/l</eenheid>
-                <betrouwbaarheid>goed</betrouwbaarheid>
-                <veld_labo>LABO</veld_labo>
-            </observatie>
-            <observatie>
-                <parameter>Zn</parameter>
-                <waarde_numeriek>10.0</waarde_numeriek>
-                <eenheid>µg/l</eenheid>
-                <betrouwbaarheid>goed</betrouwbaarheid>
-                <veld_labo>LABO</veld_labo>
-            </observatie>
-            <observatie>
-                <parameter>Cd</parameter>
-                <waarde_numeriek>0.5</waarde_numeriek>
-                <eenheid>µg/l</eenheid>
-                <detectieconditie>&lt;</detectieconditie>
-                <betrouwbaarheid>goed</betrouwbaarheid>
-                <veld_labo>LABO</veld_labo>
-            </observatie>
-            <observatie>
-                <parameter>Al</parameter>
-                <waarde_numeriek>0.05</waarde_numeriek>
-                <eenheid>mg/l</eenheid>
-                <detectieconditie>&lt;</detectieconditie>
-                <betrouwbaarheid>goed</betrouwbaarheid>
-                <veld_labo>LABO</veld_labo>
-            </observatie>
-            <observatie>
-                <parameter>Fe2+</parameter>
-                <waarde_numeriek>0.02</waarde_numeriek>
-                <eenheid>mg/l</eenheid>
-                <detectieconditie>&lt;</detectieconditie>
-                <betrouwbaarheid>goed</betrouwbaarheid>
-                <veld_labo>LABO</veld_labo>
-            </observatie>
-            <observatie>
-                <parameter>Pb</parameter>
-                <waarde_numeriek>5.0</waarde_numeriek>
-                <eenheid>µg/l</eenheid>
-                <detectieconditie>&lt;</detectieconditie>
-                <betrouwbaarheid>goed</betrouwbaarheid>
-                <veld_labo>LABO</veld_labo>
-            </observatie>
-            <observatie>
-                <parameter>AMPA</parameter>
-                <waarde_numeriek>0.01</waarde_numeriek>
-                <eenheid>µg/l</eenheid>
-                <detectieconditie>&lt;</detectieconditie>
-                <betrouwbaarheid>goed</betrouwbaarheid>
-                <veld_labo>LABO</veld_labo>
-            </observatie>
-            <observatie>
-                <parameter>Linur</parameter>
-                <waarde_numeriek>0.01</waarde_numeriek>
-                <eenheid>µg/l</eenheid>
-                <detectieconditie>&lt;</detectieconditie>
-                <betrouwbaarheid>goed</betrouwbaarheid>
-                <veld_labo>LABO</veld_labo>
-            </observatie>
-            <observatie>
-                <parameter>Simaz</parameter>
-                <waarde_numeriek>0.01</waarde_numeriek>
-                <eenheid>µg/l</eenheid>
-                <detectieconditie>&lt;</detectieconditie>
-                <betrouwbaarheid>goed</betrouwbaarheid>
-                <veld_labo>LABO</veld_labo>
-            </observatie>
-            <observatie>
-                <parameter>Mn</parameter>
-                <waarde_numeriek>0.16599999</waarde_numeriek>
-                <eenheid>mg/l</eenheid>
-                <betrouwbaarheid>goed</betrouwbaarheid>
-                <veld_labo>LABO</veld_labo>
-            </observatie>
-            <observatie>
-                <parameter>Isoprot</parameter>
-                <waarde_numeriek>0.01</waarde_numeriek>
-                <eenheid>µg/l</eenheid>
-                <detectieconditie>&lt;</detectieconditie>
-                <betrouwbaarheid>goed</betrouwbaarheid>
-                <veld_labo>LABO</veld_labo>
-            </observatie>
-            <observatie>
-                <parameter>Glyfos</parameter>
-                <waarde_numeriek>0.01</waarde_numeriek>
-                <eenheid>µg/l</eenheid>
-                <detectieconditie>&lt;</detectieconditie>
-                <betrouwbaarheid>goed</betrouwbaarheid>
-                <veld_labo>LABO</veld_labo>
-            </observatie>
-            <observatie>
-                <parameter>Diur</parameter>
-                <waarde_numeriek>0.01</waarde_numeriek>
-                <eenheid>µg/l</eenheid>
-                <detectieconditie>&lt;</detectieconditie>
-                <betrouwbaarheid>goed</betrouwbaarheid>
-                <veld_labo>LABO</veld_labo>
-            </observatie>
-            <observatie>
-                <parameter>SO4</parameter>
-                <waarde_numeriek>107.0</waarde_numeriek>
-                <eenheid>mg/l</eenheid>
-                <betrouwbaarheid>goed</betrouwbaarheid>
-                <veld_labo>LABO</veld_labo>
-            </observatie>
-            <observatie>
-                <parameter>Chlortol</parameter>
-                <waarde_numeriek>0.01</waarde_numeriek>
-                <eenheid>µg/l</eenheid>
-                <detectieconditie>&lt;</detectieconditie>
-                <betrouwbaarheid>goed</betrouwbaarheid>
-                <veld_labo>LABO</veld_labo>
-            </observatie>
-            <observatie>
-                <parameter>NO3</parameter>
-                <waarde_numeriek>0.52999997</waarde_numeriek>
-                <eenheid>mg/l</eenheid>
-                <betrouwbaarheid>goed</betrouwbaarheid>
-                <veld_labo>LABO</veld_labo>
-            </observatie>
-            <observatie>
-                <parameter>Na</parameter>
-                <waarde_numeriek>23.60000038</waarde_numeriek>
-                <eenheid>mg/l</eenheid>
-                <betrouwbaarheid>goed</betrouwbaarheid>
-                <veld_labo>LABO</veld_labo>
-            </observatie>
-            <observatie>
-                <parameter>Cu</parameter>
-                <waarde_numeriek>3.0</waarde_numeriek>
-                <eenheid>µg/l</eenheid>
-                <detectieconditie>&lt;</detectieconditie>
-                <betrouwbaarheid>goed</betrouwbaarheid>
-                <veld_labo>LABO</veld_labo>
-            </observatie>
-            <observatie>
-                <parameter>NH4</parameter>
-                <waarde_numeriek>0.34999999</waarde_numeriek>
-                <eenheid>mg/l</eenheid>
-                <detectieconditie>&lt;</detectieconditie>
-                <betrouwbaarheid>goed</betrouwbaarheid>
-                <veld_labo>LABO</veld_labo>
-            </observatie>
-            <observatie>
-                <parameter>O2</parameter>
-                <waarde_numeriek>1.45000005</waarde_numeriek>
-                <eenheid>mg/l</eenheid>
-                <betrouwbaarheid>goed</betrouwbaarheid>
-                <veld_labo>LABO</veld_labo>
-            </observatie>
-            <observatie>
-                <parameter>pH</parameter>
-                <waarde_numeriek>7.0999999</waarde_numeriek>
-                <eenheid>Sörensen</eenheid>
-                <betrouwbaarheid>goed</betrouwbaarheid>
-                <veld_labo>LABO</veld_labo>
-            </observatie>
-            <observatie>
-                <parameter>PO4</parameter>
-                <waarde_numeriek>0.47</waarde_numeriek>
-                <eenheid>mg/l</eenheid>
-                <betrouwbaarheid>goed</betrouwbaarheid>
-                <veld_labo>LABO</veld_labo>
-            </observatie>
-            <observatie>
-                <parameter>As</parameter>
-                <waarde_numeriek>5.0</waarde_numeriek>
-                <eenheid>µg/l</eenheid>
-                <detectieconditie>&lt;</detectieconditie>
-                <betrouwbaarheid>goed</betrouwbaarheid>
-                <veld_labo>LABO</veld_labo>
-            </observatie>
-            <observatie>
-                <parameter>metola-S</parameter>
-                <waarde_numeriek>0.01</waarde_numeriek>
-                <eenheid>µg/l</eenheid>
-                <detectieconditie>&lt;</detectieconditie>
-                <betrouwbaarheid>goed</betrouwbaarheid>
-                <veld_labo>LABO</veld_labo>
-            </observatie>
-            <observatie>
-                <parameter>EC</parameter>
-                <waarde_numeriek>664.0</waarde_numeriek>
-                <eenheid>µS/cm</eenheid>
-                <betrouwbaarheid>goed</betrouwbaarheid>
-                <veld_labo>LABO</veld_labo>
-            </observatie>
-            <observatie>
-                <parameter>Ca</parameter>
-                <waarde_numeriek>116.0</waarde_numeriek>
-                <eenheid>mg/l</eenheid>
-                <betrouwbaarheid>goed</betrouwbaarheid>
-                <veld_labo>LABO</veld_labo>
-            </observatie>
-            <observatie>
-                <parameter>Bentaz</parameter>
-                <waarde_numeriek>0.01</waarde_numeriek>
-                <eenheid>µg/l</eenheid>
-                <detectieconditie>&lt;</detectieconditie>
-                <betrouwbaarheid>goed</betrouwbaarheid>
-                <veld_labo>LABO</veld_labo>
-            </observatie>
-            <observatie>
-                <parameter>NO2</parameter>
-                <waarde_numeriek>0.07</waarde_numeriek>
-                <eenheid>mg/l</eenheid>
-                <detectieconditie>&lt;</detectieconditie>
-                <betrouwbaarheid>goed</betrouwbaarheid>
-                <veld_labo>LABO</veld_labo>
-            </observatie>
-            <observatie>
-                <parameter>Fe</parameter>
-                <waarde_numeriek>0.0207</waarde_numeriek>
-                <eenheid>mg/l</eenheid>
-                <betrouwbaarheid>goed</betrouwbaarheid>
-                <veld_labo>LABO</veld_labo>
-            </observatie>
-        </watermonster>
-        <watermonster>
-            <identificatie>130/21/20/M0901</identificatie>
-            <monstername>
-                <datum>2009-03-24</datum>
-                <tijd>01:00:00</tijd>
-                <labo>
-                    <naam>EUROFINS</naam>
-                </labo>
-            </monstername>
-            <laboanalyse>
-                <datum>2009-03-25</datum>
-                <labo>
-                    <naam>Envirotox</naam>
-                </labo>
-            </laboanalyse>
-            <observatie>
-                <parameter>Cu</parameter>
-                <waarde_numeriek>3.0</waarde_numeriek>
-                <eenheid>µg/l</eenheid>
-                <detectieconditie>&lt;</detectieconditie>
-                <betrouwbaarheid>goed</betrouwbaarheid>
-                <veld_labo>LABO</veld_labo>
-            </observatie>
-            <observatie>
-                <parameter>Chloridaz</parameter>
-                <waarde_numeriek>0.01</waarde_numeriek>
-                <eenheid>µg/l</eenheid>
-                <detectieconditie>&lt;</detectieconditie>
-                <betrouwbaarheid>goed</betrouwbaarheid>
-                <veld_labo>LABO</veld_labo>
-            </observatie>
-            <observatie>
-                <parameter>PO4</parameter>
-                <waarde_numeriek>0.55000001</waarde_numeriek>
-                <eenheid>mg/l</eenheid>
-                <betrouwbaarheid>goed</betrouwbaarheid>
-                <veld_labo>LABO</veld_labo>
-            </observatie>
-            <observatie>
-                <parameter>Chlortol</parameter>
-                <waarde_numeriek>0.01</waarde_numeriek>
-                <eenheid>µg/l</eenheid>
-                <detectieconditie>&lt;</detectieconditie>
-                <betrouwbaarheid>goed</betrouwbaarheid>
-                <veld_labo>LABO</veld_labo>
-            </observatie>
-            <observatie>
-                <parameter>F</parameter>
-                <waarde_numeriek>0.14</waarde_numeriek>
-                <eenheid>mg/l</eenheid>
-                <betrouwbaarheid>goed</betrouwbaarheid>
-                <veld_labo>LABO</veld_labo>
-            </observatie>
-            <observatie>
-                <parameter>Na</parameter>
-                <waarde_numeriek>24.60000038</waarde_numeriek>
-                <eenheid>mg/l</eenheid>
-                <betrouwbaarheid>goed</betrouwbaarheid>
-                <veld_labo>LABO</veld_labo>
-            </observatie>
-            <observatie>
-                <parameter>Mn</parameter>
-                <waarde_numeriek>0.29300001</waarde_numeriek>
-                <eenheid>mg/l</eenheid>
-                <betrouwbaarheid>goed</betrouwbaarheid>
-                <veld_labo>LABO</veld_labo>
-            </observatie>
-            <observatie>
-                <parameter>CO3</parameter>
-                <waarde_numeriek>0.0</waarde_numeriek>
-                <eenheid>mg/l</eenheid>
-                <betrouwbaarheid>goed</betrouwbaarheid>
-                <veld_labo>LABO</veld_labo>
-            </observatie>
-            <observatie>
-                <parameter>chazr</parameter>
-                <waarde_numeriek>0.01</waarde_numeriek>
-                <eenheid>µg/l</eenheid>
-                <detectieconditie>&lt;</detectieconditie>
-                <betrouwbaarheid>goed</betrouwbaarheid>
-                <veld_labo>LABO</veld_labo>
-            </observatie>
-            <observatie>
-                <parameter>NO2</parameter>
-                <waarde_numeriek>0.07</waarde_numeriek>
-                <eenheid>mg/l</eenheid>
-                <detectieconditie>&lt;</detectieconditie>
-                <betrouwbaarheid>goed</betrouwbaarheid>
-                <veld_labo>LABO</veld_labo>
-            </observatie>
-            <observatie>
-                <parameter>pH</parameter>
-                <waarde_numeriek>7.0</waarde_numeriek>
-                <eenheid>Sörensen</eenheid>
-                <betrouwbaarheid>goed</betrouwbaarheid>
-                <veld_labo>VELD</veld_labo>
-            </observatie>
-            <observatie>
-                <parameter>BAM</parameter>
-                <waarde_numeriek>0.01</waarde_numeriek>
-                <eenheid>µg/l</eenheid>
-                <detectieconditie>&lt;</detectieconditie>
-                <betrouwbaarheid>goed</betrouwbaarheid>
-                <veld_labo>LABO</veld_labo>
-            </observatie>
-            <observatie>
-                <parameter>Terbu</parameter>
-                <waarde_numeriek>0.01</waarde_numeriek>
-                <eenheid>µg/l</eenheid>
-                <detectieconditie>&lt;</detectieconditie>
-                <betrouwbaarheid>goed</betrouwbaarheid>
-                <veld_labo>LABO</veld_labo>
-            </observatie>
-            <observatie>
-                <parameter>Fe</parameter>
-                <waarde_numeriek>0.0282</waarde_numeriek>
-                <eenheid>mg/l</eenheid>
-                <betrouwbaarheid>goed</betrouwbaarheid>
-                <veld_labo>LABO</veld_labo>
-            </observatie>
-            <observatie>
-                <parameter>HCO3</parameter>
-                <waarde_numeriek>234.80000305</waarde_numeriek>
-                <eenheid>mg/l</eenheid>
-                <betrouwbaarheid>goed</betrouwbaarheid>
-                <veld_labo>LABO</veld_labo>
-            </observatie>
-            <observatie>
-                <parameter>TOC</parameter>
-                <waarde_numeriek>5.0999999</waarde_numeriek>
-                <eenheid>mg/l</eenheid>
-                <betrouwbaarheid>goed</betrouwbaarheid>
-                <veld_labo>LABO</veld_labo>
-            </observatie>
-            <observatie>
-                <parameter>EC</parameter>
-                <waarde_numeriek>789.0</waarde_numeriek>
-                <eenheid>µS/cm</eenheid>
-                <betrouwbaarheid>goed</betrouwbaarheid>
-                <veld_labo>VELD</veld_labo>
-            </observatie>
-            <observatie>
-                <parameter>Cr</parameter>
-                <waarde_numeriek>2.0</waarde_numeriek>
-                <eenheid>µg/l</eenheid>
-                <detectieconditie>&lt;</detectieconditie>
-                <betrouwbaarheid>goed</betrouwbaarheid>
-                <veld_labo>LABO</veld_labo>
-            </observatie>
-            <observatie>
-                <parameter>T</parameter>
-                <waarde_numeriek>8.80000019</waarde_numeriek>
-                <eenheid>°C</eenheid>
-                <betrouwbaarheid>goed</betrouwbaarheid>
-                <veld_labo>VELD</veld_labo>
-            </observatie>
-            <observatie>
-                <parameter>K</parameter>
-                <waarde_numeriek>11.19999981</waarde_numeriek>
-                <eenheid>mg/l</eenheid>
-                <betrouwbaarheid>goed</betrouwbaarheid>
-                <veld_labo>LABO</veld_labo>
-            </observatie>
-            <observatie>
-                <parameter>Eh°</parameter>
-                <waarde_numeriek>358.0</waarde_numeriek>
-                <eenheid>mV</eenheid>
-                <betrouwbaarheid>goed</betrouwbaarheid>
-                <veld_labo>VELD</veld_labo>
-            </observatie>
-            <observatie>
-                <parameter>Hg</parameter>
-                <waarde_numeriek>0.05</waarde_numeriek>
-                <eenheid>µg/l</eenheid>
-                <detectieconditie>&lt;</detectieconditie>
-                <betrouwbaarheid>goed</betrouwbaarheid>
-                <veld_labo>LABO</veld_labo>
-            </observatie>
-            <observatie>
-                <parameter>NO3</parameter>
-                <waarde_numeriek>0.91000003</waarde_numeriek>
-                <eenheid>mg/l</eenheid>
-                <betrouwbaarheid>goed</betrouwbaarheid>
-                <veld_labo>LABO</veld_labo>
-            </observatie>
-            <observatie>
-                <parameter>DMS</parameter>
-                <waarde_numeriek>0.025</waarde_numeriek>
-                <eenheid>µg/l</eenheid>
-                <detectieconditie>&lt;</detectieconditie>
-                <betrouwbaarheid>goed</betrouwbaarheid>
-                <veld_labo>LABO</veld_labo>
-            </observatie>
-            <observatie>
-                <parameter>Diur</parameter>
-                <waarde_numeriek>0.01</waarde_numeriek>
-                <eenheid>µg/l</eenheid>
-                <detectieconditie>&lt;</detectieconditie>
-                <betrouwbaarheid>goed</betrouwbaarheid>
-                <veld_labo>LABO</veld_labo>
-            </observatie>
-            <observatie>
-                <parameter>Mg</parameter>
-                <waarde_numeriek>9.90999985</waarde_numeriek>
-                <eenheid>mg/l</eenheid>
-                <betrouwbaarheid>goed</betrouwbaarheid>
-                <veld_labo>LABO</veld_labo>
-            </observatie>
-            <observatie>
-                <parameter>Pb</parameter>
-                <waarde_numeriek>5.0</waarde_numeriek>
-                <eenheid>µg/l</eenheid>
-                <detectieconditie>&lt;</detectieconditie>
-                <betrouwbaarheid>goed</betrouwbaarheid>
-                <veld_labo>LABO</veld_labo>
-            </observatie>
-            <observatie>
-                <parameter>O2</parameter>
-                <waarde_numeriek>0.2</waarde_numeriek>
-                <eenheid>mg/l</eenheid>
-                <betrouwbaarheid>goed</betrouwbaarheid>
-                <veld_labo>VELD</veld_labo>
-            </observatie>
-            <observatie>
-                <parameter>EC(Lab.)</parameter>
-                <waarde_numeriek>820.0</waarde_numeriek>
-                <eenheid>µS/cm(20°C)</eenheid>
-                <betrouwbaarheid>goed</betrouwbaarheid>
-                <veld_labo>LABO</veld_labo>
-            </observatie>
-            <observatie>
-                <parameter>atr_des</parameter>
-                <waarde_numeriek>0.01</waarde_numeriek>
-                <eenheid>µg/l</eenheid>
-                <detectieconditie>&lt;</detectieconditie>
-                <betrouwbaarheid>goed</betrouwbaarheid>
-                <veld_labo>LABO</veld_labo>
-            </observatie>
-            <observatie>
-                <parameter>SO4</parameter>
-                <waarde_numeriek>182.0</waarde_numeriek>
-                <eenheid>mg/l</eenheid>
-                <betrouwbaarheid>goed</betrouwbaarheid>
-                <veld_labo>LABO</veld_labo>
-            </observatie>
-            <observatie>
-                <parameter>Cd</parameter>
-                <waarde_numeriek>0.5</waarde_numeriek>
-                <eenheid>µg/l</eenheid>
-                <detectieconditie>&lt;</detectieconditie>
-                <betrouwbaarheid>goed</betrouwbaarheid>
-                <veld_labo>LABO</veld_labo>
-            </observatie>
-            <observatie>
-                <parameter>Atraz</parameter>
-                <waarde_numeriek>0.01</waarde_numeriek>
-                <eenheid>µg/l</eenheid>
-                <detectieconditie>&lt;</detectieconditie>
-                <betrouwbaarheid>goed</betrouwbaarheid>
-                <veld_labo>LABO</veld_labo>
-            </observatie>
-            <observatie>
-                <parameter>Ca</parameter>
-                <waarde_numeriek>137.0</waarde_numeriek>
-                <eenheid>mg/l</eenheid>
-                <betrouwbaarheid>goed</betrouwbaarheid>
-                <veld_labo>LABO</veld_labo>
-            </observatie>
-            <observatie>
-                <parameter>Ni</parameter>
-                <waarde_numeriek>2.5999999</waarde_numeriek>
-                <eenheid>µg/l</eenheid>
-                <betrouwbaarheid>goed</betrouwbaarheid>
-                <veld_labo>LABO</veld_labo>
-            </observatie>
-            <observatie>
-                <parameter>metola-S</parameter>
-                <waarde_numeriek>0.01</waarde_numeriek>
-                <eenheid>µg/l</eenheid>
-                <detectieconditie>&lt;</detectieconditie>
-                <betrouwbaarheid>goed</betrouwbaarheid>
-                <veld_labo>LABO</veld_labo>
-            </observatie>
-            <observatie>
-                <parameter>Fe2+</parameter>
-                <waarde_numeriek>0.028</waarde_numeriek>
-                <eenheid>mg/l</eenheid>
-                <betrouwbaarheid>goed</betrouwbaarheid>
-                <veld_labo>LABO</veld_labo>
-            </observatie>
-            <observatie>
-                <parameter>Isoprot</parameter>
-                <waarde_numeriek>0.01</waarde_numeriek>
-                <eenheid>µg/l</eenheid>
-                <detectieconditie>&lt;</detectieconditie>
-                <betrouwbaarheid>goed</betrouwbaarheid>
-                <veld_labo>LABO</veld_labo>
-            </observatie>
-            <observatie>
-                <parameter>Zn</parameter>
-                <waarde_numeriek>10.0</waarde_numeriek>
-                <eenheid>µg/l</eenheid>
-                <betrouwbaarheid>goed</betrouwbaarheid>
-                <veld_labo>LABO</veld_labo>
-            </observatie>
-            <observatie>
-                <parameter>AMPA</parameter>
-                <waarde_numeriek>0.01</waarde_numeriek>
-                <eenheid>µg/l</eenheid>
-                <detectieconditie>&lt;</detectieconditie>
-                <betrouwbaarheid>goed</betrouwbaarheid>
-                <veld_labo>LABO</veld_labo>
-            </observatie>
-            <observatie>
-                <parameter>Bentaz</parameter>
-                <waarde_numeriek>0.01</waarde_numeriek>
-                <eenheid>µg/l</eenheid>
-                <detectieconditie>&lt;</detectieconditie>
-                <betrouwbaarheid>goed</betrouwbaarheid>
-                <veld_labo>LABO</veld_labo>
-            </observatie>
-            <observatie>
-                <parameter>Simaz</parameter>
-                <waarde_numeriek>0.01</waarde_numeriek>
-                <eenheid>µg/l</eenheid>
-                <detectieconditie>&lt;</detectieconditie>
-                <betrouwbaarheid>goed</betrouwbaarheid>
-                <veld_labo>LABO</veld_labo>
-            </observatie>
-            <observatie>
-                <parameter>VIS</parameter>
-                <waarde_numeriek>0.05</waarde_numeriek>
-                <eenheid>µg/l</eenheid>
-                <detectieconditie>&lt;</detectieconditie>
-                <betrouwbaarheid>goed</betrouwbaarheid>
-                <veld_labo>LABO</veld_labo>
-            </observatie>
-            <observatie>
-                <parameter>Al</parameter>
-                <waarde_numeriek>0.05</waarde_numeriek>
-                <eenheid>mg/l</eenheid>
-                <detectieconditie>&lt;</detectieconditie>
-                <betrouwbaarheid>goed</betrouwbaarheid>
-                <veld_labo>LABO</veld_labo>
-            </observatie>
-            <observatie>
-                <parameter>As</parameter>
-                <waarde_numeriek>5.0</waarde_numeriek>
-                <eenheid>µg/l</eenheid>
-                <detectieconditie>&lt;</detectieconditie>
-                <betrouwbaarheid>goed</betrouwbaarheid>
-                <veld_labo>LABO</veld_labo>
-            </observatie>
-            <observatie>
-                <parameter>Co</parameter>
-                <waarde_numeriek>4.99999989</waarde_numeriek>
-                <eenheid>µg/l</eenheid>
-                <detectieconditie>&lt;</detectieconditie>
-                <betrouwbaarheid>goed</betrouwbaarheid>
-                <veld_labo>LABO</veld_labo>
-            </observatie>
-            <observatie>
-                <parameter>Cl</parameter>
-                <waarde_numeriek>68.0</waarde_numeriek>
-                <eenheid>mg/l</eenheid>
-                <betrouwbaarheid>goed</betrouwbaarheid>
-                <veld_labo>LABO</veld_labo>
-            </observatie>
-            <observatie>
-                <parameter>NH4</parameter>
-                <waarde_numeriek>0.20999999</waarde_numeriek>
-                <eenheid>mg/l</eenheid>
-                <betrouwbaarheid>goed</betrouwbaarheid>
-                <veld_labo>LABO</veld_labo>
-            </observatie>
-            <bron>freatisch 2009 voorjaar</bron>
-        </watermonster>
-        <watermonster>
-            <identificatie>130/21/20/M0602</identificatie>
-            <monstername>
-                <datum>2006-03-22</datum>
-                <tijd>01:00:00</tijd>
-                <labo>
-                    <naam>Eurofins Envirotox NV</naam>
-                </labo>
-            </monstername>
-            <laboanalyse>
-                <datum>2006-03-23</datum>
-                <labo>
-                    <naam>Envirotox</naam>
-                </labo>
-            </laboanalyse>
-            <observatie>
-                <parameter>Mn</parameter>
-                <waarde_numeriek>0.175</waarde_numeriek>
-                <eenheid>mg/l</eenheid>
-                <betrouwbaarheid>goed</betrouwbaarheid>
-                <veld_labo>LABO</veld_labo>
-            </observatie>
-            <observatie>
-                <parameter>TOC</parameter>
-                <waarde_numeriek>20.0</waarde_numeriek>
-                <eenheid>mg/l</eenheid>
-                <betrouwbaarheid>goed</betrouwbaarheid>
-                <veld_labo>LABO</veld_labo>
-            </observatie>
-            <observatie>
-                <parameter>Al</parameter>
-                <waarde_numeriek>0.05</waarde_numeriek>
-                <eenheid>mg/l</eenheid>
-                <detectieconditie>&lt;</detectieconditie>
-                <betrouwbaarheid>goed</betrouwbaarheid>
-                <veld_labo>LABO</veld_labo>
-            </observatie>
-            <observatie>
-                <parameter>Mg</parameter>
-                <waarde_numeriek>7.42999983</waarde_numeriek>
-                <eenheid>mg/l</eenheid>
-                <betrouwbaarheid>goed</betrouwbaarheid>
-                <veld_labo>LABO</veld_labo>
-            </observatie>
-            <observatie>
-                <parameter>Na</parameter>
-                <waarde_numeriek>34.29999924</waarde_numeriek>
-                <eenheid>mg/l</eenheid>
-                <betrouwbaarheid>goed</betrouwbaarheid>
-                <veld_labo>LABO</veld_labo>
-            </observatie>
-            <observatie>
-                <parameter>NO3</parameter>
-                <waarde_numeriek>1.20000005</waarde_numeriek>
-                <eenheid>mg/l</eenheid>
-                <betrouwbaarheid>goed</betrouwbaarheid>
-                <veld_labo>LABO</veld_labo>
-            </observatie>
-            <observatie>
-                <parameter>Pb</parameter>
-                <waarde_numeriek>10.0</waarde_numeriek>
-                <eenheid>µg/l</eenheid>
-                <detectieconditie>&lt;</detectieconditie>
-                <betrouwbaarheid>goed</betrouwbaarheid>
-                <veld_labo>LABO</veld_labo>
-            </observatie>
-            <observatie>
-                <parameter>Fe</parameter>
-                <waarde_numeriek>0.051</waarde_numeriek>
-                <eenheid>mg/l</eenheid>
-                <betrouwbaarheid>goed</betrouwbaarheid>
-                <veld_labo>LABO</veld_labo>
-            </observatie>
-            <observatie>
-                <parameter>Simaz</parameter>
-                <waarde_numeriek>0.01</waarde_numeriek>
-                <eenheid>µg/l</eenheid>
-                <detectieconditie>&lt;</detectieconditie>
-                <betrouwbaarheid>goed</betrouwbaarheid>
-                <veld_labo>LABO</veld_labo>
-            </observatie>
-            <observatie>
-                <parameter>EC</parameter>
-                <waarde_numeriek>943.0</waarde_numeriek>
-                <eenheid>µS/cm</eenheid>
-                <betrouwbaarheid>goed</betrouwbaarheid>
-                <veld_labo>VELD</veld_labo>
-            </observatie>
-            <observatie>
-                <parameter>Eh°</parameter>
-                <waarde_numeriek>300.0</waarde_numeriek>
-                <eenheid>mV</eenheid>
-                <betrouwbaarheid>goed</betrouwbaarheid>
-                <veld_labo>VELD</veld_labo>
-            </observatie>
-            <observatie>
-                <parameter>T</parameter>
-                <waarde_numeriek>7.5999999</waarde_numeriek>
-                <eenheid>°C</eenheid>
-                <betrouwbaarheid>goed</betrouwbaarheid>
-                <veld_labo>VELD</veld_labo>
-            </observatie>
-            <observatie>
-                <parameter>Fe2+</parameter>
-                <waarde_numeriek>0.051</waarde_numeriek>
-                <eenheid>mg/l</eenheid>
-                <detectieconditie>&lt;</detectieconditie>
-                <betrouwbaarheid>goed</betrouwbaarheid>
-                <veld_labo>VELD</veld_labo>
-            </observatie>
-            <observatie>
-                <parameter>NO2</parameter>
-                <waarde_numeriek>0.07</waarde_numeriek>
-                <eenheid>mg/l</eenheid>
-                <detectieconditie>&lt;</detectieconditie>
-                <betrouwbaarheid>goed</betrouwbaarheid>
-                <veld_labo>LABO</veld_labo>
-            </observatie>
-            <observatie>
-                <parameter>CO3</parameter>
-                <waarde_numeriek>2.0</waarde_numeriek>
-                <eenheid>mg/l</eenheid>
-                <detectieconditie>&lt;</detectieconditie>
-                <betrouwbaarheid>goed</betrouwbaarheid>
-                <veld_labo>VELD</veld_labo>
-            </observatie>
-            <observatie>
-                <parameter>Linur</parameter>
-                <waarde_numeriek>0.01</waarde_numeriek>
-                <eenheid>µg/l</eenheid>
-                <detectieconditie>&lt;</detectieconditie>
-                <betrouwbaarheid>goed</betrouwbaarheid>
-                <veld_labo>LABO</veld_labo>
-            </observatie>
-            <observatie>
-                <parameter>SO4</parameter>
-                <waarde_numeriek>142.0</waarde_numeriek>
-                <eenheid>mg/l</eenheid>
-                <betrouwbaarheid>goed</betrouwbaarheid>
-                <veld_labo>LABO</veld_labo>
-            </observatie>
-            <observatie>
-                <parameter>NH4</parameter>
-                <waarde_numeriek>0.34999999</waarde_numeriek>
-                <eenheid>mg/l</eenheid>
-                <detectieconditie>&lt;</detectieconditie>
-                <betrouwbaarheid>goed</betrouwbaarheid>
-                <veld_labo>LABO</veld_labo>
-            </observatie>
-            <observatie>
-                <parameter>Glyfos</parameter>
-                <waarde_numeriek>0.01</waarde_numeriek>
-                <eenheid>µg/l</eenheid>
-                <detectieconditie>&lt;</detectieconditie>
-                <betrouwbaarheid>goed</betrouwbaarheid>
-                <veld_labo>LABO</veld_labo>
-            </observatie>
-            <observatie>
-                <parameter>Zn</parameter>
-                <waarde_numeriek>19.0</waarde_numeriek>
-                <eenheid>µg/l</eenheid>
-                <betrouwbaarheid>goed</betrouwbaarheid>
-                <veld_labo>LABO</veld_labo>
-            </observatie>
-            <observatie>
-                <parameter>Atraz</parameter>
-                <waarde_numeriek>0.01</waarde_numeriek>
-                <eenheid>µg/l</eenheid>
-                <detectieconditie>&lt;</detectieconditie>
-                <betrouwbaarheid>goed</betrouwbaarheid>
-                <veld_labo>LABO</veld_labo>
-            </observatie>
-            <observatie>
-                <parameter>Hg</parameter>
-                <waarde_numeriek>0.05</waarde_numeriek>
-                <eenheid>µg/l</eenheid>
-                <detectieconditie>&lt;</detectieconditie>
-                <betrouwbaarheid>goed</betrouwbaarheid>
-                <veld_labo>LABO</veld_labo>
-            </observatie>
-            <observatie>
-                <parameter>HCO3</parameter>
-                <waarde_numeriek>235.3999939</waarde_numeriek>
-                <eenheid>mg/l</eenheid>
-                <betrouwbaarheid>goed</betrouwbaarheid>
-                <veld_labo>VELD</veld_labo>
-            </observatie>
-            <observatie>
-                <parameter>O2</parameter>
-                <waarde_numeriek>2.75</waarde_numeriek>
-                <eenheid>mg/l</eenheid>
-                <betrouwbaarheid>goed</betrouwbaarheid>
-                <veld_labo>VELD</veld_labo>
-            </observatie>
-            <observatie>
-                <parameter>Ni</parameter>
-                <waarde_numeriek>5.0</waarde_numeriek>
-                <eenheid>µg/l</eenheid>
-                <detectieconditie>&lt;</detectieconditie>
-                <betrouwbaarheid>goed</betrouwbaarheid>
-                <veld_labo>LABO</veld_labo>
-            </observatie>
-            <observatie>
-                <parameter>F</parameter>
-                <waarde_numeriek>0.17</waarde_numeriek>
-                <eenheid>mg/l</eenheid>
-                <betrouwbaarheid>goed</betrouwbaarheid>
-                <veld_labo>LABO</veld_labo>
-            </observatie>
-            <observatie>
-                <parameter>PO4</parameter>
-                <waarde_numeriek>0.34999999</waarde_numeriek>
-                <eenheid>mg/l</eenheid>
-                <betrouwbaarheid>goed</betrouwbaarheid>
-                <veld_labo>LABO</veld_labo>
-            </observatie>
-            <observatie>
-                <parameter>As</parameter>
-                <waarde_numeriek>5.0</waarde_numeriek>
-                <eenheid>µg/l</eenheid>
-                <detectieconditie>&lt;</detectieconditie>
-                <betrouwbaarheid>goed</betrouwbaarheid>
-                <veld_labo>LABO</veld_labo>
-            </observatie>
-            <observatie>
-                <parameter>Chlortol</parameter>
-                <waarde_numeriek>0.01</waarde_numeriek>
-                <eenheid>µg/l</eenheid>
-                <detectieconditie>&lt;</detectieconditie>
-                <betrouwbaarheid>goed</betrouwbaarheid>
-                <veld_labo>LABO</veld_labo>
-            </observatie>
-            <observatie>
-                <parameter>AMPA</parameter>
-                <waarde_numeriek>0.01</waarde_numeriek>
-                <eenheid>µg/l</eenheid>
-                <detectieconditie>&lt;</detectieconditie>
-                <betrouwbaarheid>goed</betrouwbaarheid>
-                <veld_labo>LABO</veld_labo>
-            </observatie>
-            <observatie>
-                <parameter>Cr</parameter>
-                <waarde_numeriek>10.0</waarde_numeriek>
-                <eenheid>µg/l</eenheid>
-                <detectieconditie>&lt;</detectieconditie>
-                <betrouwbaarheid>goed</betrouwbaarheid>
-                <veld_labo>LABO</veld_labo>
-            </observatie>
-            <observatie>
-                <parameter>K</parameter>
-                <waarde_numeriek>8.63000011</waarde_numeriek>
-                <eenheid>mg/l</eenheid>
-                <betrouwbaarheid>goed</betrouwbaarheid>
-                <veld_labo>LABO</veld_labo>
-            </observatie>
-            <observatie>
-                <parameter>Ca</parameter>
-                <waarde_numeriek>116.0</waarde_numeriek>
-                <eenheid>mg/l</eenheid>
-                <betrouwbaarheid>goed</betrouwbaarheid>
-                <veld_labo>LABO</veld_labo>
-            </observatie>
-            <observatie>
-                <parameter>pH</parameter>
-                <waarde_numeriek>7.19999981</waarde_numeriek>
-                <eenheid>Sörensen</eenheid>
-                <betrouwbaarheid>goed</betrouwbaarheid>
-                <veld_labo>VELD</veld_labo>
-            </observatie>
-            <observatie>
-                <parameter>Isoprot</parameter>
-                <waarde_numeriek>0.01</waarde_numeriek>
-                <eenheid>µg/l</eenheid>
-                <detectieconditie>&lt;</detectieconditie>
-                <betrouwbaarheid>goed</betrouwbaarheid>
-                <veld_labo>LABO</veld_labo>
-            </observatie>
-            <observatie>
-                <parameter>Diur</parameter>
-                <waarde_numeriek>0.01</waarde_numeriek>
-                <eenheid>µg/l</eenheid>
-                <detectieconditie>&lt;</detectieconditie>
-                <betrouwbaarheid>goed</betrouwbaarheid>
-                <veld_labo>LABO</veld_labo>
-            </observatie>
-            <observatie>
-                <parameter>Cu</parameter>
-                <waarde_numeriek>5.0</waarde_numeriek>
-                <eenheid>µg/l</eenheid>
-                <detectieconditie>&lt;</detectieconditie>
-                <betrouwbaarheid>goed</betrouwbaarheid>
-                <veld_labo>LABO</veld_labo>
-            </observatie>
-            <observatie>
-                <parameter>Cl</parameter>
-                <waarde_numeriek>63.70000076</waarde_numeriek>
-                <eenheid>mg/l</eenheid>
-                <betrouwbaarheid>goed</betrouwbaarheid>
-                <veld_labo>LABO</veld_labo>
-            </observatie>
-            <observatie>
-                <parameter>Cd</parameter>
-                <waarde_numeriek>0.5</waarde_numeriek>
-                <eenheid>µg/l</eenheid>
-                <detectieconditie>&lt;</detectieconditie>
-                <betrouwbaarheid>goed</betrouwbaarheid>
-                <veld_labo>LABO</veld_labo>
-            </observatie>
-            <observatie>
-                <parameter>atr_des</parameter>
-                <waarde_numeriek>0.01</waarde_numeriek>
-                <eenheid>µg/l</eenheid>
-                <detectieconditie>&lt;</detectieconditie>
-                <betrouwbaarheid>goed</betrouwbaarheid>
-                <veld_labo>LABO</veld_labo>
-            </observatie>
-            <observatie>
-                <parameter>metola-S</parameter>
-                <waarde_numeriek>0.01</waarde_numeriek>
-                <eenheid>µg/l</eenheid>
-                <detectieconditie>&lt;</detectieconditie>
-                <betrouwbaarheid>goed</betrouwbaarheid>
-                <veld_labo>LABO</veld_labo>
-            </observatie>
-            <observatie>
-                <parameter>Bentaz</parameter>
-                <waarde_numeriek>0.01</waarde_numeriek>
-                <eenheid>µg/l</eenheid>
-                <detectieconditie>&lt;</detectieconditie>
-                <betrouwbaarheid>goed</betrouwbaarheid>
-                <veld_labo>LABO</veld_labo>
-            </observatie>
-        </watermonster>
-        <watermonster>
-            <identificatie>130/21/20/M0603</identificatie>
-            <monstername>
-                <datum>2006-10-04</datum>
-                <tijd>02:00:00</tijd>
-                <labo>
-                    <naam>Eurofins Envirotox NV</naam>
-                </labo>
-            </monstername>
-            <laboanalyse>
-                <datum>2006-10-05</datum>
-                <labo>
-                    <naam>Envirotox</naam>
-                </labo>
-            </laboanalyse>
-            <observatie>
-                <parameter>Ca</parameter>
-                <waarde_numeriek>90.09999847</waarde_numeriek>
-                <eenheid>mg/l</eenheid>
-                <betrouwbaarheid>goed</betrouwbaarheid>
-                <veld_labo>LABO</veld_labo>
-            </observatie>
-            <observatie>
-                <parameter>Cl</parameter>
-                <waarde_numeriek>38.09999847</waarde_numeriek>
-                <eenheid>mg/l</eenheid>
-                <betrouwbaarheid>goed</betrouwbaarheid>
-                <veld_labo>LABO</veld_labo>
-            </observatie>
-            <observatie>
-                <parameter>Cd</parameter>
-                <waarde_numeriek>0.5</waarde_numeriek>
-                <eenheid>µg/l</eenheid>
-                <detectieconditie>&lt;</detectieconditie>
-                <betrouwbaarheid>goed</betrouwbaarheid>
-                <veld_labo>LABO</veld_labo>
-            </observatie>
-            <observatie>
-                <parameter>pH</parameter>
-                <waarde_numeriek>6.9000001</waarde_numeriek>
-                <eenheid>Sörensen</eenheid>
-                <betrouwbaarheid>goed</betrouwbaarheid>
-                <veld_labo>VELD</veld_labo>
-            </observatie>
-            <observatie>
-                <parameter>Al</parameter>
-                <waarde_numeriek>0.0524</waarde_numeriek>
-                <eenheid>mg/l</eenheid>
-                <betrouwbaarheid>goed</betrouwbaarheid>
-                <veld_labo>LABO</veld_labo>
-            </observatie>
-            <observatie>
-                <parameter>NO2</parameter>
-                <waarde_numeriek>0.1</waarde_numeriek>
-                <eenheid>mg/l</eenheid>
-                <betrouwbaarheid>goed</betrouwbaarheid>
-                <veld_labo>LABO</veld_labo>
-            </observatie>
-            <observatie>
-                <parameter>NO3</parameter>
-                <waarde_numeriek>7.0999999</waarde_numeriek>
-                <eenheid>mg/l</eenheid>
-                <betrouwbaarheid>goed</betrouwbaarheid>
-                <veld_labo>LABO</veld_labo>
-            </observatie>
-            <observatie>
-                <parameter>Ni</parameter>
-                <waarde_numeriek>7.80000019</waarde_numeriek>
-                <eenheid>µg/l</eenheid>
-                <betrouwbaarheid>goed</betrouwbaarheid>
-                <veld_labo>LABO</veld_labo>
-            </observatie>
-            <observatie>
-                <parameter>Zn</parameter>
-                <waarde_numeriek>45.0</waarde_numeriek>
-                <eenheid>µg/l</eenheid>
-                <betrouwbaarheid>goed</betrouwbaarheid>
-                <veld_labo>LABO</veld_labo>
-            </observatie>
-            <observatie>
-                <parameter>Mg</parameter>
-                <waarde_numeriek>6.44999981</waarde_numeriek>
-                <eenheid>mg/l</eenheid>
-                <betrouwbaarheid>goed</betrouwbaarheid>
-                <veld_labo>LABO</veld_labo>
-            </observatie>
-            <observatie>
-                <parameter>F</parameter>
-                <waarde_numeriek>0.16</waarde_numeriek>
-                <eenheid>mg/l</eenheid>
-                <betrouwbaarheid>goed</betrouwbaarheid>
-                <veld_labo>LABO</veld_labo>
-            </observatie>
-            <observatie>
-                <parameter>O2</parameter>
-                <waarde_numeriek>1.94000006</waarde_numeriek>
-                <eenheid>mg/l</eenheid>
-                <betrouwbaarheid>goed</betrouwbaarheid>
-                <veld_labo>VELD</veld_labo>
-            </observatie>
-            <observatie>
-                <parameter>PO4</parameter>
-                <waarde_numeriek>0.37</waarde_numeriek>
-                <eenheid>mg/l</eenheid>
-                <betrouwbaarheid>goed</betrouwbaarheid>
-                <veld_labo>LABO</veld_labo>
-            </observatie>
-            <observatie>
-                <parameter>TOC</parameter>
-                <waarde_numeriek>20.0</waarde_numeriek>
-                <eenheid>mg/l</eenheid>
-                <betrouwbaarheid>goed</betrouwbaarheid>
-                <veld_labo>LABO</veld_labo>
-            </observatie>
-            <observatie>
-                <parameter>Cr</parameter>
-                <waarde_numeriek>2.0</waarde_numeriek>
-                <eenheid>µg/l</eenheid>
-                <detectieconditie>&lt;</detectieconditie>
-                <betrouwbaarheid>goed</betrouwbaarheid>
-                <veld_labo>LABO</veld_labo>
-            </observatie>
-            <observatie>
-                <parameter>Hg</parameter>
-                <waarde_numeriek>0.05</waarde_numeriek>
-                <eenheid>µg/l</eenheid>
-                <detectieconditie>&lt;</detectieconditie>
-                <betrouwbaarheid>goed</betrouwbaarheid>
-                <veld_labo>LABO</veld_labo>
-            </observatie>
-            <observatie>
-                <parameter>T</parameter>
-                <waarde_numeriek>14.30000019</waarde_numeriek>
-                <eenheid>°C</eenheid>
-                <betrouwbaarheid>goed</betrouwbaarheid>
-                <veld_labo>VELD</veld_labo>
-            </observatie>
-            <observatie>
-                <parameter>Fe2+</parameter>
-                <waarde_numeriek>0.02</waarde_numeriek>
-                <eenheid>mg/l</eenheid>
-                <detectieconditie>&lt;</detectieconditie>
-                <betrouwbaarheid>goed</betrouwbaarheid>
-                <veld_labo>VELD</veld_labo>
-            </observatie>
-            <observatie>
-                <parameter>K</parameter>
-                <waarde_numeriek>9.39000034</waarde_numeriek>
-                <eenheid>mg/l</eenheid>
-                <betrouwbaarheid>goed</betrouwbaarheid>
-                <veld_labo>LABO</veld_labo>
-            </observatie>
-            <observatie>
-                <parameter>Fe</parameter>
-                <waarde_numeriek>0.0245</waarde_numeriek>
-                <eenheid>mg/l</eenheid>
-                <betrouwbaarheid>goed</betrouwbaarheid>
-                <veld_labo>LABO</veld_labo>
-            </observatie>
-            <observatie>
-                <parameter>As</parameter>
-                <waarde_numeriek>5.0</waarde_numeriek>
-                <eenheid>µg/l</eenheid>
-                <detectieconditie>&lt;</detectieconditie>
-                <betrouwbaarheid>goed</betrouwbaarheid>
-                <veld_labo>LABO</veld_labo>
-            </observatie>
-            <observatie>
-                <parameter>SO4</parameter>
-                <waarde_numeriek>92.90000153</waarde_numeriek>
-                <eenheid>mg/l</eenheid>
-                <betrouwbaarheid>goed</betrouwbaarheid>
-                <veld_labo>LABO</veld_labo>
-            </observatie>
-            <observatie>
-                <parameter>NH4</parameter>
-                <waarde_numeriek>0.34999999</waarde_numeriek>
-                <eenheid>mg/l</eenheid>
-                <detectieconditie>&lt;</detectieconditie>
-                <betrouwbaarheid>goed</betrouwbaarheid>
-                <veld_labo>LABO</veld_labo>
-            </observatie>
-            <observatie>
-                <parameter>Na</parameter>
-                <waarde_numeriek>27.10000038</waarde_numeriek>
-                <eenheid>mg/l</eenheid>
-                <betrouwbaarheid>goed</betrouwbaarheid>
-                <veld_labo>LABO</veld_labo>
-            </observatie>
-            <observatie>
-                <parameter>Mn</parameter>
-                <waarde_numeriek>0.0678</waarde_numeriek>
-                <eenheid>mg/l</eenheid>
-                <betrouwbaarheid>goed</betrouwbaarheid>
-                <veld_labo>LABO</veld_labo>
-            </observatie>
-            <observatie>
-                <parameter>Pb</parameter>
-                <waarde_numeriek>5.0</waarde_numeriek>
-                <eenheid>µg/l</eenheid>
-                <detectieconditie>&lt;</detectieconditie>
-                <betrouwbaarheid>goed</betrouwbaarheid>
-                <veld_labo>LABO</veld_labo>
-            </observatie>
-            <observatie>
-                <parameter>Cu</parameter>
-                <waarde_numeriek>5.9000001</waarde_numeriek>
-                <eenheid>µg/l</eenheid>
-                <betrouwbaarheid>goed</betrouwbaarheid>
-                <veld_labo>LABO</veld_labo>
-            </observatie>
-            <observatie>
-                <parameter>Eh°</parameter>
-                <waarde_numeriek>508.00001621</waarde_numeriek>
-                <eenheid>mV</eenheid>
-                <betrouwbaarheid>goed</betrouwbaarheid>
-                <veld_labo>VELD</veld_labo>
-            </observatie>
-            <observatie>
-                <parameter>BAM</parameter>
-                <waarde_numeriek>0.025</waarde_numeriek>
-                <eenheid>µg/l</eenheid>
-                <detectieconditie>&lt;</detectieconditie>
-                <betrouwbaarheid>goed</betrouwbaarheid>
-                <veld_labo>LABO</veld_labo>
-            </observatie>
-            <observatie>
-                <parameter>EC</parameter>
-                <waarde_numeriek>613.0</waarde_numeriek>
-                <eenheid>µS/cm</eenheid>
-                <betrouwbaarheid>goed</betrouwbaarheid>
-                <veld_labo>VELD</veld_labo>
-            </observatie>
-        </watermonster>
-        <watermonster>
-            <identificatie>130/21/20/M0702</identificatie>
-            <monstername>
-                <datum>2007-10-31</datum>
-                <tijd>01:00:00</tijd>
-                <labo>
-                    <naam>Eurofins Envirotox NV</naam>
-                </labo>
-            </monstername>
-            <laboanalyse>
-                <datum>2007-11-01</datum>
-                <labo>
-                    <naam>Envirotox</naam>
-                </labo>
-            </laboanalyse>
-            <observatie>
-                <parameter>Eh°</parameter>
-                <waarde_numeriek>228.19999695</waarde_numeriek>
-                <eenheid>mV</eenheid>
-                <betrouwbaarheid>goed</betrouwbaarheid>
-                <veld_labo>VELD</veld_labo>
-            </observatie>
-            <observatie>
-                <parameter>K</parameter>
-                <waarde_numeriek>9.14000034</waarde_numeriek>
-                <eenheid>mg/l</eenheid>
-                <betrouwbaarheid>goed</betrouwbaarheid>
-                <veld_labo>LABO</veld_labo>
-            </observatie>
-            <observatie>
-                <parameter>Zn</parameter>
-                <waarde_numeriek>20.0</waarde_numeriek>
-                <eenheid>µg/l</eenheid>
-                <betrouwbaarheid>goed</betrouwbaarheid>
-                <veld_labo>LABO</veld_labo>
-            </observatie>
-            <observatie>
-                <parameter>NO2</parameter>
-                <waarde_numeriek>0.07</waarde_numeriek>
-                <eenheid>mg/l</eenheid>
-                <detectieconditie>&lt;</detectieconditie>
-                <betrouwbaarheid>goed</betrouwbaarheid>
-                <veld_labo>LABO</veld_labo>
-            </observatie>
-            <observatie>
-                <parameter>NH4</parameter>
-                <waarde_numeriek>0.16</waarde_numeriek>
-                <eenheid>mg/l</eenheid>
-                <detectieconditie>&lt;</detectieconditie>
-                <betrouwbaarheid>goed</betrouwbaarheid>
-                <veld_labo>LABO</veld_labo>
-            </observatie>
-            <observatie>
-                <parameter>Linur</parameter>
-                <waarde_numeriek>0.01</waarde_numeriek>
-                <eenheid>µg/l</eenheid>
-                <detectieconditie>&lt;</detectieconditie>
-                <betrouwbaarheid>goed</betrouwbaarheid>
-                <veld_labo>LABO</veld_labo>
-            </observatie>
-            <observatie>
-                <parameter>Cu</parameter>
-                <waarde_numeriek>4.0</waarde_numeriek>
-                <eenheid>µg/l</eenheid>
-                <betrouwbaarheid>goed</betrouwbaarheid>
-                <veld_labo>LABO</veld_labo>
-            </observatie>
-            <observatie>
-                <parameter>O2</parameter>
-                <waarde_numeriek>1.25</waarde_numeriek>
-                <eenheid>mg/l</eenheid>
-                <betrouwbaarheid>goed</betrouwbaarheid>
-                <veld_labo>VELD</veld_labo>
-            </observatie>
-            <observatie>
-                <parameter>Cd</parameter>
-                <waarde_numeriek>0.5</waarde_numeriek>
-                <eenheid>µg/l</eenheid>
-                <detectieconditie>&lt;</detectieconditie>
-                <betrouwbaarheid>goed</betrouwbaarheid>
-                <veld_labo>LABO</veld_labo>
-            </observatie>
-            <observatie>
-                <parameter>Cr</parameter>
-                <waarde_numeriek>2.0</waarde_numeriek>
-                <eenheid>µg/l</eenheid>
-                <detectieconditie>&lt;</detectieconditie>
-                <betrouwbaarheid>goed</betrouwbaarheid>
-                <veld_labo>LABO</veld_labo>
-            </observatie>
-            <observatie>
-                <parameter>Al</parameter>
-                <waarde_numeriek>0.05</waarde_numeriek>
-                <eenheid>mg/l</eenheid>
-                <detectieconditie>&lt;</detectieconditie>
-                <betrouwbaarheid>goed</betrouwbaarheid>
-                <veld_labo>LABO</veld_labo>
-            </observatie>
-            <observatie>
-                <parameter>Fe2+</parameter>
-                <waarde_numeriek>0.03</waarde_numeriek>
-                <eenheid>mg/l</eenheid>
-                <betrouwbaarheid>goed</betrouwbaarheid>
-                <veld_labo>VELD</veld_labo>
-            </observatie>
-            <observatie>
-                <parameter>Glyfos</parameter>
-                <waarde_numeriek>0.01</waarde_numeriek>
-                <eenheid>µg/l</eenheid>
-                <detectieconditie>&lt;</detectieconditie>
-                <betrouwbaarheid>goed</betrouwbaarheid>
-                <veld_labo>LABO</veld_labo>
-            </observatie>
-            <observatie>
-                <parameter>pH</parameter>
-                <waarde_numeriek>6.80000019</waarde_numeriek>
-                <eenheid>Sörensen</eenheid>
-                <betrouwbaarheid>goed</betrouwbaarheid>
-                <veld_labo>VELD</veld_labo>
-            </observatie>
-            <observatie>
-                <parameter>NO3</parameter>
-                <waarde_numeriek>1.5</waarde_numeriek>
-                <eenheid>mg/l</eenheid>
-                <betrouwbaarheid>goed</betrouwbaarheid>
-                <veld_labo>LABO</veld_labo>
-            </observatie>
-            <observatie>
-                <parameter>Chlortol</parameter>
-                <waarde_numeriek>0.01</waarde_numeriek>
-                <eenheid>µg/l</eenheid>
-                <detectieconditie>&lt;</detectieconditie>
-                <betrouwbaarheid>goed</betrouwbaarheid>
-                <veld_labo>LABO</veld_labo>
-            </observatie>
-            <observatie>
-                <parameter>EC</parameter>
-                <waarde_numeriek>747.0</waarde_numeriek>
-                <eenheid>µS/cm</eenheid>
-                <betrouwbaarheid>goed</betrouwbaarheid>
-                <veld_labo>VELD</veld_labo>
-            </observatie>
-            <observatie>
-                <parameter>Mg</parameter>
-                <waarde_numeriek>7.82000017</waarde_numeriek>
-                <eenheid>mg/l</eenheid>
-                <betrouwbaarheid>goed</betrouwbaarheid>
-                <veld_labo>LABO</veld_labo>
-            </observatie>
-            <observatie>
-                <parameter>Pb</parameter>
-                <waarde_numeriek>5.0</waarde_numeriek>
-                <eenheid>µg/l</eenheid>
-                <detectieconditie>&lt;</detectieconditie>
-                <betrouwbaarheid>goed</betrouwbaarheid>
-                <veld_labo>LABO</veld_labo>
-            </observatie>
-            <observatie>
-                <parameter>Fe</parameter>
-                <waarde_numeriek>0.0771</waarde_numeriek>
-                <eenheid>mg/l</eenheid>
-                <betrouwbaarheid>goed</betrouwbaarheid>
-                <veld_labo>LABO</veld_labo>
-            </observatie>
-            <observatie>
-                <parameter>As</parameter>
-                <waarde_numeriek>5.0</waarde_numeriek>
-                <eenheid>µg/l</eenheid>
-                <detectieconditie>&lt;</detectieconditie>
-                <betrouwbaarheid>goed</betrouwbaarheid>
-                <veld_labo>LABO</veld_labo>
-            </observatie>
-            <observatie>
-                <parameter>TOC</parameter>
-                <waarde_numeriek>7.0</waarde_numeriek>
-                <eenheid>mg/l</eenheid>
-                <betrouwbaarheid>goed</betrouwbaarheid>
-                <veld_labo>LABO</veld_labo>
-            </observatie>
-            <observatie>
-                <parameter>atr_des</parameter>
-                <waarde_numeriek>0.01</waarde_numeriek>
-                <eenheid>µg/l</eenheid>
-                <detectieconditie>&lt;</detectieconditie>
-                <betrouwbaarheid>goed</betrouwbaarheid>
-                <veld_labo>LABO</veld_labo>
-            </observatie>
-            <observatie>
-                <parameter>Mn</parameter>
-                <waarde_numeriek>0.189</waarde_numeriek>
-                <eenheid>mg/l</eenheid>
-                <betrouwbaarheid>goed</betrouwbaarheid>
-                <veld_labo>LABO</veld_labo>
-            </observatie>
-            <observatie>
-                <parameter>Ca</parameter>
-                <waarde_numeriek>128.0</waarde_numeriek>
-                <eenheid>mg/l</eenheid>
-                <betrouwbaarheid>goed</betrouwbaarheid>
-                <veld_labo>LABO</veld_labo>
-            </observatie>
-            <observatie>
-                <parameter>Hg</parameter>
-                <waarde_numeriek>0.05</waarde_numeriek>
-                <eenheid>µg/l</eenheid>
-                <detectieconditie>&lt;</detectieconditie>
-                <betrouwbaarheid>goed</betrouwbaarheid>
-                <veld_labo>LABO</veld_labo>
-            </observatie>
-            <observatie>
-                <parameter>SO4</parameter>
-                <waarde_numeriek>146.0</waarde_numeriek>
-                <eenheid>mg/l</eenheid>
-                <betrouwbaarheid>goed</betrouwbaarheid>
-                <veld_labo>LABO</veld_labo>
-            </observatie>
-            <observatie>
-                <parameter>metola-S</parameter>
-                <waarde_numeriek>0.01</waarde_numeriek>
-                <eenheid>µg/l</eenheid>
-                <detectieconditie>&lt;</detectieconditie>
-                <betrouwbaarheid>goed</betrouwbaarheid>
-                <veld_labo>LABO</veld_labo>
-            </observatie>
-            <observatie>
-                <parameter>HCO3</parameter>
-                <waarde_numeriek>213.3999939</waarde_numeriek>
-                <eenheid>mg/l</eenheid>
-                <betrouwbaarheid>goed</betrouwbaarheid>
-                <veld_labo>VELD</veld_labo>
-            </observatie>
-            <observatie>
-                <parameter>CO3</parameter>
-                <waarde_numeriek>0.0</waarde_numeriek>
-                <eenheid>mg/l</eenheid>
-                <betrouwbaarheid>goed</betrouwbaarheid>
-                <veld_labo>VELD</veld_labo>
-            </observatie>
-            <observatie>
-                <parameter>Bentaz</parameter>
-                <waarde_numeriek>0.01</waarde_numeriek>
-                <eenheid>µg/l</eenheid>
-                <detectieconditie>&lt;</detectieconditie>
-                <betrouwbaarheid>goed</betrouwbaarheid>
-                <veld_labo>LABO</veld_labo>
-            </observatie>
-            <observatie>
-                <parameter>Diur</parameter>
-                <waarde_numeriek>0.01</waarde_numeriek>
-                <eenheid>µg/l</eenheid>
-                <detectieconditie>&lt;</detectieconditie>
-                <betrouwbaarheid>goed</betrouwbaarheid>
-                <veld_labo>LABO</veld_labo>
-            </observatie>
-            <observatie>
-                <parameter>T</parameter>
-                <waarde_numeriek>12.19999981</waarde_numeriek>
-                <eenheid>°C</eenheid>
-                <betrouwbaarheid>goed</betrouwbaarheid>
-                <veld_labo>VELD</veld_labo>
-            </observatie>
-            <observatie>
-                <parameter>AMPA</parameter>
-                <waarde_numeriek>0.01</waarde_numeriek>
-                <eenheid>µg/l</eenheid>
-                <detectieconditie>&lt;</detectieconditie>
-                <betrouwbaarheid>goed</betrouwbaarheid>
-                <veld_labo>LABO</veld_labo>
-            </observatie>
-            <observatie>
-                <parameter>Simaz</parameter>
-                <waarde_numeriek>0.01</waarde_numeriek>
-                <eenheid>µg/l</eenheid>
-                <detectieconditie>&lt;</detectieconditie>
-                <betrouwbaarheid>goed</betrouwbaarheid>
-                <veld_labo>LABO</veld_labo>
-            </observatie>
-            <observatie>
-                <parameter>Cl</parameter>
-                <waarde_numeriek>67.09999847</waarde_numeriek>
-                <eenheid>mg/l</eenheid>
-                <betrouwbaarheid>goed</betrouwbaarheid>
-                <veld_labo>LABO</veld_labo>
-            </observatie>
-            <observatie>
-                <parameter>Na</parameter>
-                <waarde_numeriek>24.29999924</waarde_numeriek>
-                <eenheid>mg/l</eenheid>
-                <betrouwbaarheid>goed</betrouwbaarheid>
-                <veld_labo>LABO</veld_labo>
-            </observatie>
-            <observatie>
-                <parameter>Isoprot</parameter>
-                <waarde_numeriek>0.01</waarde_numeriek>
-                <eenheid>µg/l</eenheid>
-                <detectieconditie>&lt;</detectieconditie>
-                <betrouwbaarheid>goed</betrouwbaarheid>
-                <veld_labo>LABO</veld_labo>
-            </observatie>
-            <observatie>
-                <parameter>PO4</parameter>
-                <waarde_numeriek>0.54000002</waarde_numeriek>
-                <eenheid>mg/l</eenheid>
-                <betrouwbaarheid>goed</betrouwbaarheid>
-                <veld_labo>LABO</veld_labo>
-            </observatie>
-            <observatie>
-                <parameter>F</parameter>
-                <waarde_numeriek>0.15000001</waarde_numeriek>
-                <eenheid>mg/l</eenheid>
-                <betrouwbaarheid>goed</betrouwbaarheid>
-                <veld_labo>LABO</veld_labo>
-            </observatie>
-            <observatie>
-                <parameter>Atraz</parameter>
-                <waarde_numeriek>0.01</waarde_numeriek>
-                <eenheid>µg/l</eenheid>
-                <detectieconditie>&lt;</detectieconditie>
-                <betrouwbaarheid>goed</betrouwbaarheid>
-                <veld_labo>LABO</veld_labo>
-            </observatie>
-            <observatie>
-                <parameter>Ni</parameter>
-                <waarde_numeriek>6.80000019</waarde_numeriek>
-                <eenheid>µg/l</eenheid>
-                <betrouwbaarheid>goed</betrouwbaarheid>
-                <veld_labo>LABO</veld_labo>
-            </observatie>
-        </watermonster>
-        <watermonster>
-            <identificatie>130/21/20/M1101</identificatie>
-            <monstername>
-                <datum>2011-04-08</datum>
-                <tijd>02:00:00</tijd>
-                <labo>
-                    <naam>EUROFINS</naam>
-                </labo>
-            </monstername>
-            <laboanalyse>
-                <datum>2011-04-11</datum>
-                <labo>
-                    <naam>EUROFINS</naam>
-                </labo>
-            </laboanalyse>
-            <observatie>
-                <parameter>VIS</parameter>
-                <waarde_numeriek>0.05</waarde_numeriek>
-                <eenheid>µg/l</eenheid>
-                <detectieconditie>&lt;</detectieconditie>
-                <betrouwbaarheid>goed</betrouwbaarheid>
-                <veld_labo>LABO</veld_labo>
-            </observatie>
-            <observatie>
-                <parameter>As</parameter>
-                <waarde_numeriek>5.0</waarde_numeriek>
-                <eenheid>µg/l</eenheid>
-                <detectieconditie>&lt;</detectieconditie>
-                <betrouwbaarheid>goed</betrouwbaarheid>
-                <veld_labo>LABO</veld_labo>
-            </observatie>
-            <observatie>
-                <parameter>K</parameter>
-                <waarde_numeriek>9.3</waarde_numeriek>
-                <eenheid>mg/l</eenheid>
-                <betrouwbaarheid>goed</betrouwbaarheid>
-                <veld_labo>LABO</veld_labo>
-            </observatie>
-            <observatie>
-                <parameter>Simaz</parameter>
-                <waarde_numeriek>0.01</waarde_numeriek>
-                <eenheid>µg/l</eenheid>
-                <detectieconditie>&lt;</detectieconditie>
-                <betrouwbaarheid>goed</betrouwbaarheid>
-                <veld_labo>LABO</veld_labo>
-            </observatie>
-            <observatie>
-                <parameter>Chloridaz</parameter>
-                <waarde_numeriek>0.01</waarde_numeriek>
-                <eenheid>µg/l</eenheid>
-                <detectieconditie>&lt;</detectieconditie>
-                <betrouwbaarheid>goed</betrouwbaarheid>
-                <veld_labo>LABO</veld_labo>
-            </observatie>
-            <observatie>
-                <parameter>Mn</parameter>
-                <waarde_numeriek>0.48</waarde_numeriek>
-                <eenheid>mg/l</eenheid>
-                <betrouwbaarheid>goed</betrouwbaarheid>
-                <veld_labo>LABO</veld_labo>
-            </observatie>
-            <observatie>
-                <parameter>Chlortol</parameter>
-                <waarde_numeriek>0.01</waarde_numeriek>
-                <eenheid>µg/l</eenheid>
-                <detectieconditie>&lt;</detectieconditie>
-                <betrouwbaarheid>goed</betrouwbaarheid>
-                <veld_labo>LABO</veld_labo>
-            </observatie>
-            <observatie>
-                <parameter>O2</parameter>
-                <waarde_numeriek>1.24</waarde_numeriek>
-                <eenheid>mg/l</eenheid>
-                <betrouwbaarheid>goed</betrouwbaarheid>
-                <veld_labo>VELD</veld_labo>
-            </observatie>
-            <observatie>
-                <parameter>atr_des</parameter>
-                <waarde_numeriek>0.01</waarde_numeriek>
-                <eenheid>µg/l</eenheid>
-                <detectieconditie>&lt;</detectieconditie>
-                <betrouwbaarheid>goed</betrouwbaarheid>
-                <veld_labo>LABO</veld_labo>
-            </observatie>
-            <observatie>
-                <parameter>Mg</parameter>
-                <waarde_numeriek>10.0</waarde_numeriek>
-                <eenheid>mg/l</eenheid>
-                <betrouwbaarheid>goed</betrouwbaarheid>
-                <veld_labo>LABO</veld_labo>
-            </observatie>
-            <observatie>
-                <parameter>F</parameter>
-                <waarde_numeriek>0.2</waarde_numeriek>
-                <eenheid>mg/l</eenheid>
-                <betrouwbaarheid>goed</betrouwbaarheid>
-                <veld_labo>LABO</veld_labo>
-            </observatie>
-            <observatie>
-                <parameter>Atraz</parameter>
-                <waarde_numeriek>0.01</waarde_numeriek>
-                <eenheid>µg/l</eenheid>
-                <detectieconditie>&lt;</detectieconditie>
-                <betrouwbaarheid>goed</betrouwbaarheid>
-                <veld_labo>LABO</veld_labo>
-            </observatie>
-            <observatie>
-                <parameter>Terbu</parameter>
-                <waarde_numeriek>0.01</waarde_numeriek>
-                <eenheid>µg/l</eenheid>
-                <detectieconditie>&lt;</detectieconditie>
-                <betrouwbaarheid>goed</betrouwbaarheid>
-                <veld_labo>LABO</veld_labo>
-            </observatie>
-            <observatie>
-                <parameter>SO4</parameter>
-                <waarde_numeriek>190.0</waarde_numeriek>
-                <eenheid>mg/l</eenheid>
-                <betrouwbaarheid>goed</betrouwbaarheid>
-                <veld_labo>LABO</veld_labo>
-            </observatie>
-            <observatie>
-                <parameter>Cr</parameter>
-                <waarde_numeriek>5.0</waarde_numeriek>
-                <eenheid>µg/l</eenheid>
-                <detectieconditie>&lt;</detectieconditie>
-                <betrouwbaarheid>goed</betrouwbaarheid>
-                <veld_labo>LABO</veld_labo>
-            </observatie>
-            <observatie>
-                <parameter>HCO3</parameter>
-                <waarde_numeriek>286.79</waarde_numeriek>
-                <eenheid>mg/l</eenheid>
-                <betrouwbaarheid>goed</betrouwbaarheid>
-                <veld_labo>LABO</veld_labo>
-            </observatie>
-            <observatie>
-                <parameter>chazr</parameter>
-                <waarde_numeriek>0.01</waarde_numeriek>
-                <eenheid>µg/l</eenheid>
-                <detectieconditie>&lt;</detectieconditie>
-                <betrouwbaarheid>goed</betrouwbaarheid>
-                <veld_labo>LABO</veld_labo>
-            </observatie>
-            <observatie>
-                <parameter>Al</parameter>
-                <waarde_numeriek>0.05</waarde_numeriek>
-                <eenheid>mg/l</eenheid>
-                <betrouwbaarheid>goed</betrouwbaarheid>
-                <veld_labo>LABO</veld_labo>
-            </observatie>
-            <observatie>
-                <parameter>Cd</parameter>
-                <waarde_numeriek>0.5</waarde_numeriek>
-                <eenheid>µg/l</eenheid>
-                <detectieconditie>&lt;</detectieconditie>
-                <betrouwbaarheid>goed</betrouwbaarheid>
-                <veld_labo>LABO</veld_labo>
-            </observatie>
-            <observatie>
-                <parameter>pH(Lab.)</parameter>
-                <waarde_numeriek>4.38</waarde_numeriek>
-                <eenheid>Sörensen</eenheid>
-                <betrouwbaarheid>goed</betrouwbaarheid>
-                <veld_labo>LABO</veld_labo>
-            </observatie>
-            <observatie>
-                <parameter>Pb</parameter>
-                <waarde_numeriek>5.0</waarde_numeriek>
-                <eenheid>µg/l</eenheid>
-                <detectieconditie>&lt;</detectieconditie>
-                <betrouwbaarheid>goed</betrouwbaarheid>
-                <veld_labo>LABO</veld_labo>
-            </observatie>
-            <observatie>
-                <parameter>Diur</parameter>
-                <waarde_numeriek>0.01</waarde_numeriek>
-                <eenheid>µg/l</eenheid>
-                <detectieconditie>&lt;</detectieconditie>
-                <betrouwbaarheid>goed</betrouwbaarheid>
-                <veld_labo>LABO</veld_labo>
-            </observatie>
-            <observatie>
-                <parameter>Cu</parameter>
-                <waarde_numeriek>5.0</waarde_numeriek>
-                <eenheid>µg/l</eenheid>
-                <detectieconditie>&lt;</detectieconditie>
-                <betrouwbaarheid>goed</betrouwbaarheid>
-                <veld_labo>LABO</veld_labo>
-            </observatie>
-            <observatie>
-                <parameter>Fe</parameter>
-                <waarde_numeriek>0.02</waarde_numeriek>
-                <eenheid>mg/l</eenheid>
-                <betrouwbaarheid>goed</betrouwbaarheid>
-                <veld_labo>LABO</veld_labo>
-            </observatie>
-            <observatie>
-                <parameter>NO3</parameter>
-                <waarde_numeriek>2.1</waarde_numeriek>
-                <eenheid>mg/l</eenheid>
-                <betrouwbaarheid>goed</betrouwbaarheid>
-                <veld_labo>LABO</veld_labo>
-            </observatie>
-            <observatie>
-                <parameter>Zn</parameter>
-                <waarde_numeriek>15.9403</waarde_numeriek>
-                <eenheid>µg/l</eenheid>
-                <betrouwbaarheid>goed</betrouwbaarheid>
-                <veld_labo>LABO</veld_labo>
-            </observatie>
-            <observatie>
-                <parameter>Na</parameter>
-                <waarde_numeriek>26.0</waarde_numeriek>
-                <eenheid>mg/l</eenheid>
-                <betrouwbaarheid>goed</betrouwbaarheid>
-                <veld_labo>LABO</veld_labo>
-            </observatie>
-            <observatie>
-                <parameter>NH4</parameter>
-                <waarde_numeriek>0.69</waarde_numeriek>
-                <eenheid>mg/l</eenheid>
-                <betrouwbaarheid>goed</betrouwbaarheid>
-                <veld_labo>LABO</veld_labo>
-            </observatie>
-            <observatie>
-                <parameter>PO4</parameter>
-                <waarde_numeriek>0.57</waarde_numeriek>
-                <eenheid>mg/l</eenheid>
-                <betrouwbaarheid>goed</betrouwbaarheid>
-                <veld_labo>LABO</veld_labo>
-            </observatie>
-            <observatie>
-                <parameter>CO3</parameter>
-                <waarde_numeriek>1.0</waarde_numeriek>
-                <eenheid>mg/l</eenheid>
-                <detectieconditie>&lt;</detectieconditie>
-                <betrouwbaarheid>goed</betrouwbaarheid>
-                <veld_labo>LABO</veld_labo>
-            </observatie>
-            <observatie>
-                <parameter>metola-S</parameter>
-                <waarde_numeriek>0.01</waarde_numeriek>
-                <eenheid>µg/l</eenheid>
-                <detectieconditie>&lt;</detectieconditie>
-                <betrouwbaarheid>goed</betrouwbaarheid>
-                <veld_labo>LABO</veld_labo>
-            </observatie>
-            <observatie>
-                <parameter>NO2</parameter>
-                <waarde_numeriek>0.01</waarde_numeriek>
-                <eenheid>mg/l</eenheid>
-                <detectieconditie>&lt;</detectieconditie>
-                <betrouwbaarheid>goed</betrouwbaarheid>
-                <veld_labo>LABO</veld_labo>
-            </observatie>
-            <observatie>
-                <parameter>Fe2+</parameter>
-                <waarde_numeriek>0.02</waarde_numeriek>
-                <eenheid>mg/l</eenheid>
-                <detectieconditie>&lt;</detectieconditie>
-                <betrouwbaarheid>goed</betrouwbaarheid>
-                <veld_labo>VELD</veld_labo>
-            </observatie>
-            <observatie>
-                <parameter>BAM</parameter>
-                <waarde_numeriek>0.01</waarde_numeriek>
-                <eenheid>µg/l</eenheid>
-                <detectieconditie>&lt;</detectieconditie>
-                <betrouwbaarheid>goed</betrouwbaarheid>
-                <veld_labo>LABO</veld_labo>
-            </observatie>
-            <observatie>
-                <parameter>Ca</parameter>
-                <waarde_numeriek>150.0</waarde_numeriek>
-                <eenheid>mg/l</eenheid>
-                <betrouwbaarheid>goed</betrouwbaarheid>
-                <veld_labo>LABO</veld_labo>
-            </observatie>
-            <observatie>
-                <parameter>TOC</parameter>
-                <waarde_numeriek>4.878</waarde_numeriek>
-                <eenheid>mg/l</eenheid>
-                <betrouwbaarheid>goed</betrouwbaarheid>
-                <veld_labo>LABO</veld_labo>
-            </observatie>
-            <observatie>
-                <parameter>Eh°</parameter>
-                <waarde_numeriek>330.99996948</waarde_numeriek>
-                <eenheid>mV</eenheid>
-                <betrouwbaarheid>goed</betrouwbaarheid>
-                <veld_labo>VELD</veld_labo>
-            </observatie>
-            <observatie>
-                <parameter>EC</parameter>
-                <waarde_numeriek>430.0</waarde_numeriek>
-                <eenheid>µS/cm</eenheid>
-                <betrouwbaarheid>goed</betrouwbaarheid>
-                <veld_labo>VELD</veld_labo>
-            </observatie>
-            <observatie>
-                <parameter>Ni</parameter>
-                <waarde_numeriek>5.0</waarde_numeriek>
-                <eenheid>µg/l</eenheid>
-                <detectieconditie>&lt;</detectieconditie>
-                <betrouwbaarheid>goed</betrouwbaarheid>
-                <veld_labo>LABO</veld_labo>
-            </observatie>
-            <observatie>
-                <parameter>DMS</parameter>
-                <waarde_numeriek>0.025</waarde_numeriek>
-                <eenheid>µg/l</eenheid>
-                <detectieconditie>&lt;</detectieconditie>
-                <betrouwbaarheid>goed</betrouwbaarheid>
-                <veld_labo>LABO</veld_labo>
-            </observatie>
-            <observatie>
-                <parameter>AMPA</parameter>
-                <waarde_numeriek>0.01</waarde_numeriek>
-                <eenheid>µg/l</eenheid>
-                <detectieconditie>&lt;</detectieconditie>
-                <betrouwbaarheid>goed</betrouwbaarheid>
-                <veld_labo>LABO</veld_labo>
-            </observatie>
-            <observatie>
-                <parameter>EC(Lab.)</parameter>
-                <waarde_numeriek>797.0</waarde_numeriek>
-                <eenheid>µS/cm(20°C)</eenheid>
-                <betrouwbaarheid>goed</betrouwbaarheid>
-                <veld_labo>LABO</veld_labo>
-            </observatie>
-            <observatie>
-                <parameter>Hg</parameter>
-                <waarde_numeriek>0.5</waarde_numeriek>
-                <eenheid>µg/l</eenheid>
-                <detectieconditie>&lt;</detectieconditie>
-                <betrouwbaarheid>goed</betrouwbaarheid>
-                <veld_labo>LABO</veld_labo>
-            </observatie>
-            <observatie>
-                <parameter>T</parameter>
-                <waarde_numeriek>9.6</waarde_numeriek>
-                <eenheid>°C</eenheid>
-                <betrouwbaarheid>goed</betrouwbaarheid>
-                <veld_labo>VELD</veld_labo>
-            </observatie>
-            <observatie>
-                <parameter>Isoprot</parameter>
-                <waarde_numeriek>0.01</waarde_numeriek>
-                <eenheid>µg/l</eenheid>
-                <detectieconditie>&lt;</detectieconditie>
-                <betrouwbaarheid>goed</betrouwbaarheid>
-                <veld_labo>LABO</veld_labo>
-            </observatie>
-            <observatie>
-                <parameter>pH</parameter>
-                <waarde_numeriek>7.4</waarde_numeriek>
-                <eenheid>Sörensen</eenheid>
-                <betrouwbaarheid>goed</betrouwbaarheid>
-                <veld_labo>VELD</veld_labo>
-            </observatie>
-            <observatie>
-                <parameter>Co</parameter>
-                <waarde_numeriek>5.0</waarde_numeriek>
-                <eenheid>µg/l</eenheid>
-                <detectieconditie>&lt;</detectieconditie>
-                <betrouwbaarheid>goed</betrouwbaarheid>
-                <veld_labo>LABO</veld_labo>
-            </observatie>
-            <observatie>
-                <parameter>Bentaz</parameter>
-                <waarde_numeriek>0.01</waarde_numeriek>
-                <eenheid>µg/l</eenheid>
-                <detectieconditie>&lt;</detectieconditie>
-                <betrouwbaarheid>goed</betrouwbaarheid>
-                <veld_labo>LABO</veld_labo>
-            </observatie>
-            <observatie>
-                <parameter>Cl</parameter>
-                <waarde_numeriek>62.0</waarde_numeriek>
-                <eenheid>mg/l</eenheid>
-                <betrouwbaarheid>goed</betrouwbaarheid>
-                <veld_labo>LABO</veld_labo>
-            </observatie>
-            <bron>freatisch 2011 voorjaar</bron>
-        </watermonster>
-        <watermonster>
-            <identificatie>130/21/20/M1002</identificatie>
-            <monstername>
-                <datum>2010-09-28</datum>
-                <tijd>02:00:00</tijd>
-                <labo>
-                    <naam>EUROFINS</naam>
-                </labo>
-            </monstername>
-            <laboanalyse>
-                <datum>2010-09-29</datum>
-                <labo>
-                    <naam>EUROFINS</naam>
-                </labo>
-            </laboanalyse>
-            <observatie>
-                <parameter>Cl</parameter>
-                <waarde_numeriek>71.0</waarde_numeriek>
-                <eenheid>mg/l</eenheid>
-                <betrouwbaarheid>goed</betrouwbaarheid>
-                <veld_labo>LABO</veld_labo>
-            </observatie>
-            <observatie>
-                <parameter>PO4</parameter>
-                <waarde_numeriek>0.59</waarde_numeriek>
-                <eenheid>mg/l</eenheid>
-                <betrouwbaarheid>goed</betrouwbaarheid>
-                <veld_labo>LABO</veld_labo>
-            </observatie>
-            <observatie>
-                <parameter>Ca</parameter>
-                <waarde_numeriek>122.32</waarde_numeriek>
-                <eenheid>mg/l</eenheid>
-                <betrouwbaarheid>goed</betrouwbaarheid>
-                <veld_labo>LABO</veld_labo>
-            </observatie>
-            <observatie>
-                <parameter>pH</parameter>
-                <waarde_numeriek>7.51</waarde_numeriek>
-                <eenheid>Sörensen</eenheid>
-                <betrouwbaarheid>goed</betrouwbaarheid>
-                <veld_labo>LABO</veld_labo>
-            </observatie>
-            <observatie>
-                <parameter>Cu</parameter>
-                <waarde_numeriek>5.0</waarde_numeriek>
-                <eenheid>µg/l</eenheid>
-                <detectieconditie>&lt;</detectieconditie>
-                <betrouwbaarheid>goed</betrouwbaarheid>
-                <veld_labo>LABO</veld_labo>
-            </observatie>
-            <observatie>
-                <parameter>Mn</parameter>
-                <waarde_numeriek>0.27</waarde_numeriek>
-                <eenheid>mg/l</eenheid>
-                <betrouwbaarheid>goed</betrouwbaarheid>
-                <veld_labo>LABO</veld_labo>
-            </observatie>
-            <observatie>
-                <parameter>Pb</parameter>
-                <waarde_numeriek>5.0</waarde_numeriek>
-                <eenheid>µg/l</eenheid>
-                <detectieconditie>&lt;</detectieconditie>
-                <betrouwbaarheid>goed</betrouwbaarheid>
-                <veld_labo>LABO</veld_labo>
-            </observatie>
-            <observatie>
-                <parameter>NO2</parameter>
-                <waarde_numeriek>0.01</waarde_numeriek>
-                <eenheid>mg/l</eenheid>
-                <detectieconditie>&lt;</detectieconditie>
-                <betrouwbaarheid>goed</betrouwbaarheid>
-                <veld_labo>LABO</veld_labo>
-            </observatie>
-            <observatie>
-                <parameter>Terbu</parameter>
-                <waarde_numeriek>0.01</waarde_numeriek>
-                <eenheid>µg/l</eenheid>
-                <detectieconditie>&lt;</detectieconditie>
-                <betrouwbaarheid>goed</betrouwbaarheid>
-                <veld_labo>LABO</veld_labo>
-            </observatie>
-            <observatie>
-                <parameter>NO3</parameter>
-                <waarde_numeriek>13.0</waarde_numeriek>
-                <eenheid>mg/l</eenheid>
-                <betrouwbaarheid>goed</betrouwbaarheid>
-                <veld_labo>LABO</veld_labo>
-            </observatie>
-            <observatie>
-                <parameter>Eh°</parameter>
-                <waarde_numeriek>215.0</waarde_numeriek>
-                <eenheid>mV</eenheid>
-                <betrouwbaarheid>goed</betrouwbaarheid>
-                <veld_labo>VELD</veld_labo>
-            </observatie>
-            <observatie>
-                <parameter>Zn</parameter>
-                <waarde_numeriek>26.65</waarde_numeriek>
-                <eenheid>µg/l</eenheid>
-                <betrouwbaarheid>goed</betrouwbaarheid>
-                <veld_labo>LABO</veld_labo>
-            </observatie>
-            <observatie>
-                <parameter>chazr</parameter>
-                <waarde_numeriek>0.01</waarde_numeriek>
-                <eenheid>µg/l</eenheid>
-                <detectieconditie>&lt;</detectieconditie>
-                <betrouwbaarheid>goed</betrouwbaarheid>
-                <veld_labo>LABO</veld_labo>
-            </observatie>
-            <observatie>
-                <parameter>DMS</parameter>
-                <waarde_numeriek>0.025</waarde_numeriek>
-                <eenheid>µg/l</eenheid>
-                <detectieconditie>&lt;</detectieconditie>
-                <betrouwbaarheid>goed</betrouwbaarheid>
-                <veld_labo>LABO</veld_labo>
-            </observatie>
-            <observatie>
-                <parameter>F</parameter>
-                <waarde_numeriek>0.2</waarde_numeriek>
-                <eenheid>mg/l</eenheid>
-                <betrouwbaarheid>goed</betrouwbaarheid>
-                <veld_labo>LABO</veld_labo>
-            </observatie>
-            <observatie>
-                <parameter>CO3</parameter>
-                <waarde_numeriek>1.0</waarde_numeriek>
-                <eenheid>mg/l</eenheid>
-                <detectieconditie>&lt;</detectieconditie>
-                <betrouwbaarheid>goed</betrouwbaarheid>
-                <veld_labo>LABO</veld_labo>
-            </observatie>
-            <observatie>
-                <parameter>SO4</parameter>
-                <waarde_numeriek>190.0</waarde_numeriek>
-                <eenheid>mg/l</eenheid>
-                <betrouwbaarheid>goed</betrouwbaarheid>
-                <veld_labo>LABO</veld_labo>
-            </observatie>
-            <observatie>
-                <parameter>Simaz</parameter>
-                <waarde_numeriek>0.01</waarde_numeriek>
-                <eenheid>µg/l</eenheid>
-                <detectieconditie>&lt;</detectieconditie>
-                <betrouwbaarheid>goed</betrouwbaarheid>
-                <veld_labo>LABO</veld_labo>
-            </observatie>
-            <observatie>
-                <parameter>Fe2+</parameter>
-                <waarde_numeriek>0.02</waarde_numeriek>
-                <eenheid>mg/l</eenheid>
-                <detectieconditie>&lt;</detectieconditie>
-                <betrouwbaarheid>goed</betrouwbaarheid>
-                <veld_labo>LABO</veld_labo>
-            </observatie>
-            <observatie>
-                <parameter>Cr</parameter>
-                <waarde_numeriek>5.0</waarde_numeriek>
-                <eenheid>µg/l</eenheid>
-                <detectieconditie>&lt;</detectieconditie>
-                <betrouwbaarheid>goed</betrouwbaarheid>
-                <veld_labo>LABO</veld_labo>
-            </observatie>
-            <observatie>
-                <parameter>Fe</parameter>
-                <waarde_numeriek>0.02</waarde_numeriek>
-                <eenheid>mg/l</eenheid>
-                <detectieconditie>&lt;</detectieconditie>
-                <betrouwbaarheid>goed</betrouwbaarheid>
-                <veld_labo>LABO</veld_labo>
-            </observatie>
-            <observatie>
-                <parameter>Chloridaz</parameter>
-                <waarde_numeriek>0.01</waarde_numeriek>
-                <eenheid>µg/l</eenheid>
-                <detectieconditie>&lt;</detectieconditie>
-                <betrouwbaarheid>goed</betrouwbaarheid>
-                <veld_labo>LABO</veld_labo>
-            </observatie>
-            <observatie>
-                <parameter>AMPA</parameter>
-                <waarde_numeriek>0.01</waarde_numeriek>
-                <eenheid>µg/l</eenheid>
-                <detectieconditie>&lt;</detectieconditie>
-                <betrouwbaarheid>goed</betrouwbaarheid>
-                <veld_labo>LABO</veld_labo>
-            </observatie>
-            <observatie>
-                <parameter>Atraz</parameter>
-                <waarde_numeriek>0.01</waarde_numeriek>
-                <eenheid>µg/l</eenheid>
-                <detectieconditie>&lt;</detectieconditie>
-                <betrouwbaarheid>goed</betrouwbaarheid>
-                <veld_labo>LABO</veld_labo>
-            </observatie>
-            <observatie>
-                <parameter>VIS</parameter>
-                <waarde_numeriek>0.42</waarde_numeriek>
-                <eenheid>µg/l</eenheid>
-                <betrouwbaarheid>goed</betrouwbaarheid>
-                <veld_labo>LABO</veld_labo>
-            </observatie>
-            <observatie>
-                <parameter>Bentaz</parameter>
-                <waarde_numeriek>0.01</waarde_numeriek>
-                <eenheid>µg/l</eenheid>
-                <detectieconditie>&lt;</detectieconditie>
-                <betrouwbaarheid>goed</betrouwbaarheid>
-                <veld_labo>LABO</veld_labo>
-            </observatie>
-            <observatie>
-                <parameter>BAM</parameter>
-                <waarde_numeriek>0.01</waarde_numeriek>
-                <eenheid>µg/l</eenheid>
-                <detectieconditie>&lt;</detectieconditie>
-                <betrouwbaarheid>goed</betrouwbaarheid>
-                <veld_labo>LABO</veld_labo>
-            </observatie>
-            <observatie>
-                <parameter>Hg</parameter>
-                <waarde_numeriek>0.5</waarde_numeriek>
-                <eenheid>µg/l</eenheid>
-                <detectieconditie>&lt;</detectieconditie>
-                <betrouwbaarheid>goed</betrouwbaarheid>
-                <veld_labo>LABO</veld_labo>
-            </observatie>
-            <observatie>
-                <parameter>Chlortol</parameter>
-                <waarde_numeriek>0.01</waarde_numeriek>
-                <eenheid>µg/l</eenheid>
-                <detectieconditie>&lt;</detectieconditie>
-                <betrouwbaarheid>goed</betrouwbaarheid>
-                <veld_labo>LABO</veld_labo>
-            </observatie>
-            <observatie>
-                <parameter>metola-S</parameter>
-                <waarde_numeriek>0.01</waarde_numeriek>
-                <eenheid>µg/l</eenheid>
-                <detectieconditie>&lt;</detectieconditie>
-                <betrouwbaarheid>goed</betrouwbaarheid>
-                <veld_labo>LABO</veld_labo>
-            </observatie>
-            <observatie>
-                <parameter>EC</parameter>
-                <waarde_numeriek>820.0</waarde_numeriek>
-                <eenheid>µS/cm</eenheid>
-                <betrouwbaarheid>goed</betrouwbaarheid>
-                <veld_labo>VELD</veld_labo>
-            </observatie>
-            <observatie>
-                <parameter>Diur</parameter>
-                <waarde_numeriek>0.01</waarde_numeriek>
-                <eenheid>µg/l</eenheid>
-                <detectieconditie>&lt;</detectieconditie>
-                <betrouwbaarheid>goed</betrouwbaarheid>
-                <veld_labo>LABO</veld_labo>
-            </observatie>
-            <observatie>
-                <parameter>EC</parameter>
-                <waarde_numeriek>778.0</waarde_numeriek>
-                <eenheid>µS/cm</eenheid>
-                <betrouwbaarheid>goed</betrouwbaarheid>
-                <veld_labo>LABO</veld_labo>
-            </observatie>
-            <observatie>
-                <parameter>atr_des</parameter>
-                <waarde_numeriek>0.01</waarde_numeriek>
-                <eenheid>µg/l</eenheid>
-                <detectieconditie>&lt;</detectieconditie>
-                <betrouwbaarheid>goed</betrouwbaarheid>
-                <veld_labo>LABO</veld_labo>
-            </observatie>
-            <observatie>
-                <parameter>Na</parameter>
-                <waarde_numeriek>19.08</waarde_numeriek>
-                <eenheid>mg/l</eenheid>
-                <betrouwbaarheid>goed</betrouwbaarheid>
-                <veld_labo>LABO</veld_labo>
-            </observatie>
-            <observatie>
-                <parameter>T</parameter>
-                <waarde_numeriek>14.2</waarde_numeriek>
-                <eenheid>°C</eenheid>
-                <betrouwbaarheid>goed</betrouwbaarheid>
-                <veld_labo>VELD</veld_labo>
-            </observatie>
-            <observatie>
-                <parameter>Mg</parameter>
-                <waarde_numeriek>9.84</waarde_numeriek>
-                <eenheid>mg/l</eenheid>
-                <betrouwbaarheid>goed</betrouwbaarheid>
-                <veld_labo>LABO</veld_labo>
-            </observatie>
-            <observatie>
-                <parameter>Cd</parameter>
-                <waarde_numeriek>0.5</waarde_numeriek>
-                <eenheid>µg/l</eenheid>
-                <detectieconditie>&lt;</detectieconditie>
-                <betrouwbaarheid>goed</betrouwbaarheid>
-                <veld_labo>LABO</veld_labo>
-            </observatie>
-            <observatie>
-                <parameter>As</parameter>
-                <waarde_numeriek>5.0</waarde_numeriek>
-                <eenheid>µg/l</eenheid>
-                <detectieconditie>&lt;</detectieconditie>
-                <betrouwbaarheid>goed</betrouwbaarheid>
-                <veld_labo>LABO</veld_labo>
-            </observatie>
-            <observatie>
-                <parameter>HCO3</parameter>
-                <waarde_numeriek>210.0</waarde_numeriek>
-                <eenheid>mg/l</eenheid>
-                <betrouwbaarheid>goed</betrouwbaarheid>
-                <veld_labo>LABO</veld_labo>
-            </observatie>
-            <observatie>
-                <parameter>Isoprot</parameter>
-                <waarde_numeriek>0.01</waarde_numeriek>
-                <eenheid>µg/l</eenheid>
-                <detectieconditie>&lt;</detectieconditie>
-                <betrouwbaarheid>goed</betrouwbaarheid>
-                <veld_labo>LABO</veld_labo>
-            </observatie>
-            <observatie>
-                <parameter>K</parameter>
-                <waarde_numeriek>10.55</waarde_numeriek>
-                <eenheid>mg/l</eenheid>
-                <betrouwbaarheid>goed</betrouwbaarheid>
-                <veld_labo>LABO</veld_labo>
-            </observatie>
-            <observatie>
-                <parameter>O2</parameter>
-                <waarde_numeriek>0.69</waarde_numeriek>
-                <eenheid>mg/l</eenheid>
-                <betrouwbaarheid>goed</betrouwbaarheid>
-                <veld_labo>VELD</veld_labo>
-            </observatie>
-            <observatie>
-                <parameter>Al</parameter>
-                <waarde_numeriek>0.02</waarde_numeriek>
-                <eenheid>mg/l</eenheid>
-                <detectieconditie>&lt;</detectieconditie>
-                <betrouwbaarheid>goed</betrouwbaarheid>
-                <veld_labo>LABO</veld_labo>
-            </observatie>
-            <observatie>
-                <parameter>TOC</parameter>
-                <waarde_numeriek>6.816</waarde_numeriek>
-                <eenheid>mg/l</eenheid>
-                <betrouwbaarheid>goed</betrouwbaarheid>
-                <veld_labo>LABO</veld_labo>
-            </observatie>
-            <observatie>
-                <parameter>Co</parameter>
-                <waarde_numeriek>5.0</waarde_numeriek>
-                <eenheid>µg/l</eenheid>
-                <detectieconditie>&lt;</detectieconditie>
-                <betrouwbaarheid>goed</betrouwbaarheid>
-                <veld_labo>LABO</veld_labo>
-            </observatie>
-            <observatie>
-                <parameter>pH</parameter>
-                <waarde_numeriek>7.2</waarde_numeriek>
-                <eenheid>Sörensen</eenheid>
-                <betrouwbaarheid>goed</betrouwbaarheid>
-                <veld_labo>VELD</veld_labo>
-            </observatie>
-            <observatie>
-                <parameter>NH4</parameter>
-                <waarde_numeriek>0.34</waarde_numeriek>
-                <eenheid>mg/l</eenheid>
-                <betrouwbaarheid>goed</betrouwbaarheid>
-                <veld_labo>LABO</veld_labo>
-            </observatie>
-            <observatie>
-                <parameter>Ni</parameter>
-                <waarde_numeriek>5.0</waarde_numeriek>
-                <eenheid>µg/l</eenheid>
-                <detectieconditie>&lt;</detectieconditie>
-                <betrouwbaarheid>goed</betrouwbaarheid>
-                <veld_labo>LABO</veld_labo>
-            </observatie>
-            <bron>freatisch 2010 najaar</bron>
-        </watermonster>
-        <watermonster>
-            <identificatie>130/21/20-F1/M2016-1</identificatie>
-            <monstername>
-                <datum>2016-03-01</datum>
-                <tijd>00:00:00</tijd>
-                <labo>
-                    <naam>Eurofins Analytico B.V.</naam>
-                </labo>
-            </monstername>
-            <laboanalyse>
-                <datum>2016-03-01</datum>
-                <labo>
-                    <naam>Eurofins Analytico B.V.</naam>
-                </labo>
-            </laboanalyse>
-            <observatie>
-                <parameter>Cyana</parameter>
-                <waarde_numeriek>0.01</waarde_numeriek>
-                <eenheid>µg/l</eenheid>
-                <detectieconditie>&lt;</detectieconditie>
-                <betrouwbaarheid>goed</betrouwbaarheid>
-                <veld_labo>LABO</veld_labo>
-            </observatie>
-            <observatie>
-                <parameter>Mecopr</parameter>
-                <waarde_numeriek>0.01</waarde_numeriek>
-                <eenheid>µg/l</eenheid>
-                <detectieconditie>&lt;</detectieconditie>
-                <betrouwbaarheid>goed</betrouwbaarheid>
-                <veld_labo>LABO</veld_labo>
-            </observatie>
-            <observatie>
-                <parameter>NO2</parameter>
-                <waarde_numeriek>0.03</waarde_numeriek>
-                <eenheid>mg/l</eenheid>
-                <detectieconditie>&lt;</detectieconditie>
-                <betrouwbaarheid>goed</betrouwbaarheid>
-                <veld_labo>LABO</veld_labo>
-            </observatie>
-            <observatie>
-                <parameter>As</parameter>
-                <waarde_numeriek>5.0</waarde_numeriek>
-                <eenheid>µg/l</eenheid>
-                <detectieconditie>&lt;</detectieconditie>
-                <betrouwbaarheid>goed</betrouwbaarheid>
-                <veld_labo>LABO</veld_labo>
-            </observatie>
-            <observatie>
-                <parameter>Fenoprop</parameter>
-                <waarde_numeriek>0.01</waarde_numeriek>
-                <eenheid>µg/l</eenheid>
-                <detectieconditie>&lt;</detectieconditie>
-                <betrouwbaarheid>goed</betrouwbaarheid>
-                <veld_labo>LABO</veld_labo>
-            </observatie>
-            <observatie>
-                <parameter>24db</parameter>
-                <waarde_numeriek>0.01</waarde_numeriek>
-                <eenheid>µg/l</eenheid>
-                <detectieconditie>&lt;</detectieconditie>
-                <betrouwbaarheid>goed</betrouwbaarheid>
-                <veld_labo>LABO</veld_labo>
-            </observatie>
-            <observatie>
-                <parameter>TOC</parameter>
-                <waarde_numeriek>5.237</waarde_numeriek>
-                <eenheid>mg/l</eenheid>
-                <betrouwbaarheid>goed</betrouwbaarheid>
-                <veld_labo>LABO</veld_labo>
-            </observatie>
-            <observatie>
-                <parameter>CO3</parameter>
-                <waarde_numeriek>1.0</waarde_numeriek>
-                <eenheid>mg/l</eenheid>
-                <detectieconditie>&lt;</detectieconditie>
-                <betrouwbaarheid>goed</betrouwbaarheid>
-                <veld_labo>LABO</veld_labo>
-            </observatie>
-            <observatie>
-                <parameter>O2</parameter>
-                <waarde_numeriek>1.33</waarde_numeriek>
-                <eenheid>mg/l</eenheid>
-                <betrouwbaarheid>goed</betrouwbaarheid>
-                <veld_labo>VELD</veld_labo>
-            </observatie>
-            <observatie>
-                <parameter>Fluroxypyr</parameter>
-                <waarde_numeriek>0.01</waarde_numeriek>
-                <eenheid>µg/l</eenheid>
-                <detectieconditie>&lt;</detectieconditie>
-                <betrouwbaarheid>goed</betrouwbaarheid>
-                <veld_labo>LABO</veld_labo>
-            </observatie>
-            <observatie>
-                <parameter>SomAN</parameter>
-                <waarde_numeriek>10.9963</waarde_numeriek>
-                <eenheid>meq/l</eenheid>
-                <betrouwbaarheid>goed</betrouwbaarheid>
-                <veld_labo>LABO</veld_labo>
-            </observatie>
-            <observatie>
-                <parameter>Metobro</parameter>
-                <waarde_numeriek>0.01</waarde_numeriek>
-                <eenheid>µg/l</eenheid>
-                <detectieconditie>&lt;</detectieconditie>
-                <betrouwbaarheid>goed</betrouwbaarheid>
-                <veld_labo>LABO</veld_labo>
-            </observatie>
-            <observatie>
-                <parameter>Na</parameter>
-                <waarde_numeriek>21.6693</waarde_numeriek>
-                <eenheid>mg/l</eenheid>
-                <betrouwbaarheid>goed</betrouwbaarheid>
-                <veld_labo>LABO</veld_labo>
-            </observatie>
-            <observatie>
-                <parameter>Terbutryn</parameter>
-                <waarde_numeriek>0.01</waarde_numeriek>
-                <eenheid>µg/l</eenheid>
-                <detectieconditie>&lt;</detectieconditie>
-                <betrouwbaarheid>goed</betrouwbaarheid>
-                <veld_labo>LABO</veld_labo>
-            </observatie>
-            <observatie>
-                <parameter>T</parameter>
-                <waarde_numeriek>7.6</waarde_numeriek>
-                <eenheid>°C</eenheid>
-                <betrouwbaarheid>goed</betrouwbaarheid>
-                <veld_labo>VELD</veld_labo>
-            </observatie>
-            <observatie>
-                <parameter>mcpa</parameter>
-                <waarde_numeriek>0.01</waarde_numeriek>
-                <eenheid>µg/l</eenheid>
-                <detectieconditie>&lt;</detectieconditie>
-                <betrouwbaarheid>goed</betrouwbaarheid>
-                <veld_labo>LABO</veld_labo>
-            </observatie>
-            <observatie>
-                <parameter>Eh°</parameter>
-                <waarde_numeriek>408.1</waarde_numeriek>
-                <eenheid>mV</eenheid>
-                <betrouwbaarheid>goed</betrouwbaarheid>
-                <veld_labo>VELD</veld_labo>
-            </observatie>
-            <observatie>
-                <parameter>B</parameter>
-                <waarde_numeriek>20.0</waarde_numeriek>
-                <eenheid>µg/l</eenheid>
-                <detectieconditie>&lt;</detectieconditie>
-                <betrouwbaarheid>goed</betrouwbaarheid>
-                <veld_labo>LABO</veld_labo>
-            </observatie>
-            <observatie>
-                <parameter>Propan</parameter>
-                <waarde_numeriek>0.01</waarde_numeriek>
-                <eenheid>µg/l</eenheid>
-                <detectieconditie>&lt;</detectieconditie>
-                <betrouwbaarheid>goed</betrouwbaarheid>
-                <veld_labo>LABO</veld_labo>
-            </observatie>
-            <observatie>
-                <parameter>Ala</parameter>
-                <waarde_numeriek>0.01</waarde_numeriek>
-                <eenheid>µg/l</eenheid>
-                <detectieconditie>&lt;</detectieconditie>
-                <betrouwbaarheid>goed</betrouwbaarheid>
-                <veld_labo>LABO</veld_labo>
-            </observatie>
-            <observatie>
-                <parameter>Mn</parameter>
-                <waarde_numeriek>0.2624</waarde_numeriek>
-                <eenheid>mg/l</eenheid>
-                <betrouwbaarheid>goed</betrouwbaarheid>
-                <veld_labo>LABO</veld_labo>
-            </observatie>
-            <observatie>
-                <parameter>%AfwijkBalans</parameter>
-                <waarde_numeriek>-5.7099</waarde_numeriek>
-                <eenheid>%</eenheid>
-                <betrouwbaarheid>goed</betrouwbaarheid>
-                <veld_labo>LABO</veld_labo>
-            </observatie>
-            <observatie>
-                <parameter>HCO3</parameter>
-                <waarde_numeriek>267.18</waarde_numeriek>
-                <eenheid>mg/l</eenheid>
-                <betrouwbaarheid>goed</betrouwbaarheid>
-                <veld_labo>LABO</veld_labo>
-            </observatie>
-            <observatie>
-                <parameter>245t</parameter>
-                <waarde_numeriek>0.01</waarde_numeriek>
-                <eenheid>µg/l</eenheid>
-                <detectieconditie>&lt;</detectieconditie>
-                <betrouwbaarheid>goed</betrouwbaarheid>
-                <veld_labo>LABO</veld_labo>
-            </observatie>
-            <observatie>
-                <parameter>Metox</parameter>
-                <waarde_numeriek>0.01</waarde_numeriek>
-                <eenheid>µg/l</eenheid>
-                <detectieconditie>&lt;</detectieconditie>
-                <betrouwbaarheid>goed</betrouwbaarheid>
-                <veld_labo>LABO</veld_labo>
-            </observatie>
-            <observatie>
-                <parameter>Metami</parameter>
-                <waarde_numeriek>0.01</waarde_numeriek>
-                <eenheid>µg/l</eenheid>
-                <detectieconditie>&lt;</detectieconditie>
-                <betrouwbaarheid>goed</betrouwbaarheid>
-                <veld_labo>LABO</veld_labo>
-            </observatie>
-            <observatie>
-                <parameter>Atraz</parameter>
-                <waarde_numeriek>0.01</waarde_numeriek>
-                <eenheid>µg/l</eenheid>
-                <detectieconditie>&lt;</detectieconditie>
-                <betrouwbaarheid>goed</betrouwbaarheid>
-                <veld_labo>LABO</veld_labo>
-            </observatie>
-            <observatie>
-                <parameter>Atr_desisoprop</parameter>
-                <waarde_numeriek>0.01</waarde_numeriek>
-                <eenheid>µg/l</eenheid>
-                <detectieconditie>&lt;</detectieconditie>
-                <betrouwbaarheid>goed</betrouwbaarheid>
-                <veld_labo>LABO</veld_labo>
-            </observatie>
-            <observatie>
-                <parameter>Methabenz</parameter>
-                <waarde_numeriek>0.01</waarde_numeriek>
-                <eenheid>µg/l</eenheid>
-                <detectieconditie>&lt;</detectieconditie>
-                <betrouwbaarheid>goed</betrouwbaarheid>
-                <veld_labo>LABO</veld_labo>
-            </observatie>
-            <observatie>
-                <parameter>Cd</parameter>
-                <waarde_numeriek>0.4</waarde_numeriek>
-                <eenheid>µg/l</eenheid>
-                <detectieconditie>&lt;</detectieconditie>
-                <betrouwbaarheid>goed</betrouwbaarheid>
-                <veld_labo>LABO</veld_labo>
-            </observatie>
-            <observatie>
-                <parameter>Dicam</parameter>
-                <waarde_numeriek>0.01</waarde_numeriek>
-                <eenheid>µg/l</eenheid>
-                <detectieconditie>&lt;</detectieconditie>
-                <betrouwbaarheid>goed</betrouwbaarheid>
-                <veld_labo>LABO</veld_labo>
-            </observatie>
-            <observatie>
-                <parameter>Prometr</parameter>
-                <waarde_numeriek>0.01</waarde_numeriek>
-                <eenheid>µg/l</eenheid>
-                <detectieconditie>&lt;</detectieconditie>
-                <betrouwbaarheid>goed</betrouwbaarheid>
-                <veld_labo>LABO</veld_labo>
-            </observatie>
-            <observatie>
-                <parameter>Clproph</parameter>
-                <waarde_numeriek>0.01</waarde_numeriek>
-                <eenheid>µg/l</eenheid>
-                <detectieconditie>&lt;</detectieconditie>
-                <betrouwbaarheid>goed</betrouwbaarheid>
-                <veld_labo>LABO</veld_labo>
-            </observatie>
-            <observatie>
-                <parameter>Chloridaz</parameter>
-                <waarde_numeriek>0.01</waarde_numeriek>
-                <eenheid>µg/l</eenheid>
-                <detectieconditie>&lt;</detectieconditie>
-                <betrouwbaarheid>goed</betrouwbaarheid>
-                <veld_labo>LABO</veld_labo>
-            </observatie>
-            <observatie>
-                <parameter>Carben</parameter>
-                <waarde_numeriek>0.01</waarde_numeriek>
-                <eenheid>µg/l</eenheid>
-                <detectieconditie>&lt;</detectieconditie>
-                <betrouwbaarheid>goed</betrouwbaarheid>
-                <veld_labo>LABO</veld_labo>
-            </observatie>
-            <observatie>
-                <parameter>Al</parameter>
-                <waarde_numeriek>0.0429</waarde_numeriek>
-                <eenheid>mg/l</eenheid>
-                <betrouwbaarheid>goed</betrouwbaarheid>
-                <veld_labo>LABO</veld_labo>
-            </observatie>
-            <observatie>
-                <parameter>Mg</parameter>
-                <waarde_numeriek>9.8155</waarde_numeriek>
-                <eenheid>mg/l</eenheid>
-                <betrouwbaarheid>goed</betrouwbaarheid>
-                <veld_labo>LABO</veld_labo>
-            </observatie>
-            <observatie>
-                <parameter>Pb</parameter>
-                <waarde_numeriek>5.0</waarde_numeriek>
-                <eenheid>µg/l</eenheid>
-                <detectieconditie>&lt;</detectieconditie>
-                <betrouwbaarheid>goed</betrouwbaarheid>
-                <veld_labo>LABO</veld_labo>
-            </observatie>
-            <observatie>
-                <parameter>24d</parameter>
-                <waarde_numeriek>0.01</waarde_numeriek>
-                <eenheid>µg/l</eenheid>
-                <detectieconditie>&lt;</detectieconditie>
-                <betrouwbaarheid>goed</betrouwbaarheid>
-                <veld_labo>LABO</veld_labo>
-            </observatie>
-            <observatie>
-                <parameter>Linur_mono</parameter>
-                <waarde_numeriek>0.01</waarde_numeriek>
-                <eenheid>µg/l</eenheid>
-                <detectieconditie>&lt;</detectieconditie>
-                <betrouwbaarheid>goed</betrouwbaarheid>
-                <veld_labo>LABO</veld_labo>
-            </observatie>
-            <observatie>
-                <parameter>SO4</parameter>
-                <waarde_numeriek>251.8</waarde_numeriek>
-                <eenheid>mg/l</eenheid>
-                <betrouwbaarheid>goed</betrouwbaarheid>
-                <veld_labo>LABO</veld_labo>
-            </observatie>
-            <observatie>
-                <parameter>Dichlorpr</parameter>
-                <waarde_numeriek>0.01</waarde_numeriek>
-                <eenheid>µg/l</eenheid>
-                <detectieconditie>&lt;</detectieconditie>
-                <betrouwbaarheid>goed</betrouwbaarheid>
-                <veld_labo>LABO</veld_labo>
-            </observatie>
-            <observatie>
-                <parameter>pH</parameter>
-                <waarde_numeriek>7.054</waarde_numeriek>
-                <eenheid>Sörensen</eenheid>
-                <betrouwbaarheid>goed</betrouwbaarheid>
-                <veld_labo>VELD</veld_labo>
-            </observatie>
-            <observatie>
-                <parameter>brom</parameter>
-                <waarde_numeriek>0.01</waarde_numeriek>
-                <eenheid>µg/l</eenheid>
-                <detectieconditie>&lt;</detectieconditie>
-                <betrouwbaarheid>goed</betrouwbaarheid>
-                <veld_labo>LABO</veld_labo>
-            </observatie>
-            <observatie>
-                <parameter>Sebu</parameter>
-                <waarde_numeriek>0.01</waarde_numeriek>
-                <eenheid>µg/l</eenheid>
-                <detectieconditie>&lt;</detectieconditie>
-                <betrouwbaarheid>goed</betrouwbaarheid>
-                <veld_labo>LABO</veld_labo>
-            </observatie>
-            <observatie>
-                <parameter>Cu</parameter>
-                <waarde_numeriek>5.0</waarde_numeriek>
-                <eenheid>µg/l</eenheid>
-                <detectieconditie>&lt;</detectieconditie>
-                <betrouwbaarheid>goed</betrouwbaarheid>
-                <veld_labo>LABO</veld_labo>
-            </observatie>
-            <observatie>
-                <parameter>pH(Lab.)</parameter>
-                <waarde_numeriek>7.03</waarde_numeriek>
-                <eenheid>Sörensen</eenheid>
-                <betrouwbaarheid>goed</betrouwbaarheid>
-                <veld_labo>LABO</veld_labo>
-            </observatie>
-            <observatie>
-                <parameter>Ethofum</parameter>
-                <waarde_numeriek>0.01</waarde_numeriek>
-                <eenheid>µg/l</eenheid>
-                <detectieconditie>&lt;</detectieconditie>
-                <betrouwbaarheid>goed</betrouwbaarheid>
-                <veld_labo>LABO</veld_labo>
-            </observatie>
-            <observatie>
-                <parameter>BAM</parameter>
-                <waarde_numeriek>0.01</waarde_numeriek>
-                <eenheid>µg/l</eenheid>
-                <detectieconditie>&lt;</detectieconditie>
-                <betrouwbaarheid>goed</betrouwbaarheid>
-                <veld_labo>LABO</veld_labo>
-            </observatie>
-            <observatie>
-                <parameter>NH4</parameter>
-                <waarde_numeriek>0.3947</waarde_numeriek>
-                <eenheid>mg/l</eenheid>
-                <betrouwbaarheid>goed</betrouwbaarheid>
-                <veld_labo>LABO</veld_labo>
-            </observatie>
-            <observatie>
-                <parameter>atr_des</parameter>
-                <waarde_numeriek>0.01</waarde_numeriek>
-                <eenheid>µg/l</eenheid>
-                <detectieconditie>&lt;</detectieconditie>
-                <betrouwbaarheid>goed</betrouwbaarheid>
-                <veld_labo>LABO</veld_labo>
-            </observatie>
-            <observatie>
-                <parameter>Propaz</parameter>
-                <waarde_numeriek>0.01</waarde_numeriek>
-                <eenheid>µg/l</eenheid>
-                <detectieconditie>&lt;</detectieconditie>
-                <betrouwbaarheid>goed</betrouwbaarheid>
-                <veld_labo>LABO</veld_labo>
-            </observatie>
-            <observatie>
-                <parameter>Fe</parameter>
-                <waarde_numeriek>0.02</waarde_numeriek>
-                <eenheid>mg/l</eenheid>
-                <detectieconditie>&lt;</detectieconditie>
-                <betrouwbaarheid>goed</betrouwbaarheid>
-                <veld_labo>LABO</veld_labo>
-            </observatie>
-            <observatie>
-                <parameter>Metaza</parameter>
-                <waarde_numeriek>0.01</waarde_numeriek>
-                <eenheid>µg/l</eenheid>
-                <detectieconditie>&lt;</detectieconditie>
-                <betrouwbaarheid>goed</betrouwbaarheid>
-                <veld_labo>LABO</veld_labo>
-            </observatie>
-            <observatie>
-                <parameter>Linur</parameter>
-                <waarde_numeriek>0.01</waarde_numeriek>
-                <eenheid>µg/l</eenheid>
-                <detectieconditie>&lt;</detectieconditie>
-                <betrouwbaarheid>goed</betrouwbaarheid>
-                <veld_labo>LABO</veld_labo>
-            </observatie>
-            <observatie>
-                <parameter>EC</parameter>
-                <waarde_numeriek>954.0</waarde_numeriek>
-                <eenheid>µS/cm</eenheid>
-                <betrouwbaarheid>goed</betrouwbaarheid>
-                <veld_labo>VELD</veld_labo>
-            </observatie>
-            <observatie>
-                <parameter>PropaCl</parameter>
-                <waarde_numeriek>0.01</waarde_numeriek>
-                <eenheid>µg/l</eenheid>
-                <detectieconditie>&lt;</detectieconditie>
-                <betrouwbaarheid>goed</betrouwbaarheid>
-                <veld_labo>LABO</veld_labo>
-            </observatie>
-            <observatie>
-                <parameter>Simaz</parameter>
-                <waarde_numeriek>0.01</waarde_numeriek>
-                <eenheid>µg/l</eenheid>
-                <detectieconditie>&lt;</detectieconditie>
-                <betrouwbaarheid>goed</betrouwbaarheid>
-                <veld_labo>LABO</veld_labo>
-            </observatie>
-            <observatie>
-                <parameter>Carbet</parameter>
-                <waarde_numeriek>0.01</waarde_numeriek>
-                <eenheid>µg/l</eenheid>
-                <detectieconditie>&lt;</detectieconditie>
-                <betrouwbaarheid>goed</betrouwbaarheid>
-                <veld_labo>LABO</veld_labo>
-            </observatie>
-            <observatie>
-                <parameter>Terbu_des</parameter>
-                <waarde_numeriek>0.01</waarde_numeriek>
-                <eenheid>µg/l</eenheid>
-                <detectieconditie>&lt;</detectieconditie>
-                <betrouwbaarheid>goed</betrouwbaarheid>
-                <veld_labo>LABO</veld_labo>
-            </observatie>
-            <observatie>
-                <parameter>NO3</parameter>
-                <waarde_numeriek>9.908</waarde_numeriek>
-                <eenheid>mg/l</eenheid>
-                <betrouwbaarheid>goed</betrouwbaarheid>
-                <veld_labo>LABO</veld_labo>
-            </observatie>
-            <observatie>
-                <parameter>Diur</parameter>
-                <waarde_numeriek>0.01</waarde_numeriek>
-                <eenheid>µg/l</eenheid>
-                <detectieconditie>&lt;</detectieconditie>
-                <betrouwbaarheid>goed</betrouwbaarheid>
-                <veld_labo>LABO</veld_labo>
-            </observatie>
-            <observatie>
-                <parameter>SomKAT</parameter>
-                <waarde_numeriek>9.8084</waarde_numeriek>
-                <eenheid>meq/l</eenheid>
-                <betrouwbaarheid>goed</betrouwbaarheid>
-                <veld_labo>LABO</veld_labo>
-            </observatie>
-            <observatie>
-                <parameter>K</parameter>
-                <waarde_numeriek>9.0778</waarde_numeriek>
-                <eenheid>mg/l</eenheid>
-                <betrouwbaarheid>goed</betrouwbaarheid>
-                <veld_labo>LABO</veld_labo>
-            </observatie>
-            <observatie>
-                <parameter>Zn</parameter>
-                <waarde_numeriek>10.0</waarde_numeriek>
-                <eenheid>µg/l</eenheid>
-                <detectieconditie>&lt;</detectieconditie>
-                <betrouwbaarheid>goed</betrouwbaarheid>
-                <veld_labo>LABO</veld_labo>
-            </observatie>
-            <observatie>
-                <parameter>metola-S</parameter>
-                <waarde_numeriek>0.01</waarde_numeriek>
-                <eenheid>µg/l</eenheid>
-                <detectieconditie>&lt;</detectieconditie>
-                <betrouwbaarheid>goed</betrouwbaarheid>
-                <veld_labo>LABO</veld_labo>
-            </observatie>
-            <observatie>
-                <parameter>Ca</parameter>
-                <waarde_numeriek>156.091</waarde_numeriek>
-                <eenheid>mg/l</eenheid>
-                <betrouwbaarheid>goed</betrouwbaarheid>
-                <veld_labo>LABO</veld_labo>
-            </observatie>
-            <observatie>
-                <parameter>Tri</parameter>
-                <waarde_numeriek>0.1</waarde_numeriek>
-                <eenheid>µg/l</eenheid>
-                <detectieconditie>&lt;</detectieconditie>
-                <betrouwbaarheid>goed</betrouwbaarheid>
-                <veld_labo>LABO</veld_labo>
-            </observatie>
-            <observatie>
-                <parameter>Co</parameter>
-                <waarde_numeriek>3.0</waarde_numeriek>
-                <eenheid>µg/l</eenheid>
-                <detectieconditie>&lt;</detectieconditie>
-                <betrouwbaarheid>goed</betrouwbaarheid>
-                <veld_labo>LABO</veld_labo>
-            </observatie>
-            <observatie>
-                <parameter>PO4</parameter>
-                <waarde_numeriek>0.6681</waarde_numeriek>
-                <eenheid>mg/l</eenheid>
-                <betrouwbaarheid>goed</betrouwbaarheid>
-                <veld_labo>LABO</veld_labo>
-            </observatie>
-            <observatie>
-                <parameter>Terbu</parameter>
-                <waarde_numeriek>0.01</waarde_numeriek>
-                <eenheid>µg/l</eenheid>
-                <detectieconditie>&lt;</detectieconditie>
-                <betrouwbaarheid>goed</betrouwbaarheid>
-                <veld_labo>LABO</veld_labo>
-            </observatie>
-            <observatie>
-                <parameter>EC(Lab.)</parameter>
-                <waarde_numeriek>956.5018</waarde_numeriek>
-                <eenheid>µS/cm(20°C)</eenheid>
-                <betrouwbaarheid>goed</betrouwbaarheid>
-                <veld_labo>LABO</veld_labo>
-            </observatie>
-            <observatie>
-                <parameter>Per</parameter>
-                <waarde_numeriek>0.1</waarde_numeriek>
-                <eenheid>µg/l</eenheid>
-                <detectieconditie>&lt;</detectieconditie>
-                <betrouwbaarheid>goed</betrouwbaarheid>
-                <veld_labo>LABO</veld_labo>
-            </observatie>
-            <observatie>
-                <parameter>Chlortol</parameter>
-                <waarde_numeriek>0.01</waarde_numeriek>
-                <eenheid>µg/l</eenheid>
-                <detectieconditie>&lt;</detectieconditie>
-                <betrouwbaarheid>goed</betrouwbaarheid>
-                <veld_labo>LABO</veld_labo>
-            </observatie>
-            <observatie>
-                <parameter>Cl</parameter>
-                <waarde_numeriek>42.28</waarde_numeriek>
-                <eenheid>mg/l</eenheid>
-                <betrouwbaarheid>goed</betrouwbaarheid>
-                <veld_labo>LABO</veld_labo>
-            </observatie>
-            <observatie>
-                <parameter>mcpb</parameter>
-                <waarde_numeriek>0.01</waarde_numeriek>
-                <eenheid>µg/l</eenheid>
-                <detectieconditie>&lt;</detectieconditie>
-                <betrouwbaarheid>goed</betrouwbaarheid>
-                <veld_labo>LABO</veld_labo>
-            </observatie>
-            <observatie>
-                <parameter>Bentaz</parameter>
-                <waarde_numeriek>0.01</waarde_numeriek>
-                <eenheid>µg/l</eenheid>
-                <detectieconditie>&lt;</detectieconditie>
-                <betrouwbaarheid>goed</betrouwbaarheid>
-                <veld_labo>LABO</veld_labo>
-            </observatie>
-            <observatie>
-                <parameter>5ClFenol</parameter>
-                <waarde_numeriek>0.01</waarde_numeriek>
-                <eenheid>µg/l</eenheid>
-                <detectieconditie>&lt;</detectieconditie>
-                <betrouwbaarheid>goed</betrouwbaarheid>
-                <veld_labo>LABO</veld_labo>
-            </observatie>
-            <observatie>
-                <parameter>Isoprot</parameter>
-                <waarde_numeriek>0.01</waarde_numeriek>
-                <eenheid>µg/l</eenheid>
-                <detectieconditie>&lt;</detectieconditie>
-                <betrouwbaarheid>goed</betrouwbaarheid>
-                <veld_labo>LABO</veld_labo>
-            </observatie>
-            <observatie>
-                <parameter>Hexaz</parameter>
-                <waarde_numeriek>0.01</waarde_numeriek>
-                <eenheid>µg/l</eenheid>
-                <detectieconditie>&lt;</detectieconditie>
-                <betrouwbaarheid>goed</betrouwbaarheid>
-                <veld_labo>LABO</veld_labo>
-            </observatie>
-            <observatie>
-                <parameter>Ni</parameter>
-                <waarde_numeriek>5.0</waarde_numeriek>
-                <eenheid>µg/l</eenheid>
-                <detectieconditie>&lt;</detectieconditie>
-                <betrouwbaarheid>goed</betrouwbaarheid>
-                <veld_labo>LABO</veld_labo>
-            </observatie>
-            <observatie>
-                <parameter>Cr</parameter>
-                <waarde_numeriek>1.0</waarde_numeriek>
-                <eenheid>µg/l</eenheid>
-                <detectieconditie>&lt;</detectieconditie>
-                <betrouwbaarheid>goed</betrouwbaarheid>
-                <veld_labo>LABO</veld_labo>
-            </observatie>
-            <aanzuring>O</aanzuring>
-            <bron>freatisch 2016 voorjaar</bron>
-        </watermonster>
-        <watermonster>
-            <identificatie>130/21/20-F1/M2016-2</identificatie>
-            <monstername>
-                <datum>2016-09-02</datum>
-                <tijd>00:00:00</tijd>
-                <labo>
-                    <naam>Eurofins Analytico B.V.</naam>
-                </labo>
-            </monstername>
-            <laboanalyse>
-                <datum>2016-09-03</datum>
-                <labo>
-                    <naam>Eurofins Analytico B.V.</naam>
-                </labo>
-            </laboanalyse>
-            <observatie>
-                <parameter>Mesotri</parameter>
-                <waarde_numeriek>0.01</waarde_numeriek>
-                <eenheid>µg/l</eenheid>
-                <detectieconditie>&lt;</detectieconditie>
-                <betrouwbaarheid>goed</betrouwbaarheid>
-                <veld_labo>LABO</veld_labo>
-            </observatie>
-            <observatie>
-                <parameter>Cd</parameter>
-                <waarde_numeriek>0.4</waarde_numeriek>
-                <eenheid>µg/l</eenheid>
-                <detectieconditie>&lt;</detectieconditie>
-                <betrouwbaarheid>goed</betrouwbaarheid>
-                <veld_labo>LABO</veld_labo>
-            </observatie>
-            <observatie>
-                <parameter>Zn</parameter>
-                <waarde_numeriek>11.149</waarde_numeriek>
-                <eenheid>µg/l</eenheid>
-                <betrouwbaarheid>goed</betrouwbaarheid>
-                <veld_labo>LABO</veld_labo>
-            </observatie>
-            <observatie>
-                <parameter>Metola-S-ESA</parameter>
-                <waarde_numeriek>1.3449</waarde_numeriek>
-                <eenheid>µg/l</eenheid>
-                <betrouwbaarheid>goed</betrouwbaarheid>
-                <veld_labo>LABO</veld_labo>
-            </observatie>
-            <observatie>
-                <parameter>Chlortol</parameter>
-                <waarde_numeriek>0.01</waarde_numeriek>
-                <eenheid>µg/l</eenheid>
-                <detectieconditie>&lt;</detectieconditie>
-                <betrouwbaarheid>goed</betrouwbaarheid>
-                <veld_labo>LABO</veld_labo>
-            </observatie>
-            <observatie>
-                <parameter>meta11</parameter>
-                <waarde_numeriek>0.01</waarde_numeriek>
-                <eenheid>µg/l</eenheid>
-                <detectieconditie>&lt;</detectieconditie>
-                <betrouwbaarheid>goed</betrouwbaarheid>
-                <veld_labo>LABO</veld_labo>
-            </observatie>
-            <observatie>
-                <parameter>Cu</parameter>
-                <waarde_numeriek>5.0</waarde_numeriek>
-                <eenheid>µg/l</eenheid>
-                <detectieconditie>&lt;</detectieconditie>
-                <betrouwbaarheid>goed</betrouwbaarheid>
-                <veld_labo>LABO</veld_labo>
-            </observatie>
-            <observatie>
-                <parameter>B</parameter>
-                <waarde_numeriek>20.0</waarde_numeriek>
-                <eenheid>µg/l</eenheid>
-                <detectieconditie>&lt;</detectieconditie>
-                <betrouwbaarheid>goed</betrouwbaarheid>
-                <veld_labo>LABO</veld_labo>
-            </observatie>
-            <observatie>
-                <parameter>Fe</parameter>
-                <waarde_numeriek>0.02</waarde_numeriek>
-                <eenheid>mg/l</eenheid>
-                <detectieconditie>&lt;</detectieconditie>
-                <betrouwbaarheid>goed</betrouwbaarheid>
-                <veld_labo>LABO</veld_labo>
-            </observatie>
-            <observatie>
-                <parameter>EC</parameter>
-                <waarde_numeriek>921.0</waarde_numeriek>
-                <eenheid>µS/cm</eenheid>
-                <betrouwbaarheid>goed</betrouwbaarheid>
-                <veld_labo>VELD</veld_labo>
-            </observatie>
-            <observatie>
-                <parameter>pH</parameter>
-                <waarde_numeriek>6.94</waarde_numeriek>
-                <eenheid>Sörensen</eenheid>
-                <betrouwbaarheid>goed</betrouwbaarheid>
-                <veld_labo>VELD</veld_labo>
-            </observatie>
-            <observatie>
-                <parameter>trichlorpyr</parameter>
-                <waarde_numeriek>0.01</waarde_numeriek>
-                <eenheid>µg/l</eenheid>
-                <detectieconditie>&lt;</detectieconditie>
-                <betrouwbaarheid>goed</betrouwbaarheid>
-                <veld_labo>LABO</veld_labo>
-            </observatie>
-            <observatie>
-                <parameter>Simaz</parameter>
-                <waarde_numeriek>0.01</waarde_numeriek>
-                <eenheid>µg/l</eenheid>
-                <detectieconditie>&lt;</detectieconditie>
-                <betrouwbaarheid>goed</betrouwbaarheid>
-                <veld_labo>LABO</veld_labo>
-            </observatie>
-            <observatie>
-                <parameter>Cl</parameter>
-                <waarde_numeriek>49.29</waarde_numeriek>
-                <eenheid>mg/l</eenheid>
-                <betrouwbaarheid>goed</betrouwbaarheid>
-                <veld_labo>LABO</veld_labo>
-            </observatie>
-            <observatie>
-                <parameter>K</parameter>
-                <waarde_numeriek>10.0558</waarde_numeriek>
-                <eenheid>mg/l</eenheid>
-                <betrouwbaarheid>goed</betrouwbaarheid>
-                <veld_labo>LABO</veld_labo>
-            </observatie>
-            <observatie>
-                <parameter>Dchdzn</parameter>
-                <waarde_numeriek>0.0185</waarde_numeriek>
-                <eenheid>µg/l</eenheid>
-                <betrouwbaarheid>goed</betrouwbaarheid>
-                <veld_labo>LABO</veld_labo>
-            </observatie>
-            <observatie>
-                <parameter>T</parameter>
-                <waarde_numeriek>15.1</waarde_numeriek>
-                <eenheid>°C</eenheid>
-                <betrouwbaarheid>goed</betrouwbaarheid>
-                <veld_labo>VELD</veld_labo>
-            </observatie>
-            <observatie>
-                <parameter>meta9</parameter>
-                <waarde_numeriek>0.01</waarde_numeriek>
-                <eenheid>µg/l</eenheid>
-                <detectieconditie>&lt;</detectieconditie>
-                <betrouwbaarheid>goed</betrouwbaarheid>
-                <veld_labo>LABO</veld_labo>
-            </observatie>
-            <observatie>
-                <parameter>AMPA</parameter>
-                <waarde_numeriek>0.01</waarde_numeriek>
-                <eenheid>µg/l</eenheid>
-                <detectieconditie>&lt;</detectieconditie>
-                <betrouwbaarheid>goed</betrouwbaarheid>
-                <veld_labo>LABO</veld_labo>
-            </observatie>
-            <observatie>
-                <parameter>metola-S</parameter>
-                <waarde_numeriek>0.01</waarde_numeriek>
-                <eenheid>µg/l</eenheid>
-                <detectieconditie>&lt;</detectieconditie>
-                <betrouwbaarheid>goed</betrouwbaarheid>
-                <veld_labo>LABO</veld_labo>
-            </observatie>
-            <observatie>
-                <parameter>BAM</parameter>
-                <waarde_numeriek>0.01</waarde_numeriek>
-                <eenheid>µg/l</eenheid>
-                <detectieconditie>&lt;</detectieconditie>
-                <betrouwbaarheid>goed</betrouwbaarheid>
-                <veld_labo>LABO</veld_labo>
-            </observatie>
-            <observatie>
-                <parameter>Bentaz</parameter>
-                <waarde_numeriek>0.01</waarde_numeriek>
-                <eenheid>µg/l</eenheid>
-                <detectieconditie>&lt;</detectieconditie>
-                <betrouwbaarheid>goed</betrouwbaarheid>
-                <veld_labo>LABO</veld_labo>
-            </observatie>
-            <observatie>
-                <parameter>Al</parameter>
-                <waarde_numeriek>0.0793</waarde_numeriek>
-                <eenheid>mg/l</eenheid>
-                <betrouwbaarheid>goed</betrouwbaarheid>
-                <veld_labo>LABO</veld_labo>
-            </observatie>
-            <observatie>
-                <parameter>Co</parameter>
-                <waarde_numeriek>3.0</waarde_numeriek>
-                <eenheid>µg/l</eenheid>
-                <detectieconditie>&lt;</detectieconditie>
-                <betrouwbaarheid>goed</betrouwbaarheid>
-                <veld_labo>LABO</veld_labo>
-            </observatie>
-            <observatie>
-                <parameter>flufe</parameter>
-                <waarde_numeriek>0.01</waarde_numeriek>
-                <eenheid>µg/l</eenheid>
-                <detectieconditie>&lt;</detectieconditie>
-                <betrouwbaarheid>goed</betrouwbaarheid>
-                <veld_labo>LABO</veld_labo>
-            </observatie>
-            <observatie>
-                <parameter>fluopicolide</parameter>
-                <waarde_numeriek>0.01</waarde_numeriek>
-                <eenheid>µg/l</eenheid>
-                <detectieconditie>&lt;</detectieconditie>
-                <betrouwbaarheid>goed</betrouwbaarheid>
-                <veld_labo>LABO</veld_labo>
-            </observatie>
-            <observatie>
-                <parameter>As</parameter>
-                <waarde_numeriek>5.0</waarde_numeriek>
-                <eenheid>µg/l</eenheid>
-                <detectieconditie>&lt;</detectieconditie>
-                <betrouwbaarheid>goed</betrouwbaarheid>
-                <veld_labo>LABO</veld_labo>
-            </observatie>
-            <observatie>
-                <parameter>HCO3</parameter>
-                <waarde_numeriek>245.22</waarde_numeriek>
-                <eenheid>mg/l</eenheid>
-                <betrouwbaarheid>goed</betrouwbaarheid>
-                <veld_labo>LABO</veld_labo>
-            </observatie>
-            <observatie>
-                <parameter>DMS</parameter>
-                <waarde_numeriek>0.025</waarde_numeriek>
-                <eenheid>µg/l</eenheid>
-                <detectieconditie>&lt;</detectieconditie>
-                <betrouwbaarheid>goed</betrouwbaarheid>
-                <veld_labo>LABO</veld_labo>
-            </observatie>
-            <observatie>
-                <parameter>NO3</parameter>
-                <waarde_numeriek>27.055</waarde_numeriek>
-                <eenheid>mg/l</eenheid>
-                <betrouwbaarheid>goed</betrouwbaarheid>
-                <veld_labo>LABO</veld_labo>
-            </observatie>
-            <observatie>
-                <parameter>Ca</parameter>
-                <waarde_numeriek>155.4504</waarde_numeriek>
-                <eenheid>mg/l</eenheid>
-                <betrouwbaarheid>goed</betrouwbaarheid>
-                <veld_labo>LABO</veld_labo>
-            </observatie>
-            <observatie>
-                <parameter>meta4</parameter>
-                <waarde_numeriek>0.01</waarde_numeriek>
-                <eenheid>µg/l</eenheid>
-                <detectieconditie>&lt;</detectieconditie>
-                <betrouwbaarheid>goed</betrouwbaarheid>
-                <veld_labo>LABO</veld_labo>
-            </observatie>
-            <observatie>
-                <parameter>Ni</parameter>
-                <waarde_numeriek>5.0</waarde_numeriek>
-                <eenheid>µg/l</eenheid>
-                <detectieconditie>&lt;</detectieconditie>
-                <betrouwbaarheid>goed</betrouwbaarheid>
-                <veld_labo>LABO</veld_labo>
-            </observatie>
-            <observatie>
-                <parameter>Eh°</parameter>
-                <waarde_numeriek>426.5</waarde_numeriek>
-                <eenheid>mV</eenheid>
-                <betrouwbaarheid>goed</betrouwbaarheid>
-                <veld_labo>VELD</veld_labo>
-            </observatie>
-            <observatie>
-                <parameter>TOC</parameter>
-                <waarde_numeriek>6.561</waarde_numeriek>
-                <eenheid>mg/l</eenheid>
-                <betrouwbaarheid>goed</betrouwbaarheid>
-                <veld_labo>LABO</veld_labo>
-            </observatie>
-            <observatie>
-                <parameter>SO4</parameter>
-                <waarde_numeriek>219.58</waarde_numeriek>
-                <eenheid>mg/l</eenheid>
-                <betrouwbaarheid>goed</betrouwbaarheid>
-                <veld_labo>LABO</veld_labo>
-            </observatie>
-            <observatie>
-                <parameter>PO4</parameter>
-                <waarde_numeriek>0.7079</waarde_numeriek>
-                <eenheid>mg/l</eenheid>
-                <betrouwbaarheid>goed</betrouwbaarheid>
-                <veld_labo>LABO</veld_labo>
-            </observatie>
-            <observatie>
-                <parameter>NO2</parameter>
-                <waarde_numeriek>0.03</waarde_numeriek>
-                <eenheid>mg/l</eenheid>
-                <detectieconditie>&lt;</detectieconditie>
-                <betrouwbaarheid>goed</betrouwbaarheid>
-                <veld_labo>LABO</veld_labo>
-            </observatie>
-            <observatie>
-                <parameter>Mn</parameter>
-                <waarde_numeriek>0.4367</waarde_numeriek>
-                <eenheid>mg/l</eenheid>
-                <betrouwbaarheid>goed</betrouwbaarheid>
-                <veld_labo>LABO</veld_labo>
-            </observatie>
-            <observatie>
-                <parameter>Diur</parameter>
-                <waarde_numeriek>0.01</waarde_numeriek>
-                <eenheid>µg/l</eenheid>
-                <detectieconditie>&lt;</detectieconditie>
-                <betrouwbaarheid>goed</betrouwbaarheid>
-                <veld_labo>LABO</veld_labo>
-            </observatie>
-            <observatie>
-                <parameter>Cr</parameter>
-                <waarde_numeriek>1.0</waarde_numeriek>
-                <eenheid>µg/l</eenheid>
-                <detectieconditie>&lt;</detectieconditie>
-                <betrouwbaarheid>goed</betrouwbaarheid>
-                <veld_labo>LABO</veld_labo>
-            </observatie>
-            <observatie>
-                <parameter>NH4</parameter>
-                <waarde_numeriek>0.4359</waarde_numeriek>
-                <eenheid>mg/l</eenheid>
-                <betrouwbaarheid>goed</betrouwbaarheid>
-                <veld_labo>LABO</veld_labo>
-            </observatie>
-            <observatie>
-                <parameter>atr_des</parameter>
-                <waarde_numeriek>0.01</waarde_numeriek>
-                <eenheid>µg/l</eenheid>
-                <detectieconditie>&lt;</detectieconditie>
-                <betrouwbaarheid>goed</betrouwbaarheid>
-                <veld_labo>LABO</veld_labo>
-            </observatie>
-            <observatie>
-                <parameter>Mg</parameter>
-                <waarde_numeriek>9.784</waarde_numeriek>
-                <eenheid>mg/l</eenheid>
-                <betrouwbaarheid>goed</betrouwbaarheid>
-                <veld_labo>LABO</veld_labo>
-            </observatie>
-            <observatie>
-                <parameter>CO3</parameter>
-                <waarde_numeriek>1.0</waarde_numeriek>
-                <eenheid>mg/l</eenheid>
-                <detectieconditie>&lt;</detectieconditie>
-                <betrouwbaarheid>goed</betrouwbaarheid>
-                <veld_labo>LABO</veld_labo>
-            </observatie>
-            <observatie>
-                <parameter>VIS</parameter>
-                <waarde_numeriek>0.0682</waarde_numeriek>
-                <eenheid>µg/l</eenheid>
-                <betrouwbaarheid>goed</betrouwbaarheid>
-                <veld_labo>LABO</veld_labo>
-            </observatie>
-            <observatie>
-                <parameter>Terbu</parameter>
-                <waarde_numeriek>0.01</waarde_numeriek>
-                <eenheid>µg/l</eenheid>
-                <detectieconditie>&lt;</detectieconditie>
-                <betrouwbaarheid>goed</betrouwbaarheid>
-                <veld_labo>LABO</veld_labo>
-            </observatie>
-            <observatie>
-                <parameter>Atraz</parameter>
-                <waarde_numeriek>0.01</waarde_numeriek>
-                <eenheid>µg/l</eenheid>
-                <detectieconditie>&lt;</detectieconditie>
-                <betrouwbaarheid>goed</betrouwbaarheid>
-                <veld_labo>LABO</veld_labo>
-            </observatie>
-            <observatie>
-                <parameter>Na</parameter>
-                <waarde_numeriek>22.4572</waarde_numeriek>
-                <eenheid>mg/l</eenheid>
-                <betrouwbaarheid>goed</betrouwbaarheid>
-                <veld_labo>LABO</veld_labo>
-            </observatie>
-            <observatie>
-                <parameter>meta8</parameter>
-                <waarde_numeriek>0.01</waarde_numeriek>
-                <eenheid>µg/l</eenheid>
-                <detectieconditie>&lt;</detectieconditie>
-                <betrouwbaarheid>goed</betrouwbaarheid>
-                <veld_labo>LABO</veld_labo>
-            </observatie>
-            <observatie>
-                <parameter>EC(Lab.)</parameter>
-                <waarde_numeriek>869.434</waarde_numeriek>
-                <eenheid>µS/cm(20°C)</eenheid>
-                <betrouwbaarheid>goed</betrouwbaarheid>
-                <veld_labo>LABO</veld_labo>
-            </observatie>
-            <observatie>
-                <parameter>%AfwijkBalans</parameter>
-                <waarde_numeriek>-2.9336</waarde_numeriek>
-                <eenheid>%</eenheid>
-                <betrouwbaarheid>goed</betrouwbaarheid>
-                <veld_labo>LABO</veld_labo>
-            </observatie>
-            <observatie>
-                <parameter>SomKAT</parameter>
-                <waarde_numeriek>9.8457</waarde_numeriek>
-                <eenheid>meq/l</eenheid>
-                <betrouwbaarheid>goed</betrouwbaarheid>
-                <veld_labo>LABO</veld_labo>
-            </observatie>
-            <observatie>
-                <parameter>Pb</parameter>
-                <waarde_numeriek>5.0</waarde_numeriek>
-                <eenheid>µg/l</eenheid>
-                <detectieconditie>&lt;</detectieconditie>
-                <betrouwbaarheid>goed</betrouwbaarheid>
-                <veld_labo>LABO</veld_labo>
-            </observatie>
-            <observatie>
-                <parameter>Imida</parameter>
-                <waarde_numeriek>0.01</waarde_numeriek>
-                <eenheid>µg/l</eenheid>
-                <detectieconditie>&lt;</detectieconditie>
-                <betrouwbaarheid>goed</betrouwbaarheid>
-                <veld_labo>LABO</veld_labo>
-            </observatie>
-            <observatie>
-                <parameter>SomAN</parameter>
-                <waarde_numeriek>10.4408</waarde_numeriek>
-                <eenheid>meq/l</eenheid>
-                <betrouwbaarheid>goed</betrouwbaarheid>
-                <veld_labo>LABO</veld_labo>
-            </observatie>
-            <observatie>
-                <parameter>O2</parameter>
-                <waarde_numeriek>1.06</waarde_numeriek>
-                <eenheid>mg/l</eenheid>
-                <betrouwbaarheid>goed</betrouwbaarheid>
-                <veld_labo>VELD</veld_labo>
-            </observatie>
-            <observatie>
-                <parameter>Triflox</parameter>
-                <waarde_numeriek>0.01</waarde_numeriek>
-                <eenheid>µg/l</eenheid>
-                <detectieconditie>&lt;</detectieconditie>
-                <betrouwbaarheid>goed</betrouwbaarheid>
-                <veld_labo>LABO</veld_labo>
-            </observatie>
-            <observatie>
-                <parameter>pH(Lab.)</parameter>
-                <waarde_numeriek>6.9</waarde_numeriek>
-                <eenheid>Sörensen</eenheid>
-                <betrouwbaarheid>goed</betrouwbaarheid>
-                <veld_labo>LABO</veld_labo>
-            </observatie>
-            <aanzuring>O</aanzuring>
-            <bron>freatisch 2016 najaar</bron>
-        </watermonster>
-        <watermonster>
-            <identificatie>130/21/20-F1/M1501</identificatie>
-            <monstername>
-                <datum>2015-03-11</datum>
-                <tijd>01:00:00</tijd>
-                <labo>
-                    <naam>Bodemkundige Dienst van België</naam>
-                </labo>
-            </monstername>
-            <laboanalyse>
-                <datum>2015-03-12</datum>
-                <labo>
-                    <naam>Bodemkundige Dienst van België</naam>
-                </labo>
-            </laboanalyse>
-            <observatie>
-                <parameter>pH(Lab.)</parameter>
-                <waarde_numeriek>6.6</waarde_numeriek>
-                <eenheid>Sörensen</eenheid>
-                <betrouwbaarheid>goed</betrouwbaarheid>
-                <veld_labo>LABO</veld_labo>
-            </observatie>
-            <observatie>
-                <parameter>Diur</parameter>
-                <waarde_numeriek>0.01</waarde_numeriek>
-                <eenheid>µg/l</eenheid>
-                <detectieconditie>&lt;</detectieconditie>
-                <betrouwbaarheid>goed</betrouwbaarheid>
-                <veld_labo>LABO</veld_labo>
-            </observatie>
-            <observatie>
-                <parameter>AMPA</parameter>
-                <waarde_numeriek>0.01</waarde_numeriek>
-                <eenheid>µg/l</eenheid>
-                <detectieconditie>&lt;</detectieconditie>
-                <betrouwbaarheid>goed</betrouwbaarheid>
-                <veld_labo>LABO</veld_labo>
-            </observatie>
-            <observatie>
-                <parameter>T</parameter>
-                <waarde_numeriek>10.0</waarde_numeriek>
-                <eenheid>°C</eenheid>
-                <betrouwbaarheid>goed</betrouwbaarheid>
-                <veld_labo>VELD</veld_labo>
-            </observatie>
-            <observatie>
-                <parameter>metola</parameter>
-                <waarde_numeriek>0.01</waarde_numeriek>
-                <eenheid>µg/l</eenheid>
-                <detectieconditie>&lt;</detectieconditie>
-                <betrouwbaarheid>goed</betrouwbaarheid>
-                <veld_labo>LABO</veld_labo>
-            </observatie>
-            <observatie>
-                <parameter>Cd</parameter>
-                <waarde_numeriek>0.05</waarde_numeriek>
-                <eenheid>µg/l</eenheid>
-                <detectieconditie>&lt;</detectieconditie>
-                <betrouwbaarheid>goed</betrouwbaarheid>
-                <veld_labo>LABO</veld_labo>
-            </observatie>
-            <observatie>
-                <parameter>Eh°</parameter>
-                <waarde_numeriek>367.0</waarde_numeriek>
-                <eenheid>mV</eenheid>
-                <betrouwbaarheid>goed</betrouwbaarheid>
-                <veld_labo>VELD</veld_labo>
-            </observatie>
-            <observatie>
-                <parameter>metola-S</parameter>
-                <waarde_numeriek>0.08</waarde_numeriek>
-                <eenheid>µg/l</eenheid>
-                <betrouwbaarheid>goed</betrouwbaarheid>
-                <veld_labo>LABO</veld_labo>
-            </observatie>
-            <observatie>
-                <parameter>SomAN</parameter>
-                <waarde_numeriek>10.472</waarde_numeriek>
-                <eenheid>meq/l</eenheid>
-                <betrouwbaarheid>goed</betrouwbaarheid>
-                <veld_labo>LABO</veld_labo>
-            </observatie>
-            <observatie>
-                <parameter>EC</parameter>
-                <waarde_numeriek>825.0</waarde_numeriek>
-                <eenheid>µS/cm</eenheid>
-                <betrouwbaarheid>goed</betrouwbaarheid>
-                <veld_labo>VELD</veld_labo>
-            </observatie>
-            <observatie>
-                <parameter>Ni</parameter>
-                <waarde_numeriek>2.9</waarde_numeriek>
-                <eenheid>µg/l</eenheid>
-                <betrouwbaarheid>goed</betrouwbaarheid>
-                <veld_labo>LABO</veld_labo>
-            </observatie>
-            <observatie>
-                <parameter>Chlortol</parameter>
-                <waarde_numeriek>0.01</waarde_numeriek>
-                <eenheid>µg/l</eenheid>
-                <detectieconditie>&lt;</detectieconditie>
-                <betrouwbaarheid>goed</betrouwbaarheid>
-                <veld_labo>LABO</veld_labo>
-            </observatie>
-            <observatie>
-                <parameter>TDS</parameter>
-                <waarde_numeriek>761.0</waarde_numeriek>
-                <eenheid>mg/l</eenheid>
-                <betrouwbaarheid>goed</betrouwbaarheid>
-                <veld_labo>LABO</veld_labo>
-            </observatie>
-            <observatie>
-                <parameter>SomKAT</parameter>
-                <waarde_numeriek>10.667</waarde_numeriek>
-                <eenheid>meq/l</eenheid>
-                <betrouwbaarheid>goed</betrouwbaarheid>
-                <veld_labo>LABO</veld_labo>
-            </observatie>
-            <observatie>
-                <parameter>%AfwijkBalans</parameter>
-                <waarde_numeriek>0.92</waarde_numeriek>
-                <eenheid>%</eenheid>
-                <betrouwbaarheid>goed</betrouwbaarheid>
-                <veld_labo>LABO</veld_labo>
-            </observatie>
-            <observatie>
-                <parameter>NH4</parameter>
-                <waarde_numeriek>0.65</waarde_numeriek>
-                <eenheid>mg/l</eenheid>
-                <betrouwbaarheid>goed</betrouwbaarheid>
-                <veld_labo>LABO</veld_labo>
-            </observatie>
-            <observatie>
-                <parameter>Ca</parameter>
-                <waarde_numeriek>170.0</waarde_numeriek>
-                <eenheid>mg/l</eenheid>
-                <betrouwbaarheid>goed</betrouwbaarheid>
-                <veld_labo>LABO</veld_labo>
-            </observatie>
-            <observatie>
-                <parameter>PO4</parameter>
-                <waarde_numeriek>0.68</waarde_numeriek>
-                <eenheid>mg/l</eenheid>
-                <betrouwbaarheid>goed</betrouwbaarheid>
-                <veld_labo>LABO</veld_labo>
-            </observatie>
-            <observatie>
-                <parameter>Mn</parameter>
-                <waarde_numeriek>0.38</waarde_numeriek>
-                <eenheid>mg/l</eenheid>
-                <betrouwbaarheid>goed</betrouwbaarheid>
-                <veld_labo>LABO</veld_labo>
-            </observatie>
-            <observatie>
-                <parameter>NO2</parameter>
-                <waarde_numeriek>0.03</waarde_numeriek>
-                <eenheid>mg/l</eenheid>
-                <detectieconditie>&lt;</detectieconditie>
-                <betrouwbaarheid>goed</betrouwbaarheid>
-                <veld_labo>LABO</veld_labo>
-            </observatie>
-            <observatie>
-                <parameter>TOC</parameter>
-                <waarde_numeriek>5.1</waarde_numeriek>
-                <eenheid>mg/l</eenheid>
-                <betrouwbaarheid>goed</betrouwbaarheid>
-                <veld_labo>LABO</veld_labo>
-            </observatie>
-            <observatie>
-                <parameter>Atraz</parameter>
-                <waarde_numeriek>0.01</waarde_numeriek>
-                <eenheid>µg/l</eenheid>
-                <detectieconditie>&lt;</detectieconditie>
-                <betrouwbaarheid>goed</betrouwbaarheid>
-                <veld_labo>LABO</veld_labo>
-            </observatie>
-            <observatie>
-                <parameter>Cu</parameter>
-                <waarde_numeriek>2.8</waarde_numeriek>
-                <eenheid>µg/l</eenheid>
-                <betrouwbaarheid>goed</betrouwbaarheid>
-                <veld_labo>LABO</veld_labo>
-            </observatie>
-            <observatie>
-                <parameter>Simaz</parameter>
-                <waarde_numeriek>0.01</waarde_numeriek>
-                <eenheid>µg/l</eenheid>
-                <detectieconditie>&lt;</detectieconditie>
-                <betrouwbaarheid>goed</betrouwbaarheid>
-                <veld_labo>LABO</veld_labo>
-            </observatie>
-            <observatie>
-                <parameter>Hg</parameter>
-                <waarde_numeriek>0.2</waarde_numeriek>
-                <eenheid>µg/l</eenheid>
-                <detectieconditie>&lt;</detectieconditie>
-                <betrouwbaarheid>goed</betrouwbaarheid>
-                <veld_labo>LABO</veld_labo>
-            </observatie>
-            <observatie>
-                <parameter>flufe</parameter>
-                <waarde_numeriek>0.01</waarde_numeriek>
-                <eenheid>µg/l</eenheid>
-                <detectieconditie>&lt;</detectieconditie>
-                <betrouwbaarheid>goed</betrouwbaarheid>
-                <veld_labo>LABO</veld_labo>
-            </observatie>
-            <observatie>
-                <parameter>Na</parameter>
-                <waarde_numeriek>23.2</waarde_numeriek>
-                <eenheid>mg/l</eenheid>
-                <betrouwbaarheid>goed</betrouwbaarheid>
-                <veld_labo>LABO</veld_labo>
-            </observatie>
-            <observatie>
-                <parameter>Dchdzn</parameter>
-                <waarde_numeriek>0.01</waarde_numeriek>
-                <eenheid>µg/l</eenheid>
-                <betrouwbaarheid>goed</betrouwbaarheid>
-                <veld_labo>LABO</veld_labo>
-            </observatie>
-            <observatie>
-                <parameter>atr_des</parameter>
-                <waarde_numeriek>0.01</waarde_numeriek>
-                <eenheid>µg/l</eenheid>
-                <detectieconditie>&lt;</detectieconditie>
-                <betrouwbaarheid>goed</betrouwbaarheid>
-                <veld_labo>LABO</veld_labo>
-            </observatie>
-            <observatie>
-                <parameter>BAM</parameter>
-                <waarde_numeriek>0.01</waarde_numeriek>
-                <eenheid>µg/l</eenheid>
-                <detectieconditie>&lt;</detectieconditie>
-                <betrouwbaarheid>goed</betrouwbaarheid>
-                <veld_labo>LABO</veld_labo>
-            </observatie>
-            <observatie>
-                <parameter>Pb</parameter>
-                <waarde_numeriek>0.5</waarde_numeriek>
-                <eenheid>µg/l</eenheid>
-                <detectieconditie>&lt;</detectieconditie>
-                <betrouwbaarheid>goed</betrouwbaarheid>
-                <veld_labo>LABO</veld_labo>
-            </observatie>
-            <observatie>
-                <parameter>Fe</parameter>
-                <waarde_numeriek>0.02</waarde_numeriek>
-                <eenheid>mg/l</eenheid>
-                <detectieconditie>&lt;</detectieconditie>
-                <betrouwbaarheid>goed</betrouwbaarheid>
-                <veld_labo>LABO</veld_labo>
-            </observatie>
-            <observatie>
-                <parameter>DMS</parameter>
-                <waarde_numeriek>0.1</waarde_numeriek>
-                <eenheid>µg/l</eenheid>
-                <detectieconditie>&lt;</detectieconditie>
-                <betrouwbaarheid>goed</betrouwbaarheid>
-                <veld_labo>LABO</veld_labo>
-            </observatie>
-            <observatie>
-                <parameter>O2</parameter>
-                <waarde_numeriek>0.51</waarde_numeriek>
-                <eenheid>mg/l</eenheid>
-                <betrouwbaarheid>goed</betrouwbaarheid>
-                <veld_labo>VELD</veld_labo>
-            </observatie>
-            <observatie>
-                <parameter>VIS</parameter>
-                <waarde_numeriek>0.06</waarde_numeriek>
-                <eenheid>µg/l</eenheid>
-                <betrouwbaarheid>goed</betrouwbaarheid>
-                <veld_labo>LABO</veld_labo>
-            </observatie>
-            <observatie>
-                <parameter>B</parameter>
-                <waarde_numeriek>14.39999866</waarde_numeriek>
-                <eenheid>µg/l</eenheid>
-                <betrouwbaarheid>goed</betrouwbaarheid>
-                <veld_labo>LABO</veld_labo>
-            </observatie>
-            <observatie>
-                <parameter>Mg</parameter>
-                <waarde_numeriek>10.9</waarde_numeriek>
-                <eenheid>mg/l</eenheid>
-                <betrouwbaarheid>goed</betrouwbaarheid>
-                <veld_labo>LABO</veld_labo>
-            </observatie>
-            <observatie>
-                <parameter>Cr</parameter>
-                <waarde_numeriek>1.0</waarde_numeriek>
-                <eenheid>µg/l</eenheid>
-                <detectieconditie>&lt;</detectieconditie>
-                <betrouwbaarheid>goed</betrouwbaarheid>
-                <veld_labo>LABO</veld_labo>
-            </observatie>
-            <observatie>
-                <parameter>NO3</parameter>
-                <waarde_numeriek>1.12</waarde_numeriek>
-                <eenheid>mg/l</eenheid>
-                <betrouwbaarheid>goed</betrouwbaarheid>
-                <veld_labo>LABO</veld_labo>
-            </observatie>
-            <observatie>
-                <parameter>meta8</parameter>
-                <waarde_numeriek>0.01</waarde_numeriek>
-                <eenheid>µg/l</eenheid>
-                <detectieconditie>&lt;</detectieconditie>
-                <betrouwbaarheid>goed</betrouwbaarheid>
-                <veld_labo>LABO</veld_labo>
-            </observatie>
-            <observatie>
-                <parameter>Cl</parameter>
-                <waarde_numeriek>42.0</waarde_numeriek>
-                <eenheid>mg/l</eenheid>
-                <betrouwbaarheid>goed</betrouwbaarheid>
-                <veld_labo>LABO</veld_labo>
-            </observatie>
-            <observatie>
-                <parameter>EC(Lab.)</parameter>
-                <waarde_numeriek>950.0</waarde_numeriek>
-                <eenheid>µS/cm(20°C)</eenheid>
-                <betrouwbaarheid>goed</betrouwbaarheid>
-                <veld_labo>LABO</veld_labo>
-            </observatie>
-            <observatie>
-                <parameter>Bentaz</parameter>
-                <waarde_numeriek>0.01</waarde_numeriek>
-                <eenheid>µg/l</eenheid>
-                <detectieconditie>&lt;</detectieconditie>
-                <betrouwbaarheid>goed</betrouwbaarheid>
-                <veld_labo>LABO</veld_labo>
-            </observatie>
-            <observatie>
-                <parameter>pH</parameter>
-                <waarde_numeriek>7.2</waarde_numeriek>
-                <eenheid>Sörensen</eenheid>
-                <betrouwbaarheid>goed</betrouwbaarheid>
-                <veld_labo>VELD</veld_labo>
-            </observatie>
-            <observatie>
-                <parameter>K</parameter>
-                <waarde_numeriek>8.7</waarde_numeriek>
-                <eenheid>mg/l</eenheid>
-                <betrouwbaarheid>goed</betrouwbaarheid>
-                <veld_labo>LABO</veld_labo>
-            </observatie>
-            <observatie>
-                <parameter>Terbu</parameter>
-                <waarde_numeriek>0.01</waarde_numeriek>
-                <eenheid>µg/l</eenheid>
-                <detectieconditie>&lt;</detectieconditie>
-                <betrouwbaarheid>goed</betrouwbaarheid>
-                <veld_labo>LABO</veld_labo>
-            </observatie>
-            <observatie>
-                <parameter>As</parameter>
-                <waarde_numeriek>1.38</waarde_numeriek>
-                <eenheid>µg/l</eenheid>
-                <betrouwbaarheid>goed</betrouwbaarheid>
-                <veld_labo>LABO</veld_labo>
-            </observatie>
-            <observatie>
-                <parameter>Co</parameter>
-                <waarde_numeriek>0.75</waarde_numeriek>
-                <eenheid>µg/l</eenheid>
-                <betrouwbaarheid>goed</betrouwbaarheid>
-                <veld_labo>LABO</veld_labo>
-            </observatie>
-            <observatie>
-                <parameter>meta4</parameter>
-                <waarde_numeriek>0.01</waarde_numeriek>
-                <eenheid>µg/l</eenheid>
-                <detectieconditie>&lt;</detectieconditie>
-                <betrouwbaarheid>goed</betrouwbaarheid>
-                <veld_labo>LABO</veld_labo>
-            </observatie>
-            <observatie>
-                <parameter>CO3</parameter>
-                <waarde_numeriek>0.0</waarde_numeriek>
-                <eenheid>mg/l</eenheid>
-                <betrouwbaarheid>goed</betrouwbaarheid>
-                <veld_labo>LABO</veld_labo>
-            </observatie>
-            <observatie>
-                <parameter>SO4</parameter>
-                <waarde_numeriek>226.0</waarde_numeriek>
-                <eenheid>mg/l</eenheid>
-                <betrouwbaarheid>goed</betrouwbaarheid>
-                <veld_labo>LABO</veld_labo>
-            </observatie>
-            <observatie>
-                <parameter>Zn</parameter>
-                <waarde_numeriek>9.7</waarde_numeriek>
-                <eenheid>µg/l</eenheid>
-                <betrouwbaarheid>goed</betrouwbaarheid>
-                <veld_labo>LABO</veld_labo>
-            </observatie>
-            <observatie>
-                <parameter>HCO3</parameter>
-                <waarde_numeriek>280.0</waarde_numeriek>
-                <eenheid>mg/l</eenheid>
-                <betrouwbaarheid>goed</betrouwbaarheid>
-                <veld_labo>LABO</veld_labo>
-            </observatie>
-            <bron>freatisch 2015 voorjaar</bron>
-        </watermonster>
-        <watermonster>
-            <identificatie>130/21/20/M1201</identificatie>
-            <monstername>
-                <datum>2012-03-13</datum>
-                <tijd>01:00:00</tijd>
-                <labo>
-                    <naam>Bodemkundige Dienst van België</naam>
-                </labo>
-            </monstername>
-            <laboanalyse>
-                <datum>2012-03-14</datum>
-                <labo>
-                    <naam>Bodemkundige Dienst van België</naam>
-                </labo>
-            </laboanalyse>
-            <observatie>
-                <parameter>T</parameter>
-                <waarde_numeriek>9.2</waarde_numeriek>
-                <eenheid>°C</eenheid>
-                <betrouwbaarheid>goed</betrouwbaarheid>
-                <veld_labo>VELD</veld_labo>
-            </observatie>
-            <observatie>
-                <parameter>Cu</parameter>
-                <waarde_numeriek>5.0</waarde_numeriek>
-                <eenheid>µg/l</eenheid>
-                <detectieconditie>&lt;</detectieconditie>
-                <betrouwbaarheid>goed</betrouwbaarheid>
-                <veld_labo>LABO</veld_labo>
-            </observatie>
-            <observatie>
-                <parameter>Fluroxypyr</parameter>
-                <waarde_numeriek>0.01</waarde_numeriek>
-                <eenheid>µg/l</eenheid>
-                <detectieconditie>&lt;</detectieconditie>
-                <betrouwbaarheid>goed</betrouwbaarheid>
-                <veld_labo>LABO</veld_labo>
-            </observatie>
-            <observatie>
-                <parameter>245t</parameter>
-                <waarde_numeriek>0.01</waarde_numeriek>
-                <eenheid>µg/l</eenheid>
-                <detectieconditie>&lt;</detectieconditie>
-                <betrouwbaarheid>goed</betrouwbaarheid>
-                <veld_labo>LABO</veld_labo>
-            </observatie>
-            <observatie>
-                <parameter>Ca</parameter>
-                <waarde_numeriek>156.0</waarde_numeriek>
-                <eenheid>mg/l</eenheid>
-                <betrouwbaarheid>goed</betrouwbaarheid>
-                <veld_labo>LABO</veld_labo>
-            </observatie>
-            <observatie>
-                <parameter>Eh°</parameter>
-                <waarde_numeriek>363.0</waarde_numeriek>
-                <eenheid>mV</eenheid>
-                <betrouwbaarheid>goed</betrouwbaarheid>
-                <veld_labo>VELD</veld_labo>
-            </observatie>
-            <observatie>
-                <parameter>Carbet</parameter>
-                <waarde_numeriek>0.01</waarde_numeriek>
-                <eenheid>µg/l</eenheid>
-                <detectieconditie>&lt;</detectieconditie>
-                <betrouwbaarheid>goed</betrouwbaarheid>
-                <veld_labo>LABO</veld_labo>
-            </observatie>
-            <observatie>
-                <parameter>SO4</parameter>
-                <waarde_numeriek>210.0</waarde_numeriek>
-                <eenheid>mg/l</eenheid>
-                <betrouwbaarheid>goed</betrouwbaarheid>
-                <veld_labo>LABO</veld_labo>
-            </observatie>
-            <observatie>
-                <parameter>Dichlorpr</parameter>
-                <waarde_numeriek>0.01</waarde_numeriek>
-                <eenheid>µg/l</eenheid>
-                <detectieconditie>&lt;</detectieconditie>
-                <betrouwbaarheid>goed</betrouwbaarheid>
-                <veld_labo>LABO</veld_labo>
-            </observatie>
-            <observatie>
-                <parameter>Propan</parameter>
-                <waarde_numeriek>0.01</waarde_numeriek>
-                <eenheid>µg/l</eenheid>
-                <detectieconditie>&lt;</detectieconditie>
-                <betrouwbaarheid>goed</betrouwbaarheid>
-                <veld_labo>LABO</veld_labo>
-            </observatie>
-            <observatie>
-                <parameter>Diur</parameter>
-                <waarde_numeriek>0.01</waarde_numeriek>
-                <eenheid>µg/l</eenheid>
-                <detectieconditie>&lt;</detectieconditie>
-                <betrouwbaarheid>goed</betrouwbaarheid>
-                <veld_labo>LABO</veld_labo>
-            </observatie>
-            <observatie>
-                <parameter>Mg</parameter>
-                <waarde_numeriek>10.6</waarde_numeriek>
-                <eenheid>mg/l</eenheid>
-                <betrouwbaarheid>goed</betrouwbaarheid>
-                <veld_labo>LABO</veld_labo>
-            </observatie>
-            <observatie>
-                <parameter>Sebu</parameter>
-                <waarde_numeriek>0.01</waarde_numeriek>
-                <eenheid>µg/l</eenheid>
-                <detectieconditie>&lt;</detectieconditie>
-                <betrouwbaarheid>goed</betrouwbaarheid>
-                <veld_labo>LABO</veld_labo>
-            </observatie>
-            <observatie>
-                <parameter>O2</parameter>
-                <waarde_numeriek>2.6</waarde_numeriek>
-                <eenheid>mg/l</eenheid>
-                <betrouwbaarheid>goed</betrouwbaarheid>
-                <veld_labo>VELD</veld_labo>
-            </observatie>
-            <observatie>
-                <parameter>K</parameter>
-                <waarde_numeriek>9.1</waarde_numeriek>
-                <eenheid>mg/l</eenheid>
-                <betrouwbaarheid>goed</betrouwbaarheid>
-                <veld_labo>LABO</veld_labo>
-            </observatie>
-            <observatie>
-                <parameter>NO2</parameter>
-                <waarde_numeriek>0.03</waarde_numeriek>
-                <eenheid>mg/l</eenheid>
-                <detectieconditie>&lt;</detectieconditie>
-                <betrouwbaarheid>goed</betrouwbaarheid>
-                <veld_labo>LABO</veld_labo>
-            </observatie>
-            <observatie>
-                <parameter>Linur</parameter>
-                <waarde_numeriek>0.01</waarde_numeriek>
-                <eenheid>µg/l</eenheid>
-                <detectieconditie>&lt;</detectieconditie>
-                <betrouwbaarheid>goed</betrouwbaarheid>
-                <veld_labo>LABO</veld_labo>
-            </observatie>
-            <observatie>
-                <parameter>TOC</parameter>
-                <waarde_numeriek>6.1</waarde_numeriek>
-                <eenheid>mg/l</eenheid>
-                <betrouwbaarheid>goed</betrouwbaarheid>
-                <veld_labo>LABO</veld_labo>
-            </observatie>
-            <observatie>
-                <parameter>Cyana</parameter>
-                <waarde_numeriek>0.01</waarde_numeriek>
-                <eenheid>µg/l</eenheid>
-                <detectieconditie>&lt;</detectieconditie>
-                <betrouwbaarheid>goed</betrouwbaarheid>
-                <veld_labo>LABO</veld_labo>
-            </observatie>
-            <observatie>
-                <parameter>Mn</parameter>
-                <waarde_numeriek>0.35</waarde_numeriek>
-                <eenheid>mg/l</eenheid>
-                <betrouwbaarheid>goed</betrouwbaarheid>
-                <veld_labo>LABO</veld_labo>
-            </observatie>
-            <observatie>
-                <parameter>Zn</parameter>
-                <waarde_numeriek>10.0</waarde_numeriek>
-                <eenheid>µg/l</eenheid>
-                <detectieconditie>&lt;</detectieconditie>
-                <betrouwbaarheid>goed</betrouwbaarheid>
-                <veld_labo>LABO</veld_labo>
-            </observatie>
-            <observatie>
-                <parameter>SomAN</parameter>
-                <waarde_numeriek>10.213</waarde_numeriek>
-                <eenheid>meq/l</eenheid>
-                <betrouwbaarheid>goed</betrouwbaarheid>
-                <veld_labo>LABO</veld_labo>
-            </observatie>
-            <observatie>
-                <parameter>Co</parameter>
-                <waarde_numeriek>2.0</waarde_numeriek>
-                <eenheid>µg/l</eenheid>
-                <detectieconditie>&lt;</detectieconditie>
-                <betrouwbaarheid>goed</betrouwbaarheid>
-                <veld_labo>LABO</veld_labo>
-            </observatie>
-            <observatie>
-                <parameter>Mecopr</parameter>
-                <waarde_numeriek>0.01</waarde_numeriek>
-                <eenheid>µg/l</eenheid>
-                <detectieconditie>&lt;</detectieconditie>
-                <betrouwbaarheid>goed</betrouwbaarheid>
-                <veld_labo>LABO</veld_labo>
-            </observatie>
-            <observatie>
-                <parameter>Pb</parameter>
-                <waarde_numeriek>3.5</waarde_numeriek>
-                <eenheid>µg/l</eenheid>
-                <betrouwbaarheid>goed</betrouwbaarheid>
-                <veld_labo>LABO</veld_labo>
-            </observatie>
-            <observatie>
-                <parameter>brom</parameter>
-                <waarde_numeriek>0.01</waarde_numeriek>
-                <eenheid>µg/l</eenheid>
-                <detectieconditie>&lt;</detectieconditie>
-                <betrouwbaarheid>goed</betrouwbaarheid>
-                <veld_labo>LABO</veld_labo>
-            </observatie>
-            <observatie>
-                <parameter>CO3</parameter>
-                <waarde_numeriek>0.6</waarde_numeriek>
-                <eenheid>mg/l</eenheid>
-                <detectieconditie>&lt;</detectieconditie>
-                <betrouwbaarheid>goed</betrouwbaarheid>
-                <veld_labo>LABO</veld_labo>
-            </observatie>
-            <observatie>
-                <parameter>Prometr</parameter>
-                <waarde_numeriek>0.01</waarde_numeriek>
-                <eenheid>µg/l</eenheid>
-                <detectieconditie>&lt;</detectieconditie>
-                <betrouwbaarheid>goed</betrouwbaarheid>
-                <veld_labo>LABO</veld_labo>
-            </observatie>
-            <observatie>
-                <parameter>Methabenz</parameter>
-                <waarde_numeriek>0.01</waarde_numeriek>
-                <eenheid>µg/l</eenheid>
-                <detectieconditie>&lt;</detectieconditie>
-                <betrouwbaarheid>goed</betrouwbaarheid>
-                <veld_labo>LABO</veld_labo>
-            </observatie>
-            <observatie>
-                <parameter>Fenoprop</parameter>
-                <waarde_numeriek>0.01</waarde_numeriek>
-                <eenheid>µg/l</eenheid>
-                <detectieconditie>&lt;</detectieconditie>
-                <betrouwbaarheid>goed</betrouwbaarheid>
-                <veld_labo>LABO</veld_labo>
-            </observatie>
-            <observatie>
-                <parameter>EC(Lab.)</parameter>
-                <waarde_numeriek>893.0</waarde_numeriek>
-                <eenheid>µS/cm(20°C)</eenheid>
-                <betrouwbaarheid>goed</betrouwbaarheid>
-                <veld_labo>LABO</veld_labo>
-            </observatie>
-            <observatie>
-                <parameter>Carben</parameter>
-                <waarde_numeriek>0.01</waarde_numeriek>
-                <eenheid>µg/l</eenheid>
-                <detectieconditie>&lt;</detectieconditie>
-                <betrouwbaarheid>goed</betrouwbaarheid>
-                <veld_labo>LABO</veld_labo>
-            </observatie>
-            <observatie>
-                <parameter>Isoprot</parameter>
-                <waarde_numeriek>0.01</waarde_numeriek>
-                <eenheid>µg/l</eenheid>
-                <detectieconditie>&lt;</detectieconditie>
-                <betrouwbaarheid>goed</betrouwbaarheid>
-                <veld_labo>LABO</veld_labo>
-            </observatie>
-            <observatie>
-                <parameter>HCO3</parameter>
-                <waarde_numeriek>256.0</waarde_numeriek>
-                <eenheid>mg/l</eenheid>
-                <betrouwbaarheid>goed</betrouwbaarheid>
-                <veld_labo>LABO</veld_labo>
-            </observatie>
-            <observatie>
-                <parameter>BAM</parameter>
-                <waarde_numeriek>0.01</waarde_numeriek>
-                <eenheid>µg/l</eenheid>
-                <detectieconditie>&lt;</detectieconditie>
-                <betrouwbaarheid>goed</betrouwbaarheid>
-                <veld_labo>LABO</veld_labo>
-            </observatie>
-            <observatie>
-                <parameter>Hexaz</parameter>
-                <waarde_numeriek>0.01</waarde_numeriek>
-                <eenheid>µg/l</eenheid>
-                <detectieconditie>&lt;</detectieconditie>
-                <betrouwbaarheid>goed</betrouwbaarheid>
-                <veld_labo>LABO</veld_labo>
-            </observatie>
-            <observatie>
-                <parameter>Na</parameter>
-                <waarde_numeriek>25.4</waarde_numeriek>
-                <eenheid>mg/l</eenheid>
-                <betrouwbaarheid>goed</betrouwbaarheid>
-                <veld_labo>LABO</veld_labo>
-            </observatie>
-            <observatie>
-                <parameter>PropaCl</parameter>
-                <waarde_numeriek>0.01</waarde_numeriek>
-                <eenheid>µg/l</eenheid>
-                <detectieconditie>&lt;</detectieconditie>
-                <betrouwbaarheid>goed</betrouwbaarheid>
-                <veld_labo>LABO</veld_labo>
-            </observatie>
-            <observatie>
-                <parameter>Chlortol</parameter>
-                <waarde_numeriek>0.01</waarde_numeriek>
-                <eenheid>µg/l</eenheid>
-                <detectieconditie>&lt;</detectieconditie>
-                <betrouwbaarheid>goed</betrouwbaarheid>
-                <veld_labo>LABO</veld_labo>
-            </observatie>
-            <observatie>
-                <parameter>pH</parameter>
-                <waarde_numeriek>7.3</waarde_numeriek>
-                <eenheid>Sörensen</eenheid>
-                <betrouwbaarheid>goed</betrouwbaarheid>
-                <veld_labo>VELD</veld_labo>
-            </observatie>
-            <observatie>
-                <parameter>atr_des</parameter>
-                <waarde_numeriek>0.01</waarde_numeriek>
-                <eenheid>µg/l</eenheid>
-                <detectieconditie>&lt;</detectieconditie>
-                <betrouwbaarheid>goed</betrouwbaarheid>
-                <veld_labo>LABO</veld_labo>
-            </observatie>
-            <observatie>
-                <parameter>mcpa</parameter>
-                <waarde_numeriek>0.01</waarde_numeriek>
-                <eenheid>µg/l</eenheid>
-                <detectieconditie>&lt;</detectieconditie>
-                <betrouwbaarheid>goed</betrouwbaarheid>
-                <veld_labo>LABO</veld_labo>
-            </observatie>
-            <observatie>
-                <parameter>Ethofum</parameter>
-                <waarde_numeriek>0.01</waarde_numeriek>
-                <eenheid>µg/l</eenheid>
-                <detectieconditie>&lt;</detectieconditie>
-                <betrouwbaarheid>goed</betrouwbaarheid>
-                <veld_labo>LABO</veld_labo>
-            </observatie>
-            <observatie>
-                <parameter>Bentaz</parameter>
-                <waarde_numeriek>0.72</waarde_numeriek>
-                <eenheid>µg/l</eenheid>
-                <betrouwbaarheid>goed</betrouwbaarheid>
-                <veld_labo>LABO</veld_labo>
-            </observatie>
-            <observatie>
-                <parameter>%AfwijkBalans</parameter>
-                <waarde_numeriek>0.82</waarde_numeriek>
-                <eenheid>%</eenheid>
-                <betrouwbaarheid>goed</betrouwbaarheid>
-                <veld_labo>LABO</veld_labo>
-            </observatie>
-            <observatie>
-                <parameter>5ClFenol</parameter>
-                <waarde_numeriek>0.01</waarde_numeriek>
-                <eenheid>µg/l</eenheid>
-                <detectieconditie>&lt;</detectieconditie>
-                <betrouwbaarheid>goed</betrouwbaarheid>
-                <veld_labo>LABO</veld_labo>
-            </observatie>
-            <observatie>
-                <parameter>Ni</parameter>
-                <waarde_numeriek>4.7</waarde_numeriek>
-                <eenheid>µg/l</eenheid>
-                <betrouwbaarheid>goed</betrouwbaarheid>
-                <veld_labo>LABO</veld_labo>
-            </observatie>
-            <observatie>
-                <parameter>Cd</parameter>
-                <waarde_numeriek>0.05</waarde_numeriek>
-                <eenheid>µg/l</eenheid>
-                <detectieconditie>&lt;</detectieconditie>
-                <betrouwbaarheid>goed</betrouwbaarheid>
-                <veld_labo>LABO</veld_labo>
-            </observatie>
-            <observatie>
-                <parameter>mcpb</parameter>
-                <waarde_numeriek>0.01</waarde_numeriek>
-                <eenheid>µg/l</eenheid>
-                <detectieconditie>&lt;</detectieconditie>
-                <betrouwbaarheid>goed</betrouwbaarheid>
-                <veld_labo>LABO</veld_labo>
-            </observatie>
-            <observatie>
-                <parameter>Terbu</parameter>
-                <waarde_numeriek>0.01</waarde_numeriek>
-                <eenheid>µg/l</eenheid>
-                <detectieconditie>&lt;</detectieconditie>
-                <betrouwbaarheid>goed</betrouwbaarheid>
-                <veld_labo>LABO</veld_labo>
-            </observatie>
-            <observatie>
-                <parameter>Simaz</parameter>
-                <waarde_numeriek>0.01</waarde_numeriek>
-                <eenheid>µg/l</eenheid>
-                <detectieconditie>&lt;</detectieconditie>
-                <betrouwbaarheid>goed</betrouwbaarheid>
-                <veld_labo>LABO</veld_labo>
-            </observatie>
-            <observatie>
-                <parameter>PO4</parameter>
-                <waarde_numeriek>0.65</waarde_numeriek>
-                <eenheid>mg/l</eenheid>
-                <betrouwbaarheid>goed</betrouwbaarheid>
-                <veld_labo>LABO</veld_labo>
-            </observatie>
-            <observatie>
-                <parameter>Propaz</parameter>
-                <waarde_numeriek>0.01</waarde_numeriek>
-                <eenheid>µg/l</eenheid>
-                <detectieconditie>&lt;</detectieconditie>
-                <betrouwbaarheid>goed</betrouwbaarheid>
-                <veld_labo>LABO</veld_labo>
-            </observatie>
-            <observatie>
-                <parameter>NO3</parameter>
-                <waarde_numeriek>0.22</waarde_numeriek>
-                <eenheid>mg/l</eenheid>
-                <betrouwbaarheid>goed</betrouwbaarheid>
-                <veld_labo>LABO</veld_labo>
-            </observatie>
-            <observatie>
-                <parameter>SomKAT</parameter>
-                <waarde_numeriek>10.047</waarde_numeriek>
-                <eenheid>meq/l</eenheid>
-                <betrouwbaarheid>goed</betrouwbaarheid>
-                <veld_labo>LABO</veld_labo>
-            </observatie>
-            <observatie>
-                <parameter>Cr</parameter>
-                <waarde_numeriek>2.0</waarde_numeriek>
-                <eenheid>µg/l</eenheid>
-                <detectieconditie>&lt;</detectieconditie>
-                <betrouwbaarheid>goed</betrouwbaarheid>
-                <veld_labo>LABO</veld_labo>
-            </observatie>
-            <observatie>
-                <parameter>Fe</parameter>
-                <waarde_numeriek>0.02</waarde_numeriek>
-                <eenheid>mg/l</eenheid>
-                <detectieconditie>&lt;</detectieconditie>
-                <betrouwbaarheid>goed</betrouwbaarheid>
-                <veld_labo>LABO</veld_labo>
-            </observatie>
-            <observatie>
-                <parameter>Cl</parameter>
-                <waarde_numeriek>58.0</waarde_numeriek>
-                <eenheid>mg/l</eenheid>
-                <betrouwbaarheid>goed</betrouwbaarheid>
-                <veld_labo>LABO</veld_labo>
-            </observatie>
-            <observatie>
-                <parameter>pH(Lab.)</parameter>
-                <waarde_numeriek>7.44</waarde_numeriek>
-                <eenheid>Sörensen</eenheid>
-                <betrouwbaarheid>goed</betrouwbaarheid>
-                <veld_labo>LABO</veld_labo>
-            </observatie>
-            <observatie>
-                <parameter>Chloridaz</parameter>
-                <waarde_numeriek>0.01</waarde_numeriek>
-                <eenheid>µg/l</eenheid>
-                <detectieconditie>&lt;</detectieconditie>
-                <betrouwbaarheid>goed</betrouwbaarheid>
-                <veld_labo>LABO</veld_labo>
-            </observatie>
-            <observatie>
-                <parameter>B</parameter>
-                <waarde_numeriek>30.0</waarde_numeriek>
-                <eenheid>µg/l</eenheid>
-                <detectieconditie>&lt;</detectieconditie>
-                <betrouwbaarheid>goed</betrouwbaarheid>
-                <veld_labo>LABO</veld_labo>
-            </observatie>
-            <observatie>
-                <parameter>Metami</parameter>
-                <waarde_numeriek>0.01</waarde_numeriek>
-                <eenheid>µg/l</eenheid>
-                <detectieconditie>&lt;</detectieconditie>
-                <betrouwbaarheid>goed</betrouwbaarheid>
-                <veld_labo>LABO</veld_labo>
-            </observatie>
-            <observatie>
-                <parameter>Terbutryn</parameter>
-                <waarde_numeriek>0.01</waarde_numeriek>
-                <eenheid>µg/l</eenheid>
-                <detectieconditie>&lt;</detectieconditie>
-                <betrouwbaarheid>goed</betrouwbaarheid>
-                <veld_labo>LABO</veld_labo>
-            </observatie>
-            <observatie>
-                <parameter>Ala</parameter>
-                <waarde_numeriek>0.01</waarde_numeriek>
-                <eenheid>µg/l</eenheid>
-                <detectieconditie>&lt;</detectieconditie>
-                <betrouwbaarheid>goed</betrouwbaarheid>
-                <veld_labo>LABO</veld_labo>
-            </observatie>
-            <observatie>
-                <parameter>Atr_desisoprop</parameter>
-                <waarde_numeriek>0.01</waarde_numeriek>
-                <eenheid>µg/l</eenheid>
-                <detectieconditie>&lt;</detectieconditie>
-                <betrouwbaarheid>goed</betrouwbaarheid>
-                <veld_labo>LABO</veld_labo>
-            </observatie>
-            <observatie>
-                <parameter>NH4</parameter>
-                <waarde_numeriek>0.58</waarde_numeriek>
-                <eenheid>mg/l</eenheid>
-                <betrouwbaarheid>goed</betrouwbaarheid>
-                <veld_labo>LABO</veld_labo>
-            </observatie>
-            <observatie>
-                <parameter>Clproph</parameter>
-                <waarde_numeriek>0.01</waarde_numeriek>
-                <eenheid>µg/l</eenheid>
-                <detectieconditie>&lt;</detectieconditie>
-                <betrouwbaarheid>goed</betrouwbaarheid>
-                <veld_labo>LABO</veld_labo>
-            </observatie>
-            <observatie>
-                <parameter>Metaza</parameter>
-                <waarde_numeriek>0.01</waarde_numeriek>
-                <eenheid>µg/l</eenheid>
-                <detectieconditie>&lt;</detectieconditie>
-                <betrouwbaarheid>goed</betrouwbaarheid>
-                <veld_labo>LABO</veld_labo>
-            </observatie>
-            <observatie>
-                <parameter>Metox</parameter>
-                <waarde_numeriek>0.01</waarde_numeriek>
-                <eenheid>µg/l</eenheid>
-                <detectieconditie>&lt;</detectieconditie>
-                <betrouwbaarheid>goed</betrouwbaarheid>
-                <veld_labo>LABO</veld_labo>
-            </observatie>
-            <observatie>
-                <parameter>metola-S</parameter>
-                <waarde_numeriek>0.01</waarde_numeriek>
-                <eenheid>µg/l</eenheid>
-                <detectieconditie>&lt;</detectieconditie>
-                <betrouwbaarheid>goed</betrouwbaarheid>
-                <veld_labo>LABO</veld_labo>
-            </observatie>
-            <observatie>
-                <parameter>TDS</parameter>
-                <waarde_numeriek>726.0</waarde_numeriek>
-                <eenheid>mg/l</eenheid>
-                <betrouwbaarheid>goed</betrouwbaarheid>
-                <veld_labo>LABO</veld_labo>
-            </observatie>
-            <observatie>
-                <parameter>24d</parameter>
-                <waarde_numeriek>0.01</waarde_numeriek>
-                <eenheid>µg/l</eenheid>
-                <detectieconditie>&lt;</detectieconditie>
-                <betrouwbaarheid>goed</betrouwbaarheid>
-                <veld_labo>LABO</veld_labo>
-            </observatie>
-            <observatie>
-                <parameter>Metobro</parameter>
-                <waarde_numeriek>0.01</waarde_numeriek>
-                <eenheid>µg/l</eenheid>
-                <detectieconditie>&lt;</detectieconditie>
-                <betrouwbaarheid>goed</betrouwbaarheid>
-                <veld_labo>LABO</veld_labo>
-            </observatie>
-            <observatie>
-                <parameter>Dicam</parameter>
-                <waarde_numeriek>0.01</waarde_numeriek>
-                <eenheid>µg/l</eenheid>
-                <detectieconditie>&lt;</detectieconditie>
-                <betrouwbaarheid>goed</betrouwbaarheid>
-                <veld_labo>LABO</veld_labo>
-            </observatie>
-            <observatie>
-                <parameter>Terbu_des</parameter>
-                <waarde_numeriek>0.01</waarde_numeriek>
-                <eenheid>µg/l</eenheid>
-                <detectieconditie>&lt;</detectieconditie>
-                <betrouwbaarheid>goed</betrouwbaarheid>
-                <veld_labo>LABO</veld_labo>
-            </observatie>
-            <observatie>
-                <parameter>As</parameter>
-                <waarde_numeriek>2.0</waarde_numeriek>
-                <eenheid>µg/l</eenheid>
-                <detectieconditie>&lt;</detectieconditie>
-                <betrouwbaarheid>goed</betrouwbaarheid>
-                <veld_labo>LABO</veld_labo>
-            </observatie>
-            <observatie>
-                <parameter>EC</parameter>
-                <waarde_numeriek>858.0</waarde_numeriek>
-                <eenheid>µS/cm</eenheid>
-                <betrouwbaarheid>goed</betrouwbaarheid>
-                <veld_labo>VELD</veld_labo>
-            </observatie>
-            <observatie>
-                <parameter>Hg</parameter>
-                <waarde_numeriek>0.2</waarde_numeriek>
-                <eenheid>µg/l</eenheid>
-                <detectieconditie>&lt;</detectieconditie>
-                <betrouwbaarheid>goed</betrouwbaarheid>
-                <veld_labo>LABO</veld_labo>
-            </observatie>
-            <observatie>
-                <parameter>Atraz</parameter>
-                <waarde_numeriek>0.01</waarde_numeriek>
-                <eenheid>µg/l</eenheid>
-                <detectieconditie>&lt;</detectieconditie>
-                <betrouwbaarheid>goed</betrouwbaarheid>
-                <veld_labo>LABO</veld_labo>
-            </observatie>
-            <observatie>
-                <parameter>24db</parameter>
-                <waarde_numeriek>0.01</waarde_numeriek>
-                <eenheid>µg/l</eenheid>
-                <detectieconditie>&lt;</detectieconditie>
-                <betrouwbaarheid>goed</betrouwbaarheid>
-                <veld_labo>LABO</veld_labo>
-            </observatie>
-            <observatie>
-                <parameter>Linur_mono</parameter>
-                <waarde_numeriek>0.01</waarde_numeriek>
-                <eenheid>µg/l</eenheid>
-                <detectieconditie>&lt;</detectieconditie>
-                <betrouwbaarheid>goed</betrouwbaarheid>
-                <veld_labo>LABO</veld_labo>
-            </observatie>
-            <bron>freatisch 2012 voorjaar</bron>
-        </watermonster>
-        <watermonster>
-            <identificatie>130/21/20/M1402</identificatie>
-            <monstername>
-                <datum>2014-10-09</datum>
-                <tijd>02:00:00</tijd>
-                <labo>
-                    <naam>Bodemkundige Dienst van België</naam>
-                </labo>
-            </monstername>
-            <laboanalyse>
-                <datum>2014-10-13</datum>
-                <labo>
-                    <naam>Bodemkundige Dienst van België</naam>
-                </labo>
-            </laboanalyse>
-            <observatie>
-                <parameter>SO4</parameter>
-                <waarde_numeriek>113.0</waarde_numeriek>
-                <eenheid>mg/l</eenheid>
-                <betrouwbaarheid>goed</betrouwbaarheid>
-                <veld_labo>LABO</veld_labo>
-            </observatie>
-            <observatie>
-                <parameter>Mg</parameter>
-                <waarde_numeriek>8.7</waarde_numeriek>
-                <eenheid>mg/l</eenheid>
-                <betrouwbaarheid>goed</betrouwbaarheid>
-                <veld_labo>LABO</veld_labo>
-            </observatie>
-            <observatie>
-                <parameter>Dichlorpr</parameter>
-                <waarde_numeriek>0.01</waarde_numeriek>
-                <eenheid>µg/l</eenheid>
-                <detectieconditie>&lt;</detectieconditie>
-                <betrouwbaarheid>goed</betrouwbaarheid>
-                <veld_labo>LABO</veld_labo>
-            </observatie>
-            <observatie>
-                <parameter>NH4</parameter>
-                <waarde_numeriek>0.137</waarde_numeriek>
-                <eenheid>mg/l</eenheid>
-                <betrouwbaarheid>goed</betrouwbaarheid>
-                <veld_labo>LABO</veld_labo>
-            </observatie>
-            <observatie>
-                <parameter>Sebu</parameter>
-                <waarde_numeriek>0.01</waarde_numeriek>
-                <eenheid>µg/l</eenheid>
-                <detectieconditie>&lt;</detectieconditie>
-                <betrouwbaarheid>goed</betrouwbaarheid>
-                <veld_labo>LABO</veld_labo>
-            </observatie>
-            <observatie>
-                <parameter>BAM</parameter>
-                <waarde_numeriek>0.01</waarde_numeriek>
-                <eenheid>µg/l</eenheid>
-                <detectieconditie>&lt;</detectieconditie>
-                <betrouwbaarheid>goed</betrouwbaarheid>
-                <veld_labo>LABO</veld_labo>
-            </observatie>
-            <observatie>
-                <parameter>Metobro</parameter>
-                <waarde_numeriek>0.01</waarde_numeriek>
-                <eenheid>µg/l</eenheid>
-                <detectieconditie>&lt;</detectieconditie>
-                <betrouwbaarheid>goed</betrouwbaarheid>
-                <veld_labo>LABO</veld_labo>
-            </observatie>
-            <observatie>
-                <parameter>atr_des</parameter>
-                <waarde_numeriek>0.01</waarde_numeriek>
-                <eenheid>µg/l</eenheid>
-                <detectieconditie>&lt;</detectieconditie>
-                <betrouwbaarheid>goed</betrouwbaarheid>
-                <veld_labo>LABO</veld_labo>
-            </observatie>
-            <observatie>
-                <parameter>HCO3</parameter>
-                <waarde_numeriek>323.0</waarde_numeriek>
-                <eenheid>mg/l</eenheid>
-                <betrouwbaarheid>goed</betrouwbaarheid>
-                <veld_labo>LABO</veld_labo>
-            </observatie>
-            <observatie>
-                <parameter>Bentaz</parameter>
-                <waarde_numeriek>0.01</waarde_numeriek>
-                <eenheid>µg/l</eenheid>
-                <betrouwbaarheid>goed</betrouwbaarheid>
-                <veld_labo>LABO</veld_labo>
-            </observatie>
-            <observatie>
-                <parameter>K</parameter>
-                <waarde_numeriek>9.5</waarde_numeriek>
-                <eenheid>mg/l</eenheid>
-                <betrouwbaarheid>goed</betrouwbaarheid>
-                <veld_labo>LABO</veld_labo>
-            </observatie>
-            <observatie>
-                <parameter>Metaza</parameter>
-                <waarde_numeriek>0.01</waarde_numeriek>
-                <eenheid>µg/l</eenheid>
-                <detectieconditie>&lt;</detectieconditie>
-                <betrouwbaarheid>goed</betrouwbaarheid>
-                <veld_labo>LABO</veld_labo>
-            </observatie>
-            <observatie>
-                <parameter>Chloridaz</parameter>
-                <waarde_numeriek>0.01</waarde_numeriek>
-                <eenheid>µg/l</eenheid>
-                <detectieconditie>&lt;</detectieconditie>
-                <betrouwbaarheid>goed</betrouwbaarheid>
-                <veld_labo>LABO</veld_labo>
-            </observatie>
-            <observatie>
-                <parameter>Mn</parameter>
-                <waarde_numeriek>0.52</waarde_numeriek>
-                <eenheid>mg/l</eenheid>
-                <betrouwbaarheid>goed</betrouwbaarheid>
-                <veld_labo>LABO</veld_labo>
-            </observatie>
-            <observatie>
-                <parameter>Prometr</parameter>
-                <waarde_numeriek>0.01</waarde_numeriek>
-                <eenheid>µg/l</eenheid>
-                <detectieconditie>&lt;</detectieconditie>
-                <betrouwbaarheid>goed</betrouwbaarheid>
-                <veld_labo>LABO</veld_labo>
-            </observatie>
-            <observatie>
-                <parameter>NO2</parameter>
-                <waarde_numeriek>0.03</waarde_numeriek>
-                <eenheid>mg/l</eenheid>
-                <detectieconditie>&lt;</detectieconditie>
-                <betrouwbaarheid>goed</betrouwbaarheid>
-                <veld_labo>LABO</veld_labo>
-            </observatie>
-            <observatie>
-                <parameter>PO4</parameter>
-                <waarde_numeriek>0.78</waarde_numeriek>
-                <eenheid>mg/l</eenheid>
-                <betrouwbaarheid>goed</betrouwbaarheid>
-                <veld_labo>LABO</veld_labo>
-            </observatie>
-            <observatie>
-                <parameter>Ca</parameter>
-                <waarde_numeriek>124.0</waarde_numeriek>
-                <eenheid>mg/l</eenheid>
-                <betrouwbaarheid>goed</betrouwbaarheid>
-                <veld_labo>LABO</veld_labo>
-            </observatie>
-            <observatie>
-                <parameter>Hexaz</parameter>
-                <waarde_numeriek>0.01</waarde_numeriek>
-                <eenheid>µg/l</eenheid>
-                <detectieconditie>&lt;</detectieconditie>
-                <betrouwbaarheid>goed</betrouwbaarheid>
-                <veld_labo>LABO</veld_labo>
-            </observatie>
-            <observatie>
-                <parameter>TDS</parameter>
-                <waarde_numeriek>563.0</waarde_numeriek>
-                <eenheid>mg/l</eenheid>
-                <betrouwbaarheid>goed</betrouwbaarheid>
-                <veld_labo>LABO</veld_labo>
-            </observatie>
-            <observatie>
-                <parameter>PropaCl</parameter>
-                <waarde_numeriek>0.01</waarde_numeriek>
-                <eenheid>µg/l</eenheid>
-                <detectieconditie>&lt;</detectieconditie>
-                <betrouwbaarheid>goed</betrouwbaarheid>
-                <veld_labo>LABO</veld_labo>
-            </observatie>
-            <observatie>
-                <parameter>Propaz</parameter>
-                <waarde_numeriek>0.01</waarde_numeriek>
-                <eenheid>µg/l</eenheid>
-                <detectieconditie>&lt;</detectieconditie>
-                <betrouwbaarheid>goed</betrouwbaarheid>
-                <veld_labo>LABO</veld_labo>
-            </observatie>
-            <observatie>
-                <parameter>SomKAT</parameter>
-                <waarde_numeriek>8.127</waarde_numeriek>
-                <eenheid>meq/l</eenheid>
-                <betrouwbaarheid>goed</betrouwbaarheid>
-                <veld_labo>LABO</veld_labo>
-            </observatie>
-            <observatie>
-                <parameter>Carben</parameter>
-                <waarde_numeriek>0.01</waarde_numeriek>
-                <eenheid>µg/l</eenheid>
-                <detectieconditie>&lt;</detectieconditie>
-                <betrouwbaarheid>goed</betrouwbaarheid>
-                <veld_labo>LABO</veld_labo>
-            </observatie>
-            <observatie>
-                <parameter>Fenoprop</parameter>
-                <waarde_numeriek>0.01</waarde_numeriek>
-                <eenheid>µg/l</eenheid>
-                <detectieconditie>&lt;</detectieconditie>
-                <betrouwbaarheid>goed</betrouwbaarheid>
-                <veld_labo>LABO</veld_labo>
-            </observatie>
-            <observatie>
-                <parameter>mcpb</parameter>
-                <waarde_numeriek>0.01</waarde_numeriek>
-                <eenheid>µg/l</eenheid>
-                <detectieconditie>&lt;</detectieconditie>
-                <betrouwbaarheid>goed</betrouwbaarheid>
-                <veld_labo>LABO</veld_labo>
-            </observatie>
-            <observatie>
-                <parameter>Metami</parameter>
-                <waarde_numeriek>0.01</waarde_numeriek>
-                <eenheid>µg/l</eenheid>
-                <detectieconditie>&lt;</detectieconditie>
-                <betrouwbaarheid>goed</betrouwbaarheid>
-                <veld_labo>LABO</veld_labo>
-            </observatie>
-            <observatie>
-                <parameter>Cd</parameter>
-                <waarde_numeriek>0.054</waarde_numeriek>
-                <eenheid>µg/l</eenheid>
-                <betrouwbaarheid>goed</betrouwbaarheid>
-                <veld_labo>LABO</veld_labo>
-            </observatie>
-            <observatie>
-                <parameter>Zn</parameter>
-                <waarde_numeriek>23.9</waarde_numeriek>
-                <eenheid>µg/l</eenheid>
-                <betrouwbaarheid>goed</betrouwbaarheid>
-                <veld_labo>LABO</veld_labo>
-            </observatie>
-            <observatie>
-                <parameter>Propan</parameter>
-                <waarde_numeriek>0.01</waarde_numeriek>
-                <eenheid>µg/l</eenheid>
-                <detectieconditie>&lt;</detectieconditie>
-                <betrouwbaarheid>goed</betrouwbaarheid>
-                <veld_labo>LABO</veld_labo>
-            </observatie>
-            <observatie>
-                <parameter>Ethofum</parameter>
-                <waarde_numeriek>0.01</waarde_numeriek>
-                <eenheid>µg/l</eenheid>
-                <detectieconditie>&lt;</detectieconditie>
-                <betrouwbaarheid>goed</betrouwbaarheid>
-                <veld_labo>LABO</veld_labo>
-            </observatie>
-            <observatie>
-                <parameter>Simaz</parameter>
-                <waarde_numeriek>0.01</waarde_numeriek>
-                <eenheid>µg/l</eenheid>
-                <detectieconditie>&lt;</detectieconditie>
-                <betrouwbaarheid>goed</betrouwbaarheid>
-                <veld_labo>LABO</veld_labo>
-            </observatie>
-            <observatie>
-                <parameter>Linur</parameter>
-                <waarde_numeriek>0.01</waarde_numeriek>
-                <eenheid>µg/l</eenheid>
-                <detectieconditie>&lt;</detectieconditie>
-                <betrouwbaarheid>goed</betrouwbaarheid>
-                <veld_labo>LABO</veld_labo>
-            </observatie>
-            <observatie>
-                <parameter>CO3</parameter>
-                <waarde_numeriek>0.0</waarde_numeriek>
-                <eenheid>mg/l</eenheid>
-                <betrouwbaarheid>goed</betrouwbaarheid>
-                <veld_labo>LABO</veld_labo>
-            </observatie>
-            <observatie>
-                <parameter>As</parameter>
-                <waarde_numeriek>1.96</waarde_numeriek>
-                <eenheid>µg/l</eenheid>
-                <betrouwbaarheid>goed</betrouwbaarheid>
-                <veld_labo>LABO</veld_labo>
-            </observatie>
-            <observatie>
-                <parameter>Metox</parameter>
-                <waarde_numeriek>0.01</waarde_numeriek>
-                <eenheid>µg/l</eenheid>
-                <detectieconditie>&lt;</detectieconditie>
-                <betrouwbaarheid>goed</betrouwbaarheid>
-                <veld_labo>LABO</veld_labo>
-            </observatie>
-            <observatie>
-                <parameter>Ni</parameter>
-                <waarde_numeriek>4.8</waarde_numeriek>
-                <eenheid>µg/l</eenheid>
-                <betrouwbaarheid>goed</betrouwbaarheid>
-                <veld_labo>LABO</veld_labo>
-            </observatie>
-            <observatie>
-                <parameter>Na</parameter>
-                <waarde_numeriek>21.5</waarde_numeriek>
-                <eenheid>mg/l</eenheid>
-                <betrouwbaarheid>goed</betrouwbaarheid>
-                <veld_labo>LABO</veld_labo>
-            </observatie>
-            <observatie>
-                <parameter>Terbutryn</parameter>
-                <waarde_numeriek>0.01</waarde_numeriek>
-                <eenheid>µg/l</eenheid>
-                <detectieconditie>&lt;</detectieconditie>
-                <betrouwbaarheid>goed</betrouwbaarheid>
-                <veld_labo>LABO</veld_labo>
-            </observatie>
-            <observatie>
-                <parameter>5ClFenol</parameter>
-                <waarde_numeriek>0.01</waarde_numeriek>
-                <eenheid>µg/l</eenheid>
-                <detectieconditie>&lt;</detectieconditie>
-                <betrouwbaarheid>goed</betrouwbaarheid>
-                <veld_labo>LABO</veld_labo>
-            </observatie>
-            <observatie>
-                <parameter>24d</parameter>
-                <waarde_numeriek>0.01</waarde_numeriek>
-                <eenheid>µg/l</eenheid>
-                <detectieconditie>&lt;</detectieconditie>
-                <betrouwbaarheid>goed</betrouwbaarheid>
-                <veld_labo>LABO</veld_labo>
-            </observatie>
-            <observatie>
-                <parameter>Hg</parameter>
-                <waarde_numeriek>0.2</waarde_numeriek>
-                <eenheid>µg/l</eenheid>
-                <detectieconditie>&lt;</detectieconditie>
-                <betrouwbaarheid>goed</betrouwbaarheid>
-                <veld_labo>LABO</veld_labo>
-            </observatie>
-            <observatie>
-                <parameter>Fe</parameter>
-                <waarde_numeriek>0.02</waarde_numeriek>
-                <eenheid>mg/l</eenheid>
-                <detectieconditie>&lt;</detectieconditie>
-                <betrouwbaarheid>goed</betrouwbaarheid>
-                <veld_labo>LABO</veld_labo>
-            </observatie>
-            <observatie>
-                <parameter>Clproph</parameter>
-                <waarde_numeriek>0.01</waarde_numeriek>
-                <eenheid>µg/l</eenheid>
-                <detectieconditie>&lt;</detectieconditie>
-                <betrouwbaarheid>goed</betrouwbaarheid>
-                <veld_labo>LABO</veld_labo>
-            </observatie>
-            <observatie>
-                <parameter>EC</parameter>
-                <waarde_numeriek>681.0</waarde_numeriek>
-                <eenheid>µS/cm</eenheid>
-                <betrouwbaarheid>goed</betrouwbaarheid>
-                <veld_labo>VELD</veld_labo>
-            </observatie>
-            <observatie>
-                <parameter>Dicam</parameter>
-                <waarde_numeriek>0.01</waarde_numeriek>
-                <eenheid>µg/l</eenheid>
-                <detectieconditie>&lt;</detectieconditie>
-                <betrouwbaarheid>goed</betrouwbaarheid>
-                <veld_labo>LABO</veld_labo>
-            </observatie>
-            <observatie>
-                <parameter>Diur</parameter>
-                <waarde_numeriek>0.01</waarde_numeriek>
-                <eenheid>µg/l</eenheid>
-                <detectieconditie>&lt;</detectieconditie>
-                <betrouwbaarheid>goed</betrouwbaarheid>
-                <veld_labo>LABO</veld_labo>
-            </observatie>
-            <observatie>
-                <parameter>%AfwijkBalans</parameter>
-                <waarde_numeriek>4.09</waarde_numeriek>
-                <eenheid>%</eenheid>
-                <betrouwbaarheid>goed</betrouwbaarheid>
-                <veld_labo>LABO</veld_labo>
-            </observatie>
-            <observatie>
-                <parameter>Methabenz</parameter>
-                <waarde_numeriek>0.01</waarde_numeriek>
-                <eenheid>µg/l</eenheid>
-                <detectieconditie>&lt;</detectieconditie>
-                <betrouwbaarheid>goed</betrouwbaarheid>
-                <veld_labo>LABO</veld_labo>
-            </observatie>
-            <observatie>
-                <parameter>Cl</parameter>
-                <waarde_numeriek>37.0</waarde_numeriek>
-                <eenheid>mg/l</eenheid>
-                <betrouwbaarheid>goed</betrouwbaarheid>
-                <veld_labo>LABO</veld_labo>
-            </observatie>
-            <observatie>
-                <parameter>T</parameter>
-                <waarde_numeriek>15.7</waarde_numeriek>
-                <eenheid>°C</eenheid>
-                <betrouwbaarheid>goed</betrouwbaarheid>
-                <veld_labo>VELD</veld_labo>
-            </observatie>
-            <observatie>
-                <parameter>pH</parameter>
-                <waarde_numeriek>6.9</waarde_numeriek>
-                <eenheid>Sörensen</eenheid>
-                <betrouwbaarheid>goed</betrouwbaarheid>
-                <veld_labo>VELD</veld_labo>
-            </observatie>
-            <observatie>
-                <parameter>B</parameter>
-                <waarde_numeriek>9.99999905</waarde_numeriek>
-                <eenheid>µg/l</eenheid>
-                <detectieconditie>&lt;</detectieconditie>
-                <betrouwbaarheid>goed</betrouwbaarheid>
-                <veld_labo>LABO</veld_labo>
-            </observatie>
-            <observatie>
-                <parameter>Chlortol</parameter>
-                <waarde_numeriek>0.01</waarde_numeriek>
-                <eenheid>µg/l</eenheid>
-                <detectieconditie>&lt;</detectieconditie>
-                <betrouwbaarheid>goed</betrouwbaarheid>
-                <veld_labo>LABO</veld_labo>
-            </observatie>
-            <observatie>
-                <parameter>O2</parameter>
-                <waarde_numeriek>0.98</waarde_numeriek>
-                <eenheid>mg/l</eenheid>
-                <betrouwbaarheid>goed</betrouwbaarheid>
-                <veld_labo>VELD</veld_labo>
-            </observatie>
-            <observatie>
-                <parameter>Co</parameter>
-                <waarde_numeriek>1.35</waarde_numeriek>
-                <eenheid>µg/l</eenheid>
-                <betrouwbaarheid>goed</betrouwbaarheid>
-                <veld_labo>LABO</veld_labo>
-            </observatie>
-            <observatie>
-                <parameter>EC(Lab.)</parameter>
-                <waarde_numeriek>740.0</waarde_numeriek>
-                <eenheid>µS/cm(20°C)</eenheid>
-                <betrouwbaarheid>goed</betrouwbaarheid>
-                <veld_labo>LABO</veld_labo>
-            </observatie>
-            <observatie>
-                <parameter>Carbet</parameter>
-                <waarde_numeriek>0.01</waarde_numeriek>
-                <eenheid>µg/l</eenheid>
-                <detectieconditie>&lt;</detectieconditie>
-                <betrouwbaarheid>goed</betrouwbaarheid>
-                <veld_labo>LABO</veld_labo>
-            </observatie>
-            <observatie>
-                <parameter>Atr_desisoprop</parameter>
-                <waarde_numeriek>0.01</waarde_numeriek>
-                <eenheid>µg/l</eenheid>
-                <detectieconditie>&lt;</detectieconditie>
-                <betrouwbaarheid>goed</betrouwbaarheid>
-                <veld_labo>LABO</veld_labo>
-            </observatie>
-            <observatie>
-                <parameter>Eh°</parameter>
-                <waarde_numeriek>345.99996948</waarde_numeriek>
-                <eenheid>mV</eenheid>
-                <betrouwbaarheid>goed</betrouwbaarheid>
-                <veld_labo>VELD</veld_labo>
-            </observatie>
-            <observatie>
-                <parameter>Fluroxypyr</parameter>
-                <waarde_numeriek>0.01</waarde_numeriek>
-                <eenheid>µg/l</eenheid>
-                <detectieconditie>&lt;</detectieconditie>
-                <betrouwbaarheid>goed</betrouwbaarheid>
-                <veld_labo>LABO</veld_labo>
-            </observatie>
-            <observatie>
-                <parameter>Cyana</parameter>
-                <waarde_numeriek>0.01</waarde_numeriek>
-                <eenheid>µg/l</eenheid>
-                <detectieconditie>&lt;</detectieconditie>
-                <betrouwbaarheid>goed</betrouwbaarheid>
-                <veld_labo>LABO</veld_labo>
-            </observatie>
-            <observatie>
-                <parameter>Cr</parameter>
-                <waarde_numeriek>1.09</waarde_numeriek>
-                <eenheid>µg/l</eenheid>
-                <betrouwbaarheid>goed</betrouwbaarheid>
-                <veld_labo>LABO</veld_labo>
-            </observatie>
-            <observatie>
-                <parameter>Terbu_des</parameter>
-                <waarde_numeriek>0.01</waarde_numeriek>
-                <eenheid>µg/l</eenheid>
-                <detectieconditie>&lt;</detectieconditie>
-                <betrouwbaarheid>goed</betrouwbaarheid>
-                <veld_labo>LABO</veld_labo>
-            </observatie>
-            <observatie>
-                <parameter>Ala</parameter>
-                <waarde_numeriek>0.01</waarde_numeriek>
-                <eenheid>µg/l</eenheid>
-                <detectieconditie>&lt;</detectieconditie>
-                <betrouwbaarheid>goed</betrouwbaarheid>
-                <veld_labo>LABO</veld_labo>
-            </observatie>
-            <observatie>
-                <parameter>Mecopr</parameter>
-                <waarde_numeriek>0.01</waarde_numeriek>
-                <eenheid>µg/l</eenheid>
-                <detectieconditie>&lt;</detectieconditie>
-                <betrouwbaarheid>goed</betrouwbaarheid>
-                <veld_labo>LABO</veld_labo>
-            </observatie>
-            <observatie>
-                <parameter>NO3</parameter>
-                <waarde_numeriek>2.6</waarde_numeriek>
-                <eenheid>mg/l</eenheid>
-                <betrouwbaarheid>goed</betrouwbaarheid>
-                <veld_labo>LABO</veld_labo>
-            </observatie>
-            <observatie>
-                <parameter>Isoprot</parameter>
-                <waarde_numeriek>0.01</waarde_numeriek>
-                <eenheid>µg/l</eenheid>
-                <detectieconditie>&lt;</detectieconditie>
-                <betrouwbaarheid>goed</betrouwbaarheid>
-                <veld_labo>LABO</veld_labo>
-            </observatie>
-            <observatie>
-                <parameter>Terbu</parameter>
-                <waarde_numeriek>0.01</waarde_numeriek>
-                <eenheid>µg/l</eenheid>
-                <detectieconditie>&lt;</detectieconditie>
-                <betrouwbaarheid>goed</betrouwbaarheid>
-                <veld_labo>LABO</veld_labo>
-            </observatie>
-            <observatie>
-                <parameter>Linur_mono</parameter>
-                <waarde_numeriek>0.01</waarde_numeriek>
-                <eenheid>µg/l</eenheid>
-                <detectieconditie>&lt;</detectieconditie>
-                <betrouwbaarheid>goed</betrouwbaarheid>
-                <veld_labo>LABO</veld_labo>
-            </observatie>
-            <observatie>
-                <parameter>mcpa</parameter>
-                <waarde_numeriek>0.01</waarde_numeriek>
-                <eenheid>µg/l</eenheid>
-                <detectieconditie>&lt;</detectieconditie>
-                <betrouwbaarheid>goed</betrouwbaarheid>
-                <veld_labo>LABO</veld_labo>
-            </observatie>
-            <observatie>
-                <parameter>Atraz</parameter>
-                <waarde_numeriek>0.01</waarde_numeriek>
-                <eenheid>µg/l</eenheid>
-                <detectieconditie>&lt;</detectieconditie>
-                <betrouwbaarheid>goed</betrouwbaarheid>
-                <veld_labo>LABO</veld_labo>
-            </observatie>
-            <observatie>
-                <parameter>TOC</parameter>
-                <waarde_numeriek>8.5</waarde_numeriek>
-                <eenheid>mg/l</eenheid>
-                <betrouwbaarheid>goed</betrouwbaarheid>
-                <veld_labo>LABO</veld_labo>
-            </observatie>
-            <observatie>
-                <parameter>24db</parameter>
-                <waarde_numeriek>0.01</waarde_numeriek>
-                <eenheid>µg/l</eenheid>
-                <detectieconditie>&lt;</detectieconditie>
-                <betrouwbaarheid>goed</betrouwbaarheid>
-                <veld_labo>LABO</veld_labo>
-            </observatie>
-            <observatie>
-                <parameter>metola</parameter>
-                <waarde_numeriek>0.01</waarde_numeriek>
-                <eenheid>µg/l</eenheid>
-                <detectieconditie>&lt;</detectieconditie>
-                <betrouwbaarheid>goed</betrouwbaarheid>
-                <veld_labo>LABO</veld_labo>
-            </observatie>
-            <observatie>
-                <parameter>245t</parameter>
-                <waarde_numeriek>0.01</waarde_numeriek>
-                <eenheid>µg/l</eenheid>
-                <detectieconditie>&lt;</detectieconditie>
-                <betrouwbaarheid>goed</betrouwbaarheid>
-                <veld_labo>LABO</veld_labo>
-            </observatie>
-            <observatie>
-                <parameter>brom</parameter>
-                <waarde_numeriek>0.01</waarde_numeriek>
-                <eenheid>µg/l</eenheid>
-                <detectieconditie>&lt;</detectieconditie>
-                <betrouwbaarheid>goed</betrouwbaarheid>
-                <veld_labo>LABO</veld_labo>
-            </observatie>
-            <observatie>
-                <parameter>pH(Lab.)</parameter>
-                <waarde_numeriek>6.78</waarde_numeriek>
-                <eenheid>Sörensen</eenheid>
-                <betrouwbaarheid>goed</betrouwbaarheid>
-                <veld_labo>LABO</veld_labo>
-            </observatie>
-            <observatie>
-                <parameter>Pb</parameter>
-                <waarde_numeriek>0.5</waarde_numeriek>
-                <eenheid>µg/l</eenheid>
-                <detectieconditie>&lt;</detectieconditie>
-                <betrouwbaarheid>goed</betrouwbaarheid>
-                <veld_labo>LABO</veld_labo>
-            </observatie>
-            <observatie>
-                <parameter>Cu</parameter>
-                <waarde_numeriek>3.6</waarde_numeriek>
-                <eenheid>µg/l</eenheid>
-                <betrouwbaarheid>goed</betrouwbaarheid>
-                <veld_labo>LABO</veld_labo>
-            </observatie>
-            <observatie>
-                <parameter>SomAN</parameter>
-                <waarde_numeriek>7.488</waarde_numeriek>
-                <eenheid>meq/l</eenheid>
-                <betrouwbaarheid>goed</betrouwbaarheid>
-                <veld_labo>LABO</veld_labo>
-            </observatie>
-            <bron>freatisch 2014 najaar</bron>
-        </watermonster>
-        <watermonster>
-            <identificatie>130/21/20/M1302</identificatie>
-            <monstername>
-                <datum>2013-09-10</datum>
-                <tijd>02:00:00</tijd>
-                <labo>
-                    <naam>Bodemkundige Dienst van België</naam>
-                </labo>
-            </monstername>
-            <laboanalyse>
-                <datum>2013-09-11</datum>
-                <labo>
-                    <naam>Bodemkundige Dienst van België</naam>
-                </labo>
-            </laboanalyse>
-            <observatie>
-                <parameter>Linur</parameter>
-                <waarde_numeriek>0.01</waarde_numeriek>
-                <eenheid>µg/l</eenheid>
-                <detectieconditie>&lt;</detectieconditie>
-                <betrouwbaarheid>goed</betrouwbaarheid>
-                <veld_labo>LABO</veld_labo>
-            </observatie>
-            <observatie>
-                <parameter>Metox</parameter>
-                <waarde_numeriek>0.01</waarde_numeriek>
-                <eenheid>µg/l</eenheid>
-                <detectieconditie>&lt;</detectieconditie>
-                <betrouwbaarheid>goed</betrouwbaarheid>
-                <veld_labo>LABO</veld_labo>
-            </observatie>
-            <observatie>
-                <parameter>24db</parameter>
-                <waarde_numeriek>0.01</waarde_numeriek>
-                <eenheid>µg/l</eenheid>
-                <detectieconditie>&lt;</detectieconditie>
-                <betrouwbaarheid>goed</betrouwbaarheid>
-                <veld_labo>LABO</veld_labo>
-            </observatie>
-            <observatie>
-                <parameter>NO2</parameter>
-                <waarde_numeriek>0.03</waarde_numeriek>
-                <eenheid>mg/l</eenheid>
-                <detectieconditie>&lt;</detectieconditie>
-                <betrouwbaarheid>goed</betrouwbaarheid>
-                <veld_labo>LABO</veld_labo>
-            </observatie>
-            <observatie>
-                <parameter>NO3</parameter>
-                <waarde_numeriek>19.0</waarde_numeriek>
-                <eenheid>mg/l</eenheid>
-                <betrouwbaarheid>goed</betrouwbaarheid>
-                <veld_labo>LABO</veld_labo>
-            </observatie>
-            <observatie>
-                <parameter>Ca</parameter>
-                <waarde_numeriek>143.0</waarde_numeriek>
-                <eenheid>mg/l</eenheid>
-                <betrouwbaarheid>goed</betrouwbaarheid>
-                <veld_labo>LABO</veld_labo>
-            </observatie>
-            <observatie>
-                <parameter>Carbet</parameter>
-                <waarde_numeriek>0.01</waarde_numeriek>
-                <eenheid>µg/l</eenheid>
-                <detectieconditie>&lt;</detectieconditie>
-                <betrouwbaarheid>goed</betrouwbaarheid>
-                <veld_labo>LABO</veld_labo>
-            </observatie>
-            <observatie>
-                <parameter>Pb</parameter>
-                <waarde_numeriek>2.0</waarde_numeriek>
-                <eenheid>µg/l</eenheid>
-                <detectieconditie>&lt;</detectieconditie>
-                <betrouwbaarheid>goed</betrouwbaarheid>
-                <veld_labo>LABO</veld_labo>
-            </observatie>
-            <observatie>
-                <parameter>Chlortol</parameter>
-                <waarde_numeriek>0.01</waarde_numeriek>
-                <eenheid>µg/l</eenheid>
-                <detectieconditie>&lt;</detectieconditie>
-                <betrouwbaarheid>goed</betrouwbaarheid>
-                <veld_labo>LABO</veld_labo>
-            </observatie>
-            <observatie>
-                <parameter>Ala</parameter>
-                <waarde_numeriek>0.01</waarde_numeriek>
-                <eenheid>µg/l</eenheid>
-                <detectieconditie>&lt;</detectieconditie>
-                <betrouwbaarheid>goed</betrouwbaarheid>
-                <veld_labo>LABO</veld_labo>
-            </observatie>
-            <observatie>
-                <parameter>Cyana</parameter>
-                <waarde_numeriek>0.01</waarde_numeriek>
-                <eenheid>µg/l</eenheid>
-                <detectieconditie>&lt;</detectieconditie>
-                <betrouwbaarheid>goed</betrouwbaarheid>
-                <veld_labo>LABO</veld_labo>
-            </observatie>
-            <observatie>
-                <parameter>K</parameter>
-                <waarde_numeriek>8.6</waarde_numeriek>
-                <eenheid>mg/l</eenheid>
-                <betrouwbaarheid>goed</betrouwbaarheid>
-                <veld_labo>LABO</veld_labo>
-            </observatie>
-            <observatie>
-                <parameter>Cr</parameter>
-                <waarde_numeriek>2.0</waarde_numeriek>
-                <eenheid>µg/l</eenheid>
-                <detectieconditie>&lt;</detectieconditie>
-                <betrouwbaarheid>goed</betrouwbaarheid>
-                <veld_labo>LABO</veld_labo>
-            </observatie>
-            <observatie>
-                <parameter>Zn</parameter>
-                <waarde_numeriek>10.0</waarde_numeriek>
-                <eenheid>µg/l</eenheid>
-                <detectieconditie>&lt;</detectieconditie>
-                <betrouwbaarheid>goed</betrouwbaarheid>
-                <veld_labo>LABO</veld_labo>
-            </observatie>
-            <observatie>
-                <parameter>Na</parameter>
-                <waarde_numeriek>22.4</waarde_numeriek>
-                <eenheid>mg/l</eenheid>
-                <betrouwbaarheid>goed</betrouwbaarheid>
-                <veld_labo>LABO</veld_labo>
-            </observatie>
-            <observatie>
-                <parameter>Bentaz</parameter>
-                <waarde_numeriek>0.02</waarde_numeriek>
-                <eenheid>µg/l</eenheid>
-                <betrouwbaarheid>goed</betrouwbaarheid>
-                <veld_labo>LABO</veld_labo>
-            </observatie>
-            <observatie>
-                <parameter>Prometr</parameter>
-                <waarde_numeriek>0.01</waarde_numeriek>
-                <eenheid>µg/l</eenheid>
-                <detectieconditie>&lt;</detectieconditie>
-                <betrouwbaarheid>goed</betrouwbaarheid>
-                <veld_labo>LABO</veld_labo>
-            </observatie>
-            <observatie>
-                <parameter>Diur</parameter>
-                <waarde_numeriek>0.01</waarde_numeriek>
-                <eenheid>µg/l</eenheid>
-                <detectieconditie>&lt;</detectieconditie>
-                <betrouwbaarheid>goed</betrouwbaarheid>
-                <veld_labo>LABO</veld_labo>
-            </observatie>
-            <observatie>
-                <parameter>Fluroxypyr</parameter>
-                <waarde_numeriek>0.01</waarde_numeriek>
-                <eenheid>µg/l</eenheid>
-                <detectieconditie>&lt;</detectieconditie>
-                <betrouwbaarheid>goed</betrouwbaarheid>
-                <veld_labo>LABO</veld_labo>
-            </observatie>
-            <observatie>
-                <parameter>Cu</parameter>
-                <waarde_numeriek>5.0</waarde_numeriek>
-                <eenheid>µg/l</eenheid>
-                <detectieconditie>&lt;</detectieconditie>
-                <betrouwbaarheid>goed</betrouwbaarheid>
-                <veld_labo>LABO</veld_labo>
-            </observatie>
-            <observatie>
-                <parameter>Co</parameter>
-                <waarde_numeriek>2.0</waarde_numeriek>
-                <eenheid>µg/l</eenheid>
-                <detectieconditie>&lt;</detectieconditie>
-                <betrouwbaarheid>goed</betrouwbaarheid>
-                <veld_labo>LABO</veld_labo>
-            </observatie>
-            <observatie>
-                <parameter>Eh°</parameter>
-                <waarde_numeriek>257.0</waarde_numeriek>
-                <eenheid>mV</eenheid>
-                <betrouwbaarheid>goed</betrouwbaarheid>
-                <veld_labo>LABO</veld_labo>
-            </observatie>
-            <observatie>
-                <parameter>T</parameter>
-                <waarde_numeriek>14.6</waarde_numeriek>
-                <eenheid>°C</eenheid>
-                <betrouwbaarheid>goed</betrouwbaarheid>
-                <veld_labo>LABO</veld_labo>
-            </observatie>
-            <observatie>
-                <parameter>SomKAT</parameter>
-                <waarde_numeriek>9.119</waarde_numeriek>
-                <eenheid>meq/l</eenheid>
-                <betrouwbaarheid>goed</betrouwbaarheid>
-                <veld_labo>LABO</veld_labo>
-            </observatie>
-            <observatie>
-                <parameter>Hexaz</parameter>
-                <waarde_numeriek>0.01</waarde_numeriek>
-                <eenheid>µg/l</eenheid>
-                <detectieconditie>&lt;</detectieconditie>
-                <betrouwbaarheid>goed</betrouwbaarheid>
-                <veld_labo>LABO</veld_labo>
-            </observatie>
-            <observatie>
-                <parameter>Linur_mono</parameter>
-                <waarde_numeriek>0.01</waarde_numeriek>
-                <eenheid>µg/l</eenheid>
-                <detectieconditie>&lt;</detectieconditie>
-                <betrouwbaarheid>goed</betrouwbaarheid>
-                <veld_labo>LABO</veld_labo>
-            </observatie>
-            <observatie>
-                <parameter>Terbu_des</parameter>
-                <waarde_numeriek>0.01</waarde_numeriek>
-                <eenheid>µg/l</eenheid>
-                <detectieconditie>&lt;</detectieconditie>
-                <betrouwbaarheid>goed</betrouwbaarheid>
-                <veld_labo>LABO</veld_labo>
-            </observatie>
-            <observatie>
-                <parameter>mcpa</parameter>
-                <waarde_numeriek>0.01</waarde_numeriek>
-                <eenheid>µg/l</eenheid>
-                <detectieconditie>&lt;</detectieconditie>
-                <betrouwbaarheid>goed</betrouwbaarheid>
-                <veld_labo>LABO</veld_labo>
-            </observatie>
-            <observatie>
-                <parameter>Chloridaz</parameter>
-                <waarde_numeriek>0.01</waarde_numeriek>
-                <eenheid>µg/l</eenheid>
-                <detectieconditie>&lt;</detectieconditie>
-                <betrouwbaarheid>goed</betrouwbaarheid>
-                <veld_labo>LABO</veld_labo>
-            </observatie>
-            <observatie>
-                <parameter>Metobro</parameter>
-                <waarde_numeriek>0.01</waarde_numeriek>
-                <eenheid>µg/l</eenheid>
-                <detectieconditie>&lt;</detectieconditie>
-                <betrouwbaarheid>goed</betrouwbaarheid>
-                <veld_labo>LABO</veld_labo>
-            </observatie>
-            <observatie>
-                <parameter>Fe</parameter>
-                <waarde_numeriek>0.02</waarde_numeriek>
-                <eenheid>mg/l</eenheid>
-                <detectieconditie>&lt;</detectieconditie>
-                <betrouwbaarheid>goed</betrouwbaarheid>
-                <veld_labo>LABO</veld_labo>
-            </observatie>
-            <observatie>
-                <parameter>brom</parameter>
-                <waarde_numeriek>0.01</waarde_numeriek>
-                <eenheid>µg/l</eenheid>
-                <detectieconditie>&lt;</detectieconditie>
-                <betrouwbaarheid>goed</betrouwbaarheid>
-                <veld_labo>LABO</veld_labo>
-            </observatie>
-            <observatie>
-                <parameter>HCO3</parameter>
-                <waarde_numeriek>264.0</waarde_numeriek>
-                <eenheid>mg/l</eenheid>
-                <betrouwbaarheid>goed</betrouwbaarheid>
-                <veld_labo>LABO</veld_labo>
-            </observatie>
-            <observatie>
-                <parameter>Ni</parameter>
-                <waarde_numeriek>5.1</waarde_numeriek>
-                <eenheid>µg/l</eenheid>
-                <betrouwbaarheid>goed</betrouwbaarheid>
-                <veld_labo>LABO</veld_labo>
-            </observatie>
-            <observatie>
-                <parameter>Isoprot</parameter>
-                <waarde_numeriek>0.01</waarde_numeriek>
-                <eenheid>µg/l</eenheid>
-                <detectieconditie>&lt;</detectieconditie>
-                <betrouwbaarheid>goed</betrouwbaarheid>
-                <veld_labo>LABO</veld_labo>
-            </observatie>
-            <observatie>
-                <parameter>SomAN</parameter>
-                <waarde_numeriek>9.716</waarde_numeriek>
-                <eenheid>meq/l</eenheid>
-                <betrouwbaarheid>goed</betrouwbaarheid>
-                <veld_labo>LABO</veld_labo>
-            </observatie>
-            <observatie>
-                <parameter>Atraz</parameter>
-                <waarde_numeriek>0.01</waarde_numeriek>
-                <eenheid>µg/l</eenheid>
-                <detectieconditie>&lt;</detectieconditie>
-                <betrouwbaarheid>goed</betrouwbaarheid>
-                <veld_labo>LABO</veld_labo>
-            </observatie>
-            <observatie>
-                <parameter>NH4</parameter>
-                <waarde_numeriek>0.35</waarde_numeriek>
-                <eenheid>mg/l</eenheid>
-                <betrouwbaarheid>goed</betrouwbaarheid>
-                <veld_labo>LABO</veld_labo>
-            </observatie>
-            <observatie>
-                <parameter>EC</parameter>
-                <waarde_numeriek>813.0</waarde_numeriek>
-                <eenheid>µS/cm</eenheid>
-                <betrouwbaarheid>goed</betrouwbaarheid>
-                <veld_labo>LABO</veld_labo>
-            </observatie>
-            <observatie>
-                <parameter>Metaza</parameter>
-                <waarde_numeriek>0.01</waarde_numeriek>
-                <eenheid>µg/l</eenheid>
-                <detectieconditie>&lt;</detectieconditie>
-                <betrouwbaarheid>goed</betrouwbaarheid>
-                <veld_labo>LABO</veld_labo>
-            </observatie>
-            <observatie>
-                <parameter>PO4</parameter>
-                <waarde_numeriek>0.74</waarde_numeriek>
-                <eenheid>mg/l</eenheid>
-                <betrouwbaarheid>goed</betrouwbaarheid>
-                <veld_labo>LABO</veld_labo>
-            </observatie>
-            <observatie>
-                <parameter>metola-S</parameter>
-                <waarde_numeriek>0.01</waarde_numeriek>
-                <eenheid>µg/l</eenheid>
-                <detectieconditie>&lt;</detectieconditie>
-                <betrouwbaarheid>goed</betrouwbaarheid>
-                <veld_labo>LABO</veld_labo>
-            </observatie>
-            <observatie>
-                <parameter>245t</parameter>
-                <waarde_numeriek>0.01</waarde_numeriek>
-                <eenheid>µg/l</eenheid>
-                <detectieconditie>&lt;</detectieconditie>
-                <betrouwbaarheid>goed</betrouwbaarheid>
-                <veld_labo>LABO</veld_labo>
-            </observatie>
-            <observatie>
-                <parameter>Cd</parameter>
-                <waarde_numeriek>0.5</waarde_numeriek>
-                <eenheid>µg/l</eenheid>
-                <detectieconditie>&lt;</detectieconditie>
-                <betrouwbaarheid>goed</betrouwbaarheid>
-                <veld_labo>LABO</veld_labo>
-            </observatie>
-            <observatie>
-                <parameter>Cl</parameter>
-                <waarde_numeriek>48.0</waarde_numeriek>
-                <eenheid>mg/l</eenheid>
-                <betrouwbaarheid>goed</betrouwbaarheid>
-                <veld_labo>LABO</veld_labo>
-            </observatie>
-            <observatie>
-                <parameter>Carben</parameter>
-                <waarde_numeriek>0.01</waarde_numeriek>
-                <eenheid>µg/l</eenheid>
-                <detectieconditie>&lt;</detectieconditie>
-                <betrouwbaarheid>goed</betrouwbaarheid>
-                <veld_labo>LABO</veld_labo>
-            </observatie>
-            <observatie>
-                <parameter>TOC</parameter>
-                <waarde_numeriek>8.8</waarde_numeriek>
-                <eenheid>mg/l</eenheid>
-                <betrouwbaarheid>goed</betrouwbaarheid>
-                <veld_labo>LABO</veld_labo>
-            </observatie>
-            <observatie>
-                <parameter>Propaz</parameter>
-                <waarde_numeriek>0.01</waarde_numeriek>
-                <eenheid>µg/l</eenheid>
-                <detectieconditie>&lt;</detectieconditie>
-                <betrouwbaarheid>goed</betrouwbaarheid>
-                <veld_labo>LABO</veld_labo>
-            </observatie>
-            <observatie>
-                <parameter>Terbutryn</parameter>
-                <waarde_numeriek>0.01</waarde_numeriek>
-                <eenheid>µg/l</eenheid>
-                <detectieconditie>&lt;</detectieconditie>
-                <betrouwbaarheid>goed</betrouwbaarheid>
-                <veld_labo>LABO</veld_labo>
-            </observatie>
-            <observatie>
-                <parameter>BAM</parameter>
-                <waarde_numeriek>0.01</waarde_numeriek>
-                <eenheid>µg/l</eenheid>
-                <detectieconditie>&lt;</detectieconditie>
-                <betrouwbaarheid>goed</betrouwbaarheid>
-                <veld_labo>LABO</veld_labo>
-            </observatie>
-            <observatie>
-                <parameter>As</parameter>
-                <waarde_numeriek>2.0</waarde_numeriek>
-                <eenheid>µg/l</eenheid>
-                <detectieconditie>&lt;</detectieconditie>
-                <betrouwbaarheid>goed</betrouwbaarheid>
-                <veld_labo>LABO</veld_labo>
-            </observatie>
-            <observatie>
-                <parameter>Dicam</parameter>
-                <waarde_numeriek>0.01</waarde_numeriek>
-                <eenheid>µg/l</eenheid>
-                <detectieconditie>&lt;</detectieconditie>
-                <betrouwbaarheid>goed</betrouwbaarheid>
-                <veld_labo>LABO</veld_labo>
-            </observatie>
-            <observatie>
-                <parameter>Mn</parameter>
-                <waarde_numeriek>0.41</waarde_numeriek>
-                <eenheid>mg/l</eenheid>
-                <betrouwbaarheid>goed</betrouwbaarheid>
-                <veld_labo>LABO</veld_labo>
-            </observatie>
-            <observatie>
-                <parameter>Metami</parameter>
-                <waarde_numeriek>0.01</waarde_numeriek>
-                <eenheid>µg/l</eenheid>
-                <detectieconditie>&lt;</detectieconditie>
-                <betrouwbaarheid>goed</betrouwbaarheid>
-                <veld_labo>LABO</veld_labo>
-            </observatie>
-            <observatie>
-                <parameter>O2</parameter>
-                <waarde_numeriek>2.3</waarde_numeriek>
-                <eenheid>mg/l</eenheid>
-                <betrouwbaarheid>goed</betrouwbaarheid>
-                <veld_labo>LABO</veld_labo>
-            </observatie>
-            <observatie>
-                <parameter>Hg</parameter>
-                <waarde_numeriek>0.1</waarde_numeriek>
-                <eenheid>µg/l</eenheid>
-                <detectieconditie>&lt;</detectieconditie>
-                <betrouwbaarheid>goed</betrouwbaarheid>
-                <veld_labo>LABO</veld_labo>
-            </observatie>
-            <observatie>
-                <parameter>Fenoprop</parameter>
-                <waarde_numeriek>0.01</waarde_numeriek>
-                <eenheid>µg/l</eenheid>
-                <detectieconditie>&lt;</detectieconditie>
-                <betrouwbaarheid>goed</betrouwbaarheid>
-                <veld_labo>LABO</veld_labo>
-            </observatie>
-            <observatie>
-                <parameter>Sebu</parameter>
-                <waarde_numeriek>0.01</waarde_numeriek>
-                <eenheid>µg/l</eenheid>
-                <detectieconditie>&lt;</detectieconditie>
-                <betrouwbaarheid>goed</betrouwbaarheid>
-                <veld_labo>LABO</veld_labo>
-            </observatie>
-            <observatie>
-                <parameter>Clproph</parameter>
-                <waarde_numeriek>0.01</waarde_numeriek>
-                <eenheid>µg/l</eenheid>
-                <detectieconditie>&lt;</detectieconditie>
-                <betrouwbaarheid>goed</betrouwbaarheid>
-                <veld_labo>LABO</veld_labo>
-            </observatie>
-            <observatie>
-                <parameter>Mecopr</parameter>
-                <waarde_numeriek>0.01</waarde_numeriek>
-                <eenheid>µg/l</eenheid>
-                <detectieconditie>&lt;</detectieconditie>
-                <betrouwbaarheid>goed</betrouwbaarheid>
-                <veld_labo>LABO</veld_labo>
-            </observatie>
-            <observatie>
-                <parameter>SO4</parameter>
-                <waarde_numeriek>179.0</waarde_numeriek>
-                <eenheid>mg/l</eenheid>
-                <betrouwbaarheid>goed</betrouwbaarheid>
-                <veld_labo>LABO</veld_labo>
-            </observatie>
-            <observatie>
-                <parameter>Dichlorpr</parameter>
-                <waarde_numeriek>0.01</waarde_numeriek>
-                <eenheid>µg/l</eenheid>
-                <detectieconditie>&lt;</detectieconditie>
-                <betrouwbaarheid>goed</betrouwbaarheid>
-                <veld_labo>LABO</veld_labo>
-            </observatie>
-            <observatie>
-                <parameter>Mg</parameter>
-                <waarde_numeriek>9.2</waarde_numeriek>
-                <eenheid>mg/l</eenheid>
-                <betrouwbaarheid>goed</betrouwbaarheid>
-                <veld_labo>LABO</veld_labo>
-            </observatie>
-            <observatie>
-                <parameter>CO3</parameter>
-                <waarde_numeriek>0.6</waarde_numeriek>
-                <eenheid>mg/l</eenheid>
-                <detectieconditie>&lt;</detectieconditie>
-                <betrouwbaarheid>goed</betrouwbaarheid>
-                <veld_labo>LABO</veld_labo>
-            </observatie>
-            <observatie>
-                <parameter>Simaz</parameter>
-                <waarde_numeriek>0.01</waarde_numeriek>
-                <eenheid>µg/l</eenheid>
-                <detectieconditie>&lt;</detectieconditie>
-                <betrouwbaarheid>goed</betrouwbaarheid>
-                <veld_labo>LABO</veld_labo>
-            </observatie>
-            <observatie>
-                <parameter>Methabenz</parameter>
-                <waarde_numeriek>0.01</waarde_numeriek>
-                <eenheid>µg/l</eenheid>
-                <detectieconditie>&lt;</detectieconditie>
-                <betrouwbaarheid>goed</betrouwbaarheid>
-                <veld_labo>LABO</veld_labo>
-            </observatie>
-            <observatie>
-                <parameter>atr_des</parameter>
-                <waarde_numeriek>0.01</waarde_numeriek>
-                <eenheid>µg/l</eenheid>
-                <detectieconditie>&lt;</detectieconditie>
-                <betrouwbaarheid>goed</betrouwbaarheid>
-                <veld_labo>LABO</veld_labo>
-            </observatie>
-            <observatie>
-                <parameter>TDS</parameter>
-                <waarde_numeriek>694.0</waarde_numeriek>
-                <eenheid>mg/l</eenheid>
-                <betrouwbaarheid>goed</betrouwbaarheid>
-                <veld_labo>LABO</veld_labo>
-            </observatie>
-            <observatie>
-                <parameter>mcpb</parameter>
-                <waarde_numeriek>0.01</waarde_numeriek>
-                <eenheid>µg/l</eenheid>
-                <detectieconditie>&lt;</detectieconditie>
-                <betrouwbaarheid>goed</betrouwbaarheid>
-                <veld_labo>LABO</veld_labo>
-            </observatie>
-            <observatie>
-                <parameter>%AfwijkBalans</parameter>
-                <waarde_numeriek>3.17</waarde_numeriek>
-                <eenheid>%</eenheid>
-                <betrouwbaarheid>goed</betrouwbaarheid>
-                <veld_labo>LABO</veld_labo>
-            </observatie>
-            <observatie>
-                <parameter>pH</parameter>
-                <waarde_numeriek>7.5</waarde_numeriek>
-                <eenheid>Sörensen</eenheid>
-                <betrouwbaarheid>goed</betrouwbaarheid>
-                <veld_labo>LABO</veld_labo>
-            </observatie>
-            <observatie>
-                <parameter>24d</parameter>
-                <waarde_numeriek>0.01</waarde_numeriek>
-                <eenheid>µg/l</eenheid>
-                <detectieconditie>&lt;</detectieconditie>
-                <betrouwbaarheid>goed</betrouwbaarheid>
-                <veld_labo>LABO</veld_labo>
-            </observatie>
-            <observatie>
-                <parameter>Ethofum</parameter>
-                <waarde_numeriek>0.01</waarde_numeriek>
-                <eenheid>µg/l</eenheid>
-                <detectieconditie>&lt;</detectieconditie>
-                <betrouwbaarheid>goed</betrouwbaarheid>
-                <veld_labo>LABO</veld_labo>
-            </observatie>
-            <observatie>
-                <parameter>PropaCl</parameter>
-                <waarde_numeriek>0.01</waarde_numeriek>
-                <eenheid>µg/l</eenheid>
-                <detectieconditie>&lt;</detectieconditie>
-                <betrouwbaarheid>goed</betrouwbaarheid>
-                <veld_labo>LABO</veld_labo>
-            </observatie>
-            <observatie>
-                <parameter>B</parameter>
-                <waarde_numeriek>29.99999809</waarde_numeriek>
-                <eenheid>µg/l</eenheid>
-                <detectieconditie>&lt;</detectieconditie>
-                <betrouwbaarheid>goed</betrouwbaarheid>
-                <veld_labo>LABO</veld_labo>
-            </observatie>
-            <observatie>
-                <parameter>pH(Lab.)</parameter>
-                <waarde_numeriek>5.94</waarde_numeriek>
-                <eenheid>Sörensen</eenheid>
-                <betrouwbaarheid>goed</betrouwbaarheid>
-                <veld_labo>LABO</veld_labo>
-            </observatie>
-            <observatie>
-                <parameter>EC(Lab.)</parameter>
-                <waarde_numeriek>824.0</waarde_numeriek>
-                <eenheid>µS/cm(20°C)</eenheid>
-                <betrouwbaarheid>goed</betrouwbaarheid>
-                <veld_labo>LABO</veld_labo>
-            </observatie>
-            <observatie>
-                <parameter>5ClFenol</parameter>
-                <waarde_numeriek>0.01</waarde_numeriek>
-                <eenheid>µg/l</eenheid>
-                <detectieconditie>&lt;</detectieconditie>
-                <betrouwbaarheid>goed</betrouwbaarheid>
-                <veld_labo>LABO</veld_labo>
-            </observatie>
-            <observatie>
-                <parameter>Terbu</parameter>
-                <waarde_numeriek>0.01</waarde_numeriek>
-                <eenheid>µg/l</eenheid>
-                <detectieconditie>&lt;</detectieconditie>
-                <betrouwbaarheid>goed</betrouwbaarheid>
-                <veld_labo>LABO</veld_labo>
-            </observatie>
-            <observatie>
-                <parameter>Atr_desisoprop</parameter>
-                <waarde_numeriek>0.01</waarde_numeriek>
-                <eenheid>µg/l</eenheid>
-                <detectieconditie>&lt;</detectieconditie>
-                <betrouwbaarheid>goed</betrouwbaarheid>
-                <veld_labo>LABO</veld_labo>
-            </observatie>
-            <observatie>
-                <parameter>Propan</parameter>
-                <waarde_numeriek>0.01</waarde_numeriek>
-                <eenheid>µg/l</eenheid>
-                <detectieconditie>&lt;</detectieconditie>
-                <betrouwbaarheid>goed</betrouwbaarheid>
-                <veld_labo>LABO</veld_labo>
-            </observatie>
-            <bron>freatisch 2013 najaar</bron>
-        </watermonster>
-        <watermonster>
-            <identificatie>130/21/20/M0502</identificatie>
-            <monstername>
-                <datum>2005-04-14</datum>
-                <tijd>02:00:00</tijd>
-                <labo>
-                    <naam>Bodemkundige Dienst van België</naam>
-                </labo>
-            </monstername>
-            <laboanalyse>
-                <datum>2005-04-15</datum>
-                <labo>
-                    <naam>Bodemkundige Dienst van België</naam>
-                </labo>
-            </laboanalyse>
-            <observatie>
-                <parameter>CO3</parameter>
-                <waarde_numeriek>0.0</waarde_numeriek>
-                <eenheid>mg/l</eenheid>
-                <betrouwbaarheid>goed</betrouwbaarheid>
-                <veld_labo>VELD</veld_labo>
-            </observatie>
-            <observatie>
-                <parameter>Mn</parameter>
-                <waarde_numeriek>0.074</waarde_numeriek>
-                <eenheid>mg/l</eenheid>
-                <betrouwbaarheid>goed</betrouwbaarheid>
-                <veld_labo>LABO</veld_labo>
-            </observatie>
-            <observatie>
-                <parameter>NO3</parameter>
-                <waarde_numeriek>34.56999969</waarde_numeriek>
-                <eenheid>mg/l</eenheid>
-                <betrouwbaarheid>goed</betrouwbaarheid>
-                <veld_labo>LABO</veld_labo>
-            </observatie>
-            <observatie>
-                <parameter>TOC</parameter>
-                <waarde_numeriek>9.27999973</waarde_numeriek>
-                <eenheid>mg/l</eenheid>
-                <betrouwbaarheid>goed</betrouwbaarheid>
-                <veld_labo>LABO</veld_labo>
-            </observatie>
-            <observatie>
-                <parameter>NO2</parameter>
-                <waarde_numeriek>0.07</waarde_numeriek>
-                <eenheid>mg/l</eenheid>
-                <betrouwbaarheid>goed</betrouwbaarheid>
-                <veld_labo>LABO</veld_labo>
-            </observatie>
-            <observatie>
-                <parameter>T</parameter>
-                <waarde_numeriek>9.19999981</waarde_numeriek>
-                <eenheid>°C</eenheid>
-                <betrouwbaarheid>goed</betrouwbaarheid>
-                <veld_labo>VELD</veld_labo>
-            </observatie>
-            <observatie>
-                <parameter>HCO3</parameter>
-                <waarde_numeriek>210.44999695</waarde_numeriek>
-                <eenheid>mg/l</eenheid>
-                <betrouwbaarheid>goed</betrouwbaarheid>
-                <veld_labo>VELD</veld_labo>
-            </observatie>
-            <observatie>
-                <parameter>Cl</parameter>
-                <waarde_numeriek>48.99000168</waarde_numeriek>
-                <eenheid>mg/l</eenheid>
-                <betrouwbaarheid>goed</betrouwbaarheid>
-                <veld_labo>LABO</veld_labo>
-            </observatie>
-            <observatie>
-                <parameter>SO4</parameter>
-                <waarde_numeriek>115.56999969</waarde_numeriek>
-                <eenheid>mg/l</eenheid>
-                <betrouwbaarheid>goed</betrouwbaarheid>
-                <veld_labo>LABO</veld_labo>
-            </observatie>
-            <observatie>
-                <parameter>K</parameter>
-                <waarde_numeriek>8.06599998</waarde_numeriek>
-                <eenheid>mg/l</eenheid>
-                <betrouwbaarheid>goed</betrouwbaarheid>
-                <veld_labo>LABO</veld_labo>
-            </observatie>
-            <observatie>
-                <parameter>Ca</parameter>
-                <waarde_numeriek>113.59999847</waarde_numeriek>
-                <eenheid>mg/l</eenheid>
-                <betrouwbaarheid>goed</betrouwbaarheid>
-                <veld_labo>LABO</veld_labo>
-            </observatie>
-            <observatie>
-                <parameter>Fe</parameter>
-                <waarde_numeriek>0.013812</waarde_numeriek>
-                <eenheid>mg/l</eenheid>
-                <betrouwbaarheid>goed</betrouwbaarheid>
-                <veld_labo>LABO</veld_labo>
-            </observatie>
-            <observatie>
-                <parameter>Mg</parameter>
-                <waarde_numeriek>8.44699955</waarde_numeriek>
-                <eenheid>mg/l</eenheid>
-                <betrouwbaarheid>goed</betrouwbaarheid>
-                <veld_labo>LABO</veld_labo>
-            </observatie>
-            <observatie>
-                <parameter>NH4</parameter>
-                <waarde_numeriek>0.0</waarde_numeriek>
-                <eenheid>mg/l</eenheid>
-                <betrouwbaarheid>goed</betrouwbaarheid>
-                <veld_labo>LABO</veld_labo>
-            </observatie>
-            <observatie>
-                <parameter>PO4</parameter>
-                <waarde_numeriek>0.06</waarde_numeriek>
-                <eenheid>mg/l</eenheid>
-                <betrouwbaarheid>goed</betrouwbaarheid>
-                <veld_labo>LABO</veld_labo>
-            </observatie>
-            <observatie>
-                <parameter>EC</parameter>
-                <waarde_numeriek>658.0</waarde_numeriek>
-                <eenheid>µS/cm</eenheid>
-                <betrouwbaarheid>goed</betrouwbaarheid>
-                <veld_labo>VELD</veld_labo>
-            </observatie>
-            <observatie>
-                <parameter>O2</parameter>
-                <waarde_numeriek>0.5</waarde_numeriek>
-                <eenheid>mg/l</eenheid>
-                <betrouwbaarheid>goed</betrouwbaarheid>
-                <veld_labo>VELD</veld_labo>
-            </observatie>
-            <observatie>
-                <parameter>Na</parameter>
-                <waarde_numeriek>33.56900024</waarde_numeriek>
-                <eenheid>mg/l</eenheid>
-                <betrouwbaarheid>goed</betrouwbaarheid>
-                <veld_labo>LABO</veld_labo>
-            </observatie>
-        </watermonster>
-        <watermonster>
-            <identificatie>130/21/20/M0504</identificatie>
-            <monstername>
-                <datum>2005-08-24</datum>
-                <tijd>02:00:00</tijd>
-                <labo>
-                    <naam>Bodemkundige Dienst van België</naam>
-                </labo>
-            </monstername>
-            <laboanalyse>
-                <datum>2005-08-26</datum>
-                <labo>
-                    <naam>Bodemkundige Dienst van België</naam>
-                </labo>
-            </laboanalyse>
-            <observatie>
-                <parameter>T</parameter>
-                <waarde_numeriek>15.69999981</waarde_numeriek>
-                <eenheid>°C</eenheid>
-                <betrouwbaarheid>goed</betrouwbaarheid>
-                <veld_labo>VELD</veld_labo>
-            </observatie>
-            <observatie>
-                <parameter>CO3</parameter>
-                <waarde_numeriek>0.0</waarde_numeriek>
-                <eenheid>mg/l</eenheid>
-                <betrouwbaarheid>goed</betrouwbaarheid>
-                <veld_labo>VELD</veld_labo>
-            </observatie>
-            <observatie>
-                <parameter>PO4</parameter>
-                <waarde_numeriek>0.28</waarde_numeriek>
-                <eenheid>mg/l</eenheid>
-                <betrouwbaarheid>goed</betrouwbaarheid>
-                <veld_labo>LABO</veld_labo>
-            </observatie>
-            <observatie>
-                <parameter>Na</parameter>
-                <waarde_numeriek>30.50499916</waarde_numeriek>
-                <eenheid>mg/l</eenheid>
-                <betrouwbaarheid>goed</betrouwbaarheid>
-                <veld_labo>LABO</veld_labo>
-            </observatie>
-            <observatie>
-                <parameter>EC</parameter>
-                <waarde_numeriek>581.0</waarde_numeriek>
-                <eenheid>µS/cm</eenheid>
-                <betrouwbaarheid>goed</betrouwbaarheid>
-                <veld_labo>VELD</veld_labo>
-            </observatie>
-            <observatie>
-                <parameter>Ca</parameter>
-                <waarde_numeriek>97.04599762</waarde_numeriek>
-                <eenheid>mg/l</eenheid>
-                <betrouwbaarheid>goed</betrouwbaarheid>
-                <veld_labo>LABO</veld_labo>
-            </observatie>
-            <observatie>
-                <parameter>Mg</parameter>
-                <waarde_numeriek>8.22200012</waarde_numeriek>
-                <eenheid>mg/l</eenheid>
-                <betrouwbaarheid>goed</betrouwbaarheid>
-                <veld_labo>LABO</veld_labo>
-            </observatie>
-            <observatie>
-                <parameter>SO4</parameter>
-                <waarde_numeriek>105.47000122</waarde_numeriek>
-                <eenheid>mg/l</eenheid>
-                <betrouwbaarheid>goed</betrouwbaarheid>
-                <veld_labo>LABO</veld_labo>
-            </observatie>
-            <observatie>
-                <parameter>NO3</parameter>
-                <waarde_numeriek>0.0</waarde_numeriek>
-                <eenheid>mg/l</eenheid>
-                <betrouwbaarheid>goed</betrouwbaarheid>
-                <veld_labo>LABO</veld_labo>
-            </observatie>
-            <observatie>
-                <parameter>O2</parameter>
-                <waarde_numeriek>0.60000002</waarde_numeriek>
-                <eenheid>mg/l</eenheid>
-                <betrouwbaarheid>goed</betrouwbaarheid>
-                <veld_labo>VELD</veld_labo>
-            </observatie>
-            <observatie>
-                <parameter>NO2</parameter>
-                <waarde_numeriek>0.03</waarde_numeriek>
-                <eenheid>mg/l</eenheid>
-                <betrouwbaarheid>goed</betrouwbaarheid>
-                <veld_labo>LABO</veld_labo>
-            </observatie>
-            <observatie>
-                <parameter>Cl</parameter>
-                <waarde_numeriek>62.40999985</waarde_numeriek>
-                <eenheid>mg/l</eenheid>
-                <betrouwbaarheid>goed</betrouwbaarheid>
-                <veld_labo>LABO</veld_labo>
-            </observatie>
-            <observatie>
-                <parameter>TDS</parameter>
-                <waarde_numeriek>536.29998779</waarde_numeriek>
-                <eenheid>mg/l</eenheid>
-                <betrouwbaarheid>goed</betrouwbaarheid>
-                <veld_labo>LABO</veld_labo>
-            </observatie>
-            <observatie>
-                <parameter>pH</parameter>
-                <waarde_numeriek>6.44999981</waarde_numeriek>
-                <eenheid>Sörensen</eenheid>
-                <betrouwbaarheid>goed</betrouwbaarheid>
-                <veld_labo>VELD</veld_labo>
-            </observatie>
-            <observatie>
-                <parameter>Eh°</parameter>
-                <waarde_numeriek>115.99999666</waarde_numeriek>
-                <eenheid>mV</eenheid>
-                <betrouwbaarheid>goed</betrouwbaarheid>
-                <veld_labo>VELD</veld_labo>
-            </observatie>
-            <observatie>
-                <parameter>K</parameter>
-                <waarde_numeriek>7.55800009</waarde_numeriek>
-                <eenheid>mg/l</eenheid>
-                <betrouwbaarheid>goed</betrouwbaarheid>
-                <veld_labo>LABO</veld_labo>
-            </observatie>
-            <observatie>
-                <parameter>Mn</parameter>
-                <waarde_numeriek>0.26699999</waarde_numeriek>
-                <eenheid>mg/l</eenheid>
-                <betrouwbaarheid>goed</betrouwbaarheid>
-                <veld_labo>LABO</veld_labo>
-            </observatie>
-            <observatie>
-                <parameter>NH4</parameter>
-                <waarde_numeriek>0.0</waarde_numeriek>
-                <eenheid>mg/l</eenheid>
-                <betrouwbaarheid>goed</betrouwbaarheid>
-                <veld_labo>LABO</veld_labo>
-            </observatie>
-            <observatie>
-                <parameter>TOC</parameter>
-                <waarde_numeriek>10.64000034</waarde_numeriek>
-                <eenheid>mg/l</eenheid>
-                <betrouwbaarheid>goed</betrouwbaarheid>
-                <veld_labo>LABO</veld_labo>
-            </observatie>
-            <observatie>
-                <parameter>HCO3</parameter>
-                <waarde_numeriek>224.5</waarde_numeriek>
-                <eenheid>mg/l</eenheid>
-                <betrouwbaarheid>goed</betrouwbaarheid>
-                <veld_labo>VELD</veld_labo>
-            </observatie>
-            <observatie>
-                <parameter>Fe</parameter>
-                <waarde_numeriek>0.011544</waarde_numeriek>
-                <eenheid>mg/l</eenheid>
-                <betrouwbaarheid>goed</betrouwbaarheid>
-                <veld_labo>LABO</veld_labo>
-            </observatie>
-        </watermonster>
-        <watermonster>
-            <identificatie>130/21/20/M1301</identificatie>
-            <monstername>
-                <datum>2013-03-06</datum>
-                <tijd>01:00:00</tijd>
-                <labo>
-                    <naam>Bodemkundige Dienst van België</naam>
-                </labo>
-            </monstername>
-            <laboanalyse>
-                <datum>2013-03-21</datum>
-                <labo>
-                    <naam>Bodemkundige Dienst van België</naam>
-                </labo>
-            </laboanalyse>
-            <observatie>
-                <parameter>Simaz</parameter>
-                <waarde_numeriek>0.01</waarde_numeriek>
-                <eenheid>µg/l</eenheid>
-                <detectieconditie>&lt;</detectieconditie>
-                <betrouwbaarheid>goed</betrouwbaarheid>
-                <veld_labo>LABO</veld_labo>
-            </observatie>
-            <observatie>
-                <parameter>brom</parameter>
-                <waarde_numeriek>0.01</waarde_numeriek>
-                <eenheid>µg/l</eenheid>
-                <detectieconditie>&lt;</detectieconditie>
-                <betrouwbaarheid>goed</betrouwbaarheid>
-                <veld_labo>LABO</veld_labo>
-            </observatie>
-            <observatie>
-                <parameter>Prometr</parameter>
-                <waarde_numeriek>0.01</waarde_numeriek>
-                <eenheid>µg/l</eenheid>
-                <detectieconditie>&lt;</detectieconditie>
-                <betrouwbaarheid>goed</betrouwbaarheid>
-                <veld_labo>LABO</veld_labo>
-            </observatie>
-            <observatie>
-                <parameter>EC(Lab.)</parameter>
-                <waarde_numeriek>818.0</waarde_numeriek>
-                <eenheid>µS/cm(20°C)</eenheid>
-                <betrouwbaarheid>goed</betrouwbaarheid>
-                <veld_labo>LABO</veld_labo>
-            </observatie>
-            <observatie>
-                <parameter>Carbet</parameter>
-                <waarde_numeriek>0.01</waarde_numeriek>
-                <eenheid>µg/l</eenheid>
-                <detectieconditie>&lt;</detectieconditie>
-                <betrouwbaarheid>goed</betrouwbaarheid>
-                <veld_labo>LABO</veld_labo>
-            </observatie>
-            <observatie>
-                <parameter>Metaza</parameter>
-                <waarde_numeriek>0.01</waarde_numeriek>
-                <eenheid>µg/l</eenheid>
-                <detectieconditie>&lt;</detectieconditie>
-                <betrouwbaarheid>goed</betrouwbaarheid>
-                <veld_labo>LABO</veld_labo>
-            </observatie>
-            <observatie>
-                <parameter>EC</parameter>
-                <waarde_numeriek>784.0</waarde_numeriek>
-                <eenheid>µS/cm</eenheid>
-                <betrouwbaarheid>goed</betrouwbaarheid>
-                <veld_labo>LABO</veld_labo>
-            </observatie>
-            <observatie>
-                <parameter>K</parameter>
-                <waarde_numeriek>8.6</waarde_numeriek>
-                <eenheid>mg/l</eenheid>
-                <betrouwbaarheid>goed</betrouwbaarheid>
-                <veld_labo>LABO</veld_labo>
-            </observatie>
-            <observatie>
-                <parameter>Eh°</parameter>
-                <waarde_numeriek>552.99993896</waarde_numeriek>
-                <eenheid>mV</eenheid>
-                <betrouwbaarheid>goed</betrouwbaarheid>
-                <veld_labo>LABO</veld_labo>
-            </observatie>
-            <observatie>
-                <parameter>Cd</parameter>
-                <waarde_numeriek>0.5</waarde_numeriek>
-                <eenheid>µg/l</eenheid>
-                <detectieconditie>&lt;</detectieconditie>
-                <betrouwbaarheid>goed</betrouwbaarheid>
-                <veld_labo>LABO</veld_labo>
-            </observatie>
-            <observatie>
-                <parameter>Atr_desisoprop</parameter>
-                <waarde_numeriek>0.01</waarde_numeriek>
-                <eenheid>µg/l</eenheid>
-                <detectieconditie>&lt;</detectieconditie>
-                <betrouwbaarheid>goed</betrouwbaarheid>
-                <veld_labo>LABO</veld_labo>
-            </observatie>
-            <observatie>
-                <parameter>Zn</parameter>
-                <waarde_numeriek>10.0</waarde_numeriek>
-                <eenheid>µg/l</eenheid>
-                <detectieconditie>&lt;</detectieconditie>
-                <betrouwbaarheid>goed</betrouwbaarheid>
-                <veld_labo>LABO</veld_labo>
-            </observatie>
-            <observatie>
-                <parameter>B</parameter>
-                <waarde_numeriek>29.99999809</waarde_numeriek>
-                <eenheid>µg/l</eenheid>
-                <detectieconditie>&lt;</detectieconditie>
-                <betrouwbaarheid>goed</betrouwbaarheid>
-                <veld_labo>LABO</veld_labo>
-            </observatie>
-            <observatie>
-                <parameter>SO4</parameter>
-                <waarde_numeriek>147.0</waarde_numeriek>
-                <eenheid>mg/l</eenheid>
-                <betrouwbaarheid>goed</betrouwbaarheid>
-                <veld_labo>LABO</veld_labo>
-            </observatie>
-            <observatie>
-                <parameter>245t</parameter>
-                <waarde_numeriek>0.01</waarde_numeriek>
-                <eenheid>µg/l</eenheid>
-                <detectieconditie>&lt;</detectieconditie>
-                <betrouwbaarheid>goed</betrouwbaarheid>
-                <veld_labo>LABO</veld_labo>
-            </observatie>
-            <observatie>
-                <parameter>NH4</parameter>
-                <waarde_numeriek>0.61</waarde_numeriek>
-                <eenheid>mg/l</eenheid>
-                <betrouwbaarheid>goed</betrouwbaarheid>
-                <veld_labo>LABO</veld_labo>
-            </observatie>
-            <observatie>
-                <parameter>Clproph</parameter>
-                <waarde_numeriek>0.01</waarde_numeriek>
-                <eenheid>µg/l</eenheid>
-                <detectieconditie>&lt;</detectieconditie>
-                <betrouwbaarheid>goed</betrouwbaarheid>
-                <veld_labo>LABO</veld_labo>
-            </observatie>
-            <observatie>
-                <parameter>HCO3</parameter>
-                <waarde_numeriek>267.0</waarde_numeriek>
-                <eenheid>mg/l</eenheid>
-                <betrouwbaarheid>goed</betrouwbaarheid>
-                <veld_labo>LABO</veld_labo>
-            </observatie>
-            <observatie>
-                <parameter>Carben</parameter>
-                <waarde_numeriek>0.01</waarde_numeriek>
-                <eenheid>µg/l</eenheid>
-                <detectieconditie>&lt;</detectieconditie>
-                <betrouwbaarheid>goed</betrouwbaarheid>
-                <veld_labo>LABO</veld_labo>
-            </observatie>
-            <observatie>
-                <parameter>BAM</parameter>
-                <waarde_numeriek>0.01</waarde_numeriek>
-                <eenheid>µg/l</eenheid>
-                <detectieconditie>&lt;</detectieconditie>
-                <betrouwbaarheid>goed</betrouwbaarheid>
-                <veld_labo>LABO</veld_labo>
-            </observatie>
-            <observatie>
-                <parameter>Hexaz</parameter>
-                <waarde_numeriek>0.01</waarde_numeriek>
-                <eenheid>µg/l</eenheid>
-                <detectieconditie>&lt;</detectieconditie>
-                <betrouwbaarheid>goed</betrouwbaarheid>
-                <veld_labo>LABO</veld_labo>
-            </observatie>
-            <observatie>
-                <parameter>PropaCl</parameter>
-                <waarde_numeriek>0.01</waarde_numeriek>
-                <eenheid>µg/l</eenheid>
-                <detectieconditie>&lt;</detectieconditie>
-                <betrouwbaarheid>goed</betrouwbaarheid>
-                <veld_labo>LABO</veld_labo>
-            </observatie>
-            <observatie>
-                <parameter>Linur_mono</parameter>
-                <waarde_numeriek>0.01</waarde_numeriek>
-                <eenheid>µg/l</eenheid>
-                <detectieconditie>&lt;</detectieconditie>
-                <betrouwbaarheid>goed</betrouwbaarheid>
-                <veld_labo>LABO</veld_labo>
-            </observatie>
-            <observatie>
-                <parameter>Chloridaz</parameter>
-                <waarde_numeriek>0.01</waarde_numeriek>
-                <eenheid>µg/l</eenheid>
-                <detectieconditie>&lt;</detectieconditie>
-                <betrouwbaarheid>goed</betrouwbaarheid>
-                <veld_labo>LABO</veld_labo>
-            </observatie>
-            <observatie>
-                <parameter>O2</parameter>
-                <waarde_numeriek>6.1</waarde_numeriek>
-                <eenheid>mg/l</eenheid>
-                <betrouwbaarheid>goed</betrouwbaarheid>
-                <veld_labo>LABO</veld_labo>
-            </observatie>
-            <observatie>
-                <parameter>SomAN</parameter>
-                <waarde_numeriek>8.652</waarde_numeriek>
-                <eenheid>meq/l</eenheid>
-                <betrouwbaarheid>goed</betrouwbaarheid>
-                <veld_labo>LABO</veld_labo>
-            </observatie>
-            <observatie>
-                <parameter>%AfwijkBalans</parameter>
-                <waarde_numeriek>3.86</waarde_numeriek>
-                <eenheid>%</eenheid>
-                <betrouwbaarheid>goed</betrouwbaarheid>
-                <veld_labo>LABO</veld_labo>
-            </observatie>
-            <observatie>
-                <parameter>Dichlorpr</parameter>
-                <waarde_numeriek>0.01</waarde_numeriek>
-                <eenheid>µg/l</eenheid>
-                <detectieconditie>&lt;</detectieconditie>
-                <betrouwbaarheid>goed</betrouwbaarheid>
-                <veld_labo>LABO</veld_labo>
-            </observatie>
-            <observatie>
-                <parameter>NO2</parameter>
-                <waarde_numeriek>0.03</waarde_numeriek>
-                <eenheid>mg/l</eenheid>
-                <detectieconditie>&lt;</detectieconditie>
-                <betrouwbaarheid>goed</betrouwbaarheid>
-                <veld_labo>LABO</veld_labo>
-            </observatie>
-            <observatie>
-                <parameter>Pb</parameter>
-                <waarde_numeriek>2.0</waarde_numeriek>
-                <eenheid>µg/l</eenheid>
-                <detectieconditie>&lt;</detectieconditie>
-                <betrouwbaarheid>goed</betrouwbaarheid>
-                <veld_labo>LABO</veld_labo>
-            </observatie>
-            <observatie>
-                <parameter>Atraz</parameter>
-                <waarde_numeriek>0.01</waarde_numeriek>
-                <eenheid>µg/l</eenheid>
-                <detectieconditie>&lt;</detectieconditie>
-                <betrouwbaarheid>goed</betrouwbaarheid>
-                <veld_labo>LABO</veld_labo>
-            </observatie>
-            <observatie>
-                <parameter>pH</parameter>
-                <waarde_numeriek>6.9</waarde_numeriek>
-                <eenheid>Sörensen</eenheid>
-                <betrouwbaarheid>goed</betrouwbaarheid>
-                <veld_labo>LABO</veld_labo>
-            </observatie>
-            <observatie>
-                <parameter>Sebu</parameter>
-                <waarde_numeriek>0.01</waarde_numeriek>
-                <eenheid>µg/l</eenheid>
-                <detectieconditie>&lt;</detectieconditie>
-                <betrouwbaarheid>goed</betrouwbaarheid>
-                <veld_labo>LABO</veld_labo>
-            </observatie>
-            <observatie>
-                <parameter>Terbu</parameter>
-                <waarde_numeriek>0.01</waarde_numeriek>
-                <eenheid>µg/l</eenheid>
-                <detectieconditie>&lt;</detectieconditie>
-                <betrouwbaarheid>goed</betrouwbaarheid>
-                <veld_labo>LABO</veld_labo>
-            </observatie>
-            <observatie>
-                <parameter>Linur</parameter>
-                <waarde_numeriek>0.01</waarde_numeriek>
-                <eenheid>µg/l</eenheid>
-                <detectieconditie>&lt;</detectieconditie>
-                <betrouwbaarheid>goed</betrouwbaarheid>
-                <veld_labo>LABO</veld_labo>
-            </observatie>
-            <observatie>
-                <parameter>24db</parameter>
-                <waarde_numeriek>0.01</waarde_numeriek>
-                <eenheid>µg/l</eenheid>
-                <detectieconditie>&lt;</detectieconditie>
-                <betrouwbaarheid>goed</betrouwbaarheid>
-                <veld_labo>LABO</veld_labo>
-            </observatie>
-            <observatie>
-                <parameter>Metobro</parameter>
-                <waarde_numeriek>0.01</waarde_numeriek>
-                <eenheid>µg/l</eenheid>
-                <detectieconditie>&lt;</detectieconditie>
-                <betrouwbaarheid>goed</betrouwbaarheid>
-                <veld_labo>LABO</veld_labo>
-            </observatie>
-            <observatie>
-                <parameter>Chlortol</parameter>
-                <waarde_numeriek>0.01</waarde_numeriek>
-                <eenheid>µg/l</eenheid>
-                <detectieconditie>&lt;</detectieconditie>
-                <betrouwbaarheid>goed</betrouwbaarheid>
-                <veld_labo>LABO</veld_labo>
-            </observatie>
-            <observatie>
-                <parameter>Ala</parameter>
-                <waarde_numeriek>0.01</waarde_numeriek>
-                <eenheid>µg/l</eenheid>
-                <detectieconditie>&lt;</detectieconditie>
-                <betrouwbaarheid>goed</betrouwbaarheid>
-                <veld_labo>LABO</veld_labo>
-            </observatie>
-            <observatie>
-                <parameter>Co</parameter>
-                <waarde_numeriek>2.0</waarde_numeriek>
-                <eenheid>µg/l</eenheid>
-                <detectieconditie>&lt;</detectieconditie>
-                <betrouwbaarheid>goed</betrouwbaarheid>
-                <veld_labo>LABO</veld_labo>
-            </observatie>
-            <observatie>
-                <parameter>Methabenz</parameter>
-                <waarde_numeriek>0.01</waarde_numeriek>
-                <eenheid>µg/l</eenheid>
-                <detectieconditie>&lt;</detectieconditie>
-                <betrouwbaarheid>goed</betrouwbaarheid>
-                <veld_labo>LABO</veld_labo>
-            </observatie>
-            <observatie>
-                <parameter>Mecopr</parameter>
-                <waarde_numeriek>0.01</waarde_numeriek>
-                <eenheid>µg/l</eenheid>
-                <detectieconditie>&lt;</detectieconditie>
-                <betrouwbaarheid>goed</betrouwbaarheid>
-                <veld_labo>LABO</veld_labo>
-            </observatie>
-            <observatie>
-                <parameter>Terbu_des</parameter>
-                <waarde_numeriek>0.01</waarde_numeriek>
-                <eenheid>µg/l</eenheid>
-                <detectieconditie>&lt;</detectieconditie>
-                <betrouwbaarheid>goed</betrouwbaarheid>
-                <veld_labo>LABO</veld_labo>
-            </observatie>
-            <observatie>
-                <parameter>pH(Lab.)</parameter>
-                <waarde_numeriek>6.32</waarde_numeriek>
-                <eenheid>Sörensen</eenheid>
-                <betrouwbaarheid>goed</betrouwbaarheid>
-                <veld_labo>LABO</veld_labo>
-            </observatie>
-            <observatie>
-                <parameter>Fe</parameter>
-                <waarde_numeriek>0.02</waarde_numeriek>
-                <eenheid>mg/l</eenheid>
-                <detectieconditie>&lt;</detectieconditie>
-                <betrouwbaarheid>goed</betrouwbaarheid>
-                <veld_labo>LABO</veld_labo>
-            </observatie>
-            <observatie>
-                <parameter>metola-S</parameter>
-                <waarde_numeriek>0.01</waarde_numeriek>
-                <eenheid>µg/l</eenheid>
-                <detectieconditie>&lt;</detectieconditie>
-                <betrouwbaarheid>goed</betrouwbaarheid>
-                <veld_labo>LABO</veld_labo>
-            </observatie>
-            <observatie>
-                <parameter>Isoprot</parameter>
-                <waarde_numeriek>0.01</waarde_numeriek>
-                <eenheid>µg/l</eenheid>
-                <detectieconditie>&lt;</detectieconditie>
-                <betrouwbaarheid>goed</betrouwbaarheid>
-                <veld_labo>LABO</veld_labo>
-            </observatie>
-            <observatie>
-                <parameter>Terbutryn</parameter>
-                <waarde_numeriek>0.01</waarde_numeriek>
-                <eenheid>µg/l</eenheid>
-                <detectieconditie>&lt;</detectieconditie>
-                <betrouwbaarheid>goed</betrouwbaarheid>
-                <veld_labo>LABO</veld_labo>
-            </observatie>
-            <observatie>
-                <parameter>PO4</parameter>
-                <waarde_numeriek>0.458</waarde_numeriek>
-                <eenheid>mg/l</eenheid>
-                <betrouwbaarheid>goed</betrouwbaarheid>
-                <veld_labo>LABO</veld_labo>
-            </observatie>
-            <observatie>
-                <parameter>Cyana</parameter>
-                <waarde_numeriek>0.01</waarde_numeriek>
-                <eenheid>µg/l</eenheid>
-                <detectieconditie>&lt;</detectieconditie>
-                <betrouwbaarheid>goed</betrouwbaarheid>
-                <veld_labo>LABO</veld_labo>
-            </observatie>
-            <observatie>
-                <parameter>Na</parameter>
-                <waarde_numeriek>23.6</waarde_numeriek>
-                <eenheid>mg/l</eenheid>
-                <betrouwbaarheid>goed</betrouwbaarheid>
-                <veld_labo>LABO</veld_labo>
-            </observatie>
-            <observatie>
-                <parameter>Cu</parameter>
-                <waarde_numeriek>5.0</waarde_numeriek>
-                <eenheid>µg/l</eenheid>
-                <detectieconditie>&lt;</detectieconditie>
-                <betrouwbaarheid>goed</betrouwbaarheid>
-                <veld_labo>LABO</veld_labo>
-            </observatie>
-            <observatie>
-                <parameter>Propaz</parameter>
-                <waarde_numeriek>0.01</waarde_numeriek>
-                <eenheid>µg/l</eenheid>
-                <detectieconditie>&lt;</detectieconditie>
-                <betrouwbaarheid>goed</betrouwbaarheid>
-                <veld_labo>LABO</veld_labo>
-            </observatie>
-            <observatie>
-                <parameter>Fenoprop</parameter>
-                <waarde_numeriek>0.01</waarde_numeriek>
-                <eenheid>µg/l</eenheid>
-                <detectieconditie>&lt;</detectieconditie>
-                <betrouwbaarheid>goed</betrouwbaarheid>
-                <veld_labo>LABO</veld_labo>
-            </observatie>
-            <observatie>
-                <parameter>Hg</parameter>
-                <waarde_numeriek>0.1</waarde_numeriek>
-                <eenheid>µg/l</eenheid>
-                <detectieconditie>&lt;</detectieconditie>
-                <betrouwbaarheid>goed</betrouwbaarheid>
-                <veld_labo>LABO</veld_labo>
-            </observatie>
-            <observatie>
-                <parameter>TDS</parameter>
-                <waarde_numeriek>658.0</waarde_numeriek>
-                <eenheid>mg/l</eenheid>
-                <betrouwbaarheid>goed</betrouwbaarheid>
-                <veld_labo>LABO</veld_labo>
-            </observatie>
-            <observatie>
-                <parameter>Metami</parameter>
-                <waarde_numeriek>0.01</waarde_numeriek>
-                <eenheid>µg/l</eenheid>
-                <detectieconditie>&lt;</detectieconditie>
-                <betrouwbaarheid>goed</betrouwbaarheid>
-                <veld_labo>LABO</veld_labo>
-            </observatie>
-            <observatie>
-                <parameter>As</parameter>
-                <waarde_numeriek>3.8</waarde_numeriek>
-                <eenheid>µg/l</eenheid>
-                <betrouwbaarheid>goed</betrouwbaarheid>
-                <veld_labo>LABO</veld_labo>
-            </observatie>
-            <observatie>
-                <parameter>SomKAT</parameter>
-                <waarde_numeriek>8.862</waarde_numeriek>
-                <eenheid>meq/l</eenheid>
-                <betrouwbaarheid>goed</betrouwbaarheid>
-                <veld_labo>LABO</veld_labo>
-            </observatie>
-            <observatie>
-                <parameter>Dicam</parameter>
-                <waarde_numeriek>0.01</waarde_numeriek>
-                <eenheid>µg/l</eenheid>
-                <detectieconditie>&lt;</detectieconditie>
-                <betrouwbaarheid>goed</betrouwbaarheid>
-                <veld_labo>LABO</veld_labo>
-            </observatie>
-            <observatie>
-                <parameter>Bentaz</parameter>
-                <waarde_numeriek>0.01</waarde_numeriek>
-                <eenheid>µg/l</eenheid>
-                <betrouwbaarheid>goed</betrouwbaarheid>
-                <veld_labo>LABO</veld_labo>
-            </observatie>
-            <observatie>
-                <parameter>Propan</parameter>
-                <waarde_numeriek>0.01</waarde_numeriek>
-                <eenheid>µg/l</eenheid>
-                <detectieconditie>&lt;</detectieconditie>
-                <betrouwbaarheid>goed</betrouwbaarheid>
-                <veld_labo>LABO</veld_labo>
-            </observatie>
-            <observatie>
-                <parameter>5ClFenol</parameter>
-                <waarde_numeriek>0.01</waarde_numeriek>
-                <eenheid>µg/l</eenheid>
-                <detectieconditie>&lt;</detectieconditie>
-                <betrouwbaarheid>goed</betrouwbaarheid>
-                <veld_labo>LABO</veld_labo>
-            </observatie>
-            <observatie>
-                <parameter>Cl</parameter>
-                <waarde_numeriek>49.0</waarde_numeriek>
-                <eenheid>mg/l</eenheid>
-                <betrouwbaarheid>goed</betrouwbaarheid>
-                <veld_labo>LABO</veld_labo>
-            </observatie>
-            <observatie>
-                <parameter>TOC</parameter>
-                <waarde_numeriek>5.7</waarde_numeriek>
-                <eenheid>mg/l</eenheid>
-                <betrouwbaarheid>goed</betrouwbaarheid>
-                <veld_labo>LABO</veld_labo>
-            </observatie>
-            <observatie>
-                <parameter>CO3</parameter>
-                <waarde_numeriek>0.0</waarde_numeriek>
-                <eenheid>mg/l</eenheid>
-                <betrouwbaarheid>goed</betrouwbaarheid>
-                <veld_labo>LABO</veld_labo>
-            </observatie>
-            <observatie>
-                <parameter>mcpb</parameter>
-                <waarde_numeriek>0.01</waarde_numeriek>
-                <eenheid>µg/l</eenheid>
-                <detectieconditie>&lt;</detectieconditie>
-                <betrouwbaarheid>goed</betrouwbaarheid>
-                <veld_labo>LABO</veld_labo>
-            </observatie>
-            <observatie>
-                <parameter>Mn</parameter>
-                <waarde_numeriek>0.39</waarde_numeriek>
-                <eenheid>mg/l</eenheid>
-                <betrouwbaarheid>goed</betrouwbaarheid>
-                <veld_labo>LABO</veld_labo>
-            </observatie>
-            <observatie>
-                <parameter>mcpa</parameter>
-                <waarde_numeriek>0.01</waarde_numeriek>
-                <eenheid>µg/l</eenheid>
-                <detectieconditie>&lt;</detectieconditie>
-                <betrouwbaarheid>goed</betrouwbaarheid>
-                <veld_labo>LABO</veld_labo>
-            </observatie>
-            <observatie>
-                <parameter>Ethofum</parameter>
-                <waarde_numeriek>0.01</waarde_numeriek>
-                <eenheid>µg/l</eenheid>
-                <detectieconditie>&lt;</detectieconditie>
-                <betrouwbaarheid>goed</betrouwbaarheid>
-                <veld_labo>LABO</veld_labo>
-            </observatie>
-            <observatie>
-                <parameter>Ca</parameter>
-                <waarde_numeriek>150.0</waarde_numeriek>
-                <eenheid>mg/l</eenheid>
-                <betrouwbaarheid>goed</betrouwbaarheid>
-                <veld_labo>LABO</veld_labo>
-            </observatie>
-            <observatie>
-                <parameter>Mg</parameter>
-                <waarde_numeriek>9.6</waarde_numeriek>
-                <eenheid>mg/l</eenheid>
-                <betrouwbaarheid>goed</betrouwbaarheid>
-                <veld_labo>LABO</veld_labo>
-            </observatie>
-            <observatie>
-                <parameter>Cr</parameter>
-                <waarde_numeriek>5.4</waarde_numeriek>
-                <eenheid>µg/l</eenheid>
-                <betrouwbaarheid>goed</betrouwbaarheid>
-                <veld_labo>LABO</veld_labo>
-            </observatie>
-            <observatie>
-                <parameter>Diur</parameter>
-                <waarde_numeriek>0.01</waarde_numeriek>
-                <eenheid>µg/l</eenheid>
-                <detectieconditie>&lt;</detectieconditie>
-                <betrouwbaarheid>goed</betrouwbaarheid>
-                <veld_labo>LABO</veld_labo>
-            </observatie>
-            <observatie>
-                <parameter>NO3</parameter>
-                <waarde_numeriek>1.28</waarde_numeriek>
-                <eenheid>mg/l</eenheid>
-                <betrouwbaarheid>goed</betrouwbaarheid>
-                <veld_labo>LABO</veld_labo>
-            </observatie>
-            <observatie>
-                <parameter>T</parameter>
-                <waarde_numeriek>9.8</waarde_numeriek>
-                <eenheid>°C</eenheid>
-                <betrouwbaarheid>goed</betrouwbaarheid>
-                <veld_labo>LABO</veld_labo>
-            </observatie>
-            <observatie>
-                <parameter>Ni</parameter>
-                <waarde_numeriek>7.1</waarde_numeriek>
-                <eenheid>µg/l</eenheid>
-                <betrouwbaarheid>goed</betrouwbaarheid>
-                <veld_labo>LABO</veld_labo>
-            </observatie>
-            <observatie>
-                <parameter>atr_des</parameter>
-                <waarde_numeriek>0.01</waarde_numeriek>
-                <eenheid>µg/l</eenheid>
-                <detectieconditie>&lt;</detectieconditie>
-                <betrouwbaarheid>goed</betrouwbaarheid>
-                <veld_labo>LABO</veld_labo>
-            </observatie>
-            <observatie>
-                <parameter>24d</parameter>
-                <waarde_numeriek>0.01</waarde_numeriek>
-                <eenheid>µg/l</eenheid>
-                <detectieconditie>&lt;</detectieconditie>
-                <betrouwbaarheid>goed</betrouwbaarheid>
-                <veld_labo>LABO</veld_labo>
-            </observatie>
-            <observatie>
-                <parameter>Metox</parameter>
-                <waarde_numeriek>0.01</waarde_numeriek>
-                <eenheid>µg/l</eenheid>
-                <detectieconditie>&lt;</detectieconditie>
-                <betrouwbaarheid>goed</betrouwbaarheid>
-                <veld_labo>LABO</veld_labo>
-            </observatie>
-            <observatie>
-                <parameter>Fluroxypyr</parameter>
-                <waarde_numeriek>0.01</waarde_numeriek>
-                <eenheid>µg/l</eenheid>
-                <detectieconditie>&lt;</detectieconditie>
-                <betrouwbaarheid>goed</betrouwbaarheid>
-                <veld_labo>LABO</veld_labo>
-            </observatie>
-            <bron>freatisch 2013 voorjaar</bron>
-        </watermonster>
-        <watermonster>
-            <identificatie>130/21/20/M0401</identificatie>
-            <monstername>
-                <datum>2004-04-07</datum>
-                <tijd>02:00:00</tijd>
-                <labo>
-                    <naam>Bodemkundige Dienst van België</naam>
-                </labo>
-            </monstername>
-            <laboanalyse>
-                <datum>2004-04-08</datum>
-                <labo>
-                    <naam>Bodemkundige Dienst van België</naam>
-                </labo>
-            </laboanalyse>
-            <observatie>
-                <parameter>Fe</parameter>
-                <waarde_numeriek>0.005431</waarde_numeriek>
-                <eenheid>mg/l</eenheid>
-                <betrouwbaarheid>goed</betrouwbaarheid>
-                <veld_labo>LABO</veld_labo>
-            </observatie>
-            <observatie>
-                <parameter>EC</parameter>
-                <waarde_numeriek>711.0</waarde_numeriek>
-                <eenheid>µS/cm</eenheid>
-                <betrouwbaarheid>goed</betrouwbaarheid>
-                <veld_labo>VELD</veld_labo>
-            </observatie>
-            <observatie>
-                <parameter>NO3</parameter>
-                <waarde_numeriek>73.22000122</waarde_numeriek>
-                <eenheid>mg/l</eenheid>
-                <betrouwbaarheid>goed</betrouwbaarheid>
-                <veld_labo>LABO</veld_labo>
-            </observatie>
-            <observatie>
-                <parameter>T</parameter>
-                <waarde_numeriek>8.60000038</waarde_numeriek>
-                <eenheid>°C</eenheid>
-                <betrouwbaarheid>goed</betrouwbaarheid>
-                <veld_labo>VELD</veld_labo>
-            </observatie>
-            <observatie>
-                <parameter>Ca</parameter>
-                <waarde_numeriek>114.69000244</waarde_numeriek>
-                <eenheid>mg/l</eenheid>
-                <betrouwbaarheid>goed</betrouwbaarheid>
-                <veld_labo>LABO</veld_labo>
-            </observatie>
-            <observatie>
-                <parameter>SO4</parameter>
-                <waarde_numeriek>154.30999756</waarde_numeriek>
-                <eenheid>mg/l</eenheid>
-                <betrouwbaarheid>goed</betrouwbaarheid>
-                <veld_labo>LABO</veld_labo>
-            </observatie>
-            <observatie>
-                <parameter>HCO3</parameter>
-                <waarde_numeriek>201.30000305</waarde_numeriek>
-                <eenheid>mg/l</eenheid>
-                <betrouwbaarheid>goed</betrouwbaarheid>
-                <veld_labo>VELD</veld_labo>
-            </observatie>
-            <observatie>
-                <parameter>Eh°</parameter>
-                <waarde_numeriek>290.0</waarde_numeriek>
-                <eenheid>mV</eenheid>
-                <betrouwbaarheid>goed</betrouwbaarheid>
-                <veld_labo>VELD</veld_labo>
-            </observatie>
-            <observatie>
-                <parameter>PO4</parameter>
-                <waarde_numeriek>0.61000001</waarde_numeriek>
-                <eenheid>mg/l</eenheid>
-                <betrouwbaarheid>goed</betrouwbaarheid>
-                <veld_labo>LABO</veld_labo>
-            </observatie>
-            <observatie>
-                <parameter>Mg</parameter>
-                <waarde_numeriek>7.83799982</waarde_numeriek>
-                <eenheid>mg/l</eenheid>
-                <betrouwbaarheid>goed</betrouwbaarheid>
-                <veld_labo>LABO</veld_labo>
-            </observatie>
-            <observatie>
-                <parameter>TOC</parameter>
-                <waarde_numeriek>7.21000004</waarde_numeriek>
-                <eenheid>mg/l</eenheid>
-                <betrouwbaarheid>goed</betrouwbaarheid>
-                <veld_labo>LABO</veld_labo>
-            </observatie>
-            <observatie>
-                <parameter>NO2</parameter>
-                <waarde_numeriek>0.16</waarde_numeriek>
-                <eenheid>mg/l</eenheid>
-                <betrouwbaarheid>goed</betrouwbaarheid>
-                <veld_labo>LABO</veld_labo>
-            </observatie>
-            <observatie>
-                <parameter>Cl</parameter>
-                <waarde_numeriek>46.56999969</waarde_numeriek>
-                <eenheid>mg/l</eenheid>
-                <betrouwbaarheid>goed</betrouwbaarheid>
-                <veld_labo>LABO</veld_labo>
-            </observatie>
-            <observatie>
-                <parameter>CO3</parameter>
-                <waarde_numeriek>0.0</waarde_numeriek>
-                <eenheid>mg/l</eenheid>
-                <betrouwbaarheid>goed</betrouwbaarheid>
-                <veld_labo>VELD</veld_labo>
-            </observatie>
-            <observatie>
-                <parameter>Na</parameter>
-                <waarde_numeriek>46.27399826</waarde_numeriek>
-                <eenheid>mg/l</eenheid>
-                <betrouwbaarheid>goed</betrouwbaarheid>
-                <veld_labo>LABO</veld_labo>
-            </observatie>
-            <observatie>
-                <parameter>pH</parameter>
-                <waarde_numeriek>7.23999977</waarde_numeriek>
-                <eenheid>Sörensen</eenheid>
-                <betrouwbaarheid>goed</betrouwbaarheid>
-                <veld_labo>VELD</veld_labo>
-            </observatie>
-            <observatie>
-                <parameter>NH4</parameter>
-                <waarde_numeriek>0.0</waarde_numeriek>
-                <eenheid>mg/l</eenheid>
-                <betrouwbaarheid>goed</betrouwbaarheid>
-                <veld_labo>LABO</veld_labo>
-            </observatie>
-            <observatie>
-                <parameter>Mn</parameter>
-                <waarde_numeriek>0.045</waarde_numeriek>
-                <eenheid>mg/l</eenheid>
-                <betrouwbaarheid>goed</betrouwbaarheid>
-                <veld_labo>LABO</veld_labo>
-            </observatie>
-            <observatie>
-                <parameter>O2</parameter>
-                <waarde_numeriek>11.09000015</waarde_numeriek>
-                <eenheid>mg/l</eenheid>
-                <betrouwbaarheid>goed</betrouwbaarheid>
-                <veld_labo>VELD</veld_labo>
-            </observatie>
-            <observatie>
-                <parameter>K</parameter>
-                <waarde_numeriek>8.78499985</waarde_numeriek>
-                <eenheid>mg/l</eenheid>
-                <betrouwbaarheid>goed</betrouwbaarheid>
-                <veld_labo>LABO</veld_labo>
-            </observatie>
-        </watermonster>
-        <watermonster>
-            <identificatie>130/21/20/M0403</identificatie>
-            <monstername>
-                <datum>2004-10-27</datum>
-                <tijd>02:00:00</tijd>
-                <labo>
-                    <naam>Bodemkundige Dienst van België</naam>
-                </labo>
-            </monstername>
-            <laboanalyse>
-                <datum>2004-10-29</datum>
-                <labo>
-                    <naam>Bodemkundige Dienst van België</naam>
-                </labo>
-            </laboanalyse>
-            <observatie>
-                <parameter>Na</parameter>
-                <waarde_numeriek>29.52499962</waarde_numeriek>
-                <eenheid>mg/l</eenheid>
-                <betrouwbaarheid>goed</betrouwbaarheid>
-                <veld_labo>LABO</veld_labo>
-            </observatie>
-            <observatie>
-                <parameter>K</parameter>
-                <waarde_numeriek>8.47099972</waarde_numeriek>
-                <eenheid>mg/l</eenheid>
-                <betrouwbaarheid>goed</betrouwbaarheid>
-                <veld_labo>LABO</veld_labo>
-            </observatie>
-            <observatie>
-                <parameter>Mg</parameter>
-                <waarde_numeriek>7.78800011</waarde_numeriek>
-                <eenheid>mg/l</eenheid>
-                <betrouwbaarheid>goed</betrouwbaarheid>
-                <veld_labo>LABO</veld_labo>
-            </observatie>
-            <observatie>
-                <parameter>PO4</parameter>
-                <waarde_numeriek>0.34</waarde_numeriek>
-                <eenheid>mg/l</eenheid>
-                <betrouwbaarheid>goed</betrouwbaarheid>
-                <veld_labo>LABO</veld_labo>
-            </observatie>
-            <observatie>
-                <parameter>HCO3</parameter>
-                <waarde_numeriek>208.0</waarde_numeriek>
-                <eenheid>mg/l</eenheid>
-                <betrouwbaarheid>goed</betrouwbaarheid>
-                <veld_labo>VELD</veld_labo>
-            </observatie>
-            <observatie>
-                <parameter>Cl</parameter>
-                <waarde_numeriek>35.83000183</waarde_numeriek>
-                <eenheid>mg/l</eenheid>
-                <betrouwbaarheid>goed</betrouwbaarheid>
-                <veld_labo>LABO</veld_labo>
-            </observatie>
-            <observatie>
-                <parameter>O2</parameter>
-                <waarde_numeriek>4.13000011</waarde_numeriek>
-                <eenheid>mg/l</eenheid>
-                <betrouwbaarheid>goed</betrouwbaarheid>
-                <veld_labo>VELD</veld_labo>
-            </observatie>
-            <observatie>
-                <parameter>CO3</parameter>
-                <waarde_numeriek>0.0</waarde_numeriek>
-                <eenheid>mg/l</eenheid>
-                <betrouwbaarheid>goed</betrouwbaarheid>
-                <veld_labo>VELD</veld_labo>
-            </observatie>
-            <observatie>
-                <parameter>NO3</parameter>
-                <waarde_numeriek>47.18999863</waarde_numeriek>
-                <eenheid>mg/l</eenheid>
-                <betrouwbaarheid>goed</betrouwbaarheid>
-                <veld_labo>LABO</veld_labo>
-            </observatie>
-            <observatie>
-                <parameter>EC</parameter>
-                <waarde_numeriek>598.0</waarde_numeriek>
-                <eenheid>µS/cm</eenheid>
-                <betrouwbaarheid>goed</betrouwbaarheid>
-                <veld_labo>VELD</veld_labo>
-            </observatie>
-            <observatie>
-                <parameter>SO4</parameter>
-                <waarde_numeriek>88.01000214</waarde_numeriek>
-                <eenheid>mg/l</eenheid>
-                <betrouwbaarheid>goed</betrouwbaarheid>
-                <veld_labo>LABO</veld_labo>
-            </observatie>
-            <observatie>
-                <parameter>T</parameter>
-                <waarde_numeriek>12.19999981</waarde_numeriek>
-                <eenheid>°C</eenheid>
-                <betrouwbaarheid>goed</betrouwbaarheid>
-                <veld_labo>VELD</veld_labo>
-            </observatie>
-            <observatie>
-                <parameter>pH</parameter>
-                <waarde_numeriek>7.26000023</waarde_numeriek>
-                <eenheid>Sörensen</eenheid>
-                <betrouwbaarheid>goed</betrouwbaarheid>
-                <veld_labo>VELD</veld_labo>
-            </observatie>
-            <observatie>
-                <parameter>Eh°</parameter>
-                <waarde_numeriek>148.0</waarde_numeriek>
-                <eenheid>mV</eenheid>
-                <betrouwbaarheid>goed</betrouwbaarheid>
-                <veld_labo>VELD</veld_labo>
-            </observatie>
-            <observatie>
-                <parameter>Fe</parameter>
-                <waarde_numeriek>0.086</waarde_numeriek>
-                <eenheid>mg/l</eenheid>
-                <betrouwbaarheid>goed</betrouwbaarheid>
-                <veld_labo>LABO</veld_labo>
-            </observatie>
-            <observatie>
-                <parameter>TOC</parameter>
-                <waarde_numeriek>28.20999908</waarde_numeriek>
-                <eenheid>mg/l</eenheid>
-                <betrouwbaarheid>goed</betrouwbaarheid>
-                <veld_labo>LABO</veld_labo>
-            </observatie>
-            <observatie>
-                <parameter>Mn</parameter>
-                <waarde_numeriek>0.22</waarde_numeriek>
-                <eenheid>mg/l</eenheid>
-                <betrouwbaarheid>goed</betrouwbaarheid>
-                <veld_labo>LABO</veld_labo>
-            </observatie>
-            <observatie>
-                <parameter>Ca</parameter>
-                <waarde_numeriek>102.56999969</waarde_numeriek>
-                <eenheid>mg/l</eenheid>
-                <betrouwbaarheid>goed</betrouwbaarheid>
-                <veld_labo>LABO</veld_labo>
-            </observatie>
-            <observatie>
-                <parameter>NO2</parameter>
-                <waarde_numeriek>0.30000001</waarde_numeriek>
-                <eenheid>mg/l</eenheid>
-                <betrouwbaarheid>goed</betrouwbaarheid>
-                <veld_labo>LABO</veld_labo>
-            </observatie>
-            <observatie>
-                <parameter>NH4</parameter>
-                <waarde_numeriek>0.0</waarde_numeriek>
-                <eenheid>mg/l</eenheid>
-                <betrouwbaarheid>goed</betrouwbaarheid>
-                <veld_labo>LABO</veld_labo>
-            </observatie>
-        </watermonster>
-        <watermonster>
-            <identificatie>130/21/20-F1/M1/C2014-1</identificatie>
-            <monstername>
-                <datum>2014-03-31</datum>
-                <tijd>02:00:00</tijd>
-                <labo>
-                    <naam>Bodemkundige Dienst van België</naam>
-                </labo>
-            </monstername>
-            <laboanalyse>
-                <datum>2014-04-01</datum>
-                <labo>
-                    <naam>Bodemkundige Dienst van België</naam>
-                </labo>
-            </laboanalyse>
-            <observatie>
-                <parameter>DMS</parameter>
-                <waarde_numeriek>0.1</waarde_numeriek>
-                <eenheid>µg/l</eenheid>
-                <detectieconditie>&lt;</detectieconditie>
-                <betrouwbaarheid>goed</betrouwbaarheid>
-                <veld_labo>LABO</veld_labo>
-            </observatie>
-            <observatie>
-                <parameter>Cu</parameter>
-                <waarde_numeriek>5.0</waarde_numeriek>
-                <eenheid>µg/l</eenheid>
-                <detectieconditie>&lt;</detectieconditie>
-                <betrouwbaarheid>goed</betrouwbaarheid>
-                <veld_labo>LABO</veld_labo>
-            </observatie>
-            <observatie>
-                <parameter>Diur</parameter>
-                <waarde_numeriek>0.01</waarde_numeriek>
-                <eenheid>µg/l</eenheid>
-                <detectieconditie>&lt;</detectieconditie>
-                <betrouwbaarheid>goed</betrouwbaarheid>
-                <veld_labo>LABO</veld_labo>
-            </observatie>
-            <observatie>
-                <parameter>Mg</parameter>
-                <waarde_numeriek>10.7</waarde_numeriek>
-                <eenheid>mg/l</eenheid>
-                <betrouwbaarheid>goed</betrouwbaarheid>
-                <veld_labo>LABO</veld_labo>
-            </observatie>
-            <observatie>
-                <parameter>EC</parameter>
-                <waarde_numeriek>815.0</waarde_numeriek>
-                <eenheid>µS/cm</eenheid>
-                <betrouwbaarheid>goed</betrouwbaarheid>
-                <veld_labo>VELD</veld_labo>
-            </observatie>
-            <observatie>
-                <parameter>metola</parameter>
-                <waarde_numeriek>0.01</waarde_numeriek>
-                <eenheid>µg/l</eenheid>
-                <detectieconditie>&lt;</detectieconditie>
-                <betrouwbaarheid>goed</betrouwbaarheid>
-                <veld_labo>LABO</veld_labo>
-            </observatie>
-            <observatie>
-                <parameter>As</parameter>
-                <waarde_numeriek>2.0</waarde_numeriek>
-                <eenheid>µg/l</eenheid>
-                <detectieconditie>&lt;</detectieconditie>
-                <betrouwbaarheid>goed</betrouwbaarheid>
-                <veld_labo>LABO</veld_labo>
-            </observatie>
-            <observatie>
-                <parameter>O2</parameter>
-                <waarde_numeriek>0.42</waarde_numeriek>
-                <eenheid>mg/l</eenheid>
-                <betrouwbaarheid>goed</betrouwbaarheid>
-                <veld_labo>VELD</veld_labo>
-            </observatie>
-            <observatie>
-                <parameter>meta4</parameter>
-                <waarde_numeriek>0.01</waarde_numeriek>
-                <eenheid>µg/l</eenheid>
-                <detectieconditie>&lt;</detectieconditie>
-                <betrouwbaarheid>goed</betrouwbaarheid>
-                <veld_labo>LABO</veld_labo>
-            </observatie>
-            <observatie>
-                <parameter>SomAN</parameter>
-                <waarde_numeriek>10.507</waarde_numeriek>
-                <eenheid>meq/l</eenheid>
-                <betrouwbaarheid>goed</betrouwbaarheid>
-                <veld_labo>LABO</veld_labo>
-            </observatie>
-            <observatie>
-                <parameter>Terbu</parameter>
-                <waarde_numeriek>0.01</waarde_numeriek>
-                <eenheid>µg/l</eenheid>
-                <detectieconditie>&lt;</detectieconditie>
-                <betrouwbaarheid>goed</betrouwbaarheid>
-                <veld_labo>LABO</veld_labo>
-            </observatie>
-            <observatie>
-                <parameter>Simaz</parameter>
-                <waarde_numeriek>0.01</waarde_numeriek>
-                <eenheid>µg/l</eenheid>
-                <detectieconditie>&lt;</detectieconditie>
-                <betrouwbaarheid>goed</betrouwbaarheid>
-                <veld_labo>LABO</veld_labo>
-            </observatie>
-            <observatie>
-                <parameter>Fe</parameter>
-                <waarde_numeriek>0.02</waarde_numeriek>
-                <eenheid>mg/l</eenheid>
-                <detectieconditie>&lt;</detectieconditie>
-                <betrouwbaarheid>goed</betrouwbaarheid>
-                <veld_labo>LABO</veld_labo>
-            </observatie>
-            <observatie>
-                <parameter>B</parameter>
-                <waarde_numeriek>29.99999809</waarde_numeriek>
-                <eenheid>µg/l</eenheid>
-                <detectieconditie>&lt;</detectieconditie>
-                <betrouwbaarheid>goed</betrouwbaarheid>
-                <veld_labo>LABO</veld_labo>
-            </observatie>
-            <observatie>
-                <parameter>AMPA</parameter>
-                <waarde_numeriek>0.01</waarde_numeriek>
-                <eenheid>µg/l</eenheid>
-                <detectieconditie>&lt;</detectieconditie>
-                <betrouwbaarheid>goed</betrouwbaarheid>
-                <veld_labo>LABO</veld_labo>
-            </observatie>
-            <observatie>
-                <parameter>Na</parameter>
-                <waarde_numeriek>24.0</waarde_numeriek>
-                <eenheid>mg/l</eenheid>
-                <betrouwbaarheid>goed</betrouwbaarheid>
-                <veld_labo>LABO</veld_labo>
-            </observatie>
-            <observatie>
-                <parameter>Cr</parameter>
-                <waarde_numeriek>5.0</waarde_numeriek>
-                <eenheid>µg/l</eenheid>
-                <detectieconditie>&lt;</detectieconditie>
-                <betrouwbaarheid>goed</betrouwbaarheid>
-                <veld_labo>LABO</veld_labo>
-            </observatie>
-            <observatie>
-                <parameter>NO2</parameter>
-                <waarde_numeriek>0.03</waarde_numeriek>
-                <eenheid>mg/l</eenheid>
-                <detectieconditie>&lt;</detectieconditie>
-                <betrouwbaarheid>goed</betrouwbaarheid>
-                <veld_labo>LABO</veld_labo>
-            </observatie>
-            <observatie>
-                <parameter>Hg</parameter>
-                <waarde_numeriek>0.2</waarde_numeriek>
-                <eenheid>µg/l</eenheid>
-                <detectieconditie>&lt;</detectieconditie>
-                <betrouwbaarheid>goed</betrouwbaarheid>
-                <veld_labo>LABO</veld_labo>
-            </observatie>
-            <observatie>
-                <parameter>PO4</parameter>
-                <waarde_numeriek>0.7</waarde_numeriek>
-                <eenheid>mg/l</eenheid>
-                <betrouwbaarheid>goed</betrouwbaarheid>
-                <veld_labo>LABO</veld_labo>
-            </observatie>
-            <observatie>
-                <parameter>Pb</parameter>
-                <waarde_numeriek>2.0</waarde_numeriek>
-                <eenheid>µg/l</eenheid>
-                <detectieconditie>&lt;</detectieconditie>
-                <betrouwbaarheid>goed</betrouwbaarheid>
-                <veld_labo>LABO</veld_labo>
-            </observatie>
-            <observatie>
-                <parameter>Cl</parameter>
-                <waarde_numeriek>46.0</waarde_numeriek>
-                <eenheid>mg/l</eenheid>
-                <betrouwbaarheid>goed</betrouwbaarheid>
-                <veld_labo>LABO</veld_labo>
-            </observatie>
-            <observatie>
-                <parameter>TOC</parameter>
-                <waarde_numeriek>9.0</waarde_numeriek>
-                <eenheid>mg/l</eenheid>
-                <betrouwbaarheid>goed</betrouwbaarheid>
-                <veld_labo>LABO</veld_labo>
-            </observatie>
-            <observatie>
-                <parameter>SomKAT</parameter>
-                <waarde_numeriek>10.817</waarde_numeriek>
-                <eenheid>meq/l</eenheid>
-                <betrouwbaarheid>goed</betrouwbaarheid>
-                <veld_labo>LABO</veld_labo>
-            </observatie>
-            <observatie>
-                <parameter>%AfwijkBalans</parameter>
-                <waarde_numeriek>1.45</waarde_numeriek>
-                <eenheid>%</eenheid>
-                <betrouwbaarheid>goed</betrouwbaarheid>
-                <veld_labo>LABO</veld_labo>
-            </observatie>
-            <observatie>
-                <parameter>pH(Lab.)</parameter>
-                <waarde_numeriek>7.04</waarde_numeriek>
-                <eenheid>Sörensen</eenheid>
-                <betrouwbaarheid>goed</betrouwbaarheid>
-                <veld_labo>LABO</veld_labo>
-            </observatie>
-            <observatie>
-                <parameter>meta8</parameter>
-                <waarde_numeriek>0.01</waarde_numeriek>
-                <eenheid>µg/l</eenheid>
-                <detectieconditie>&lt;</detectieconditie>
-                <betrouwbaarheid>goed</betrouwbaarheid>
-                <veld_labo>LABO</veld_labo>
-            </observatie>
-            <observatie>
-                <parameter>NH4</parameter>
-                <waarde_numeriek>0.71</waarde_numeriek>
-                <eenheid>mg/l</eenheid>
-                <betrouwbaarheid>goed</betrouwbaarheid>
-                <veld_labo>LABO</veld_labo>
-            </observatie>
-            <observatie>
-                <parameter>pH</parameter>
-                <waarde_numeriek>7.1</waarde_numeriek>
-                <eenheid>Sörensen</eenheid>
-                <betrouwbaarheid>goed</betrouwbaarheid>
-                <veld_labo>VELD</veld_labo>
-            </observatie>
-            <observatie>
-                <parameter>Eh°</parameter>
-                <waarde_numeriek>370.0</waarde_numeriek>
-                <eenheid>mV</eenheid>
-                <betrouwbaarheid>goed</betrouwbaarheid>
-                <veld_labo>VELD</veld_labo>
-            </observatie>
-            <observatie>
-                <parameter>Ni</parameter>
-                <waarde_numeriek>4.0</waarde_numeriek>
-                <eenheid>µg/l</eenheid>
-                <detectieconditie>&lt;</detectieconditie>
-                <betrouwbaarheid>goed</betrouwbaarheid>
-                <veld_labo>LABO</veld_labo>
-            </observatie>
-            <observatie>
-                <parameter>Cd</parameter>
-                <waarde_numeriek>0.5</waarde_numeriek>
-                <eenheid>µg/l</eenheid>
-                <detectieconditie>&lt;</detectieconditie>
-                <betrouwbaarheid>goed</betrouwbaarheid>
-                <veld_labo>LABO</veld_labo>
-            </observatie>
-            <observatie>
-                <parameter>Ca</parameter>
-                <waarde_numeriek>172.0</waarde_numeriek>
-                <eenheid>mg/l</eenheid>
-                <betrouwbaarheid>goed</betrouwbaarheid>
-                <veld_labo>LABO</veld_labo>
-            </observatie>
-            <observatie>
-                <parameter>TDS</parameter>
-                <waarde_numeriek>765.0</waarde_numeriek>
-                <eenheid>mg/l</eenheid>
-                <betrouwbaarheid>goed</betrouwbaarheid>
-                <veld_labo>LABO</veld_labo>
-            </observatie>
-            <observatie>
-                <parameter>T</parameter>
-                <waarde_numeriek>10.3</waarde_numeriek>
-                <eenheid>°C</eenheid>
-                <betrouwbaarheid>goed</betrouwbaarheid>
-                <veld_labo>VELD</veld_labo>
-            </observatie>
-            <observatie>
-                <parameter>atr_des</parameter>
-                <waarde_numeriek>0.01</waarde_numeriek>
-                <eenheid>µg/l</eenheid>
-                <detectieconditie>&lt;</detectieconditie>
-                <betrouwbaarheid>goed</betrouwbaarheid>
-                <veld_labo>LABO</veld_labo>
-            </observatie>
-            <observatie>
-                <parameter>K</parameter>
-                <waarde_numeriek>9.2</waarde_numeriek>
-                <eenheid>mg/l</eenheid>
-                <betrouwbaarheid>goed</betrouwbaarheid>
-                <veld_labo>LABO</veld_labo>
-            </observatie>
-            <observatie>
-                <parameter>HCO3</parameter>
-                <waarde_numeriek>0.6</waarde_numeriek>
-                <eenheid>mg/l</eenheid>
-                <detectieconditie>&lt;</detectieconditie>
-                <betrouwbaarheid>goed</betrouwbaarheid>
-                <veld_labo>LABO</veld_labo>
-            </observatie>
-            <observatie>
-                <parameter>Mn</parameter>
-                <waarde_numeriek>0.44</waarde_numeriek>
-                <eenheid>mg/l</eenheid>
-                <betrouwbaarheid>goed</betrouwbaarheid>
-                <veld_labo>LABO</veld_labo>
-            </observatie>
-            <observatie>
-                <parameter>Dchdzn</parameter>
-                <waarde_numeriek>0.01</waarde_numeriek>
-                <eenheid>µg/l</eenheid>
-                <detectieconditie>&lt;</detectieconditie>
-                <betrouwbaarheid>goed</betrouwbaarheid>
-                <veld_labo>LABO</veld_labo>
-            </observatie>
-            <observatie>
-                <parameter>BAM</parameter>
-                <waarde_numeriek>0.01</waarde_numeriek>
-                <eenheid>µg/l</eenheid>
-                <detectieconditie>&lt;</detectieconditie>
-                <betrouwbaarheid>goed</betrouwbaarheid>
-                <veld_labo>LABO</veld_labo>
-            </observatie>
-            <observatie>
-                <parameter>VIS</parameter>
-                <waarde_numeriek>0.05</waarde_numeriek>
-                <eenheid>µg/l</eenheid>
-                <detectieconditie>&lt;</detectieconditie>
-                <betrouwbaarheid>goed</betrouwbaarheid>
-                <veld_labo>LABO</veld_labo>
-            </observatie>
-            <observatie>
-                <parameter>EC(Lab.)</parameter>
-                <waarde_numeriek>970.0</waarde_numeriek>
-                <eenheid>µS/cm(20°C)</eenheid>
-                <betrouwbaarheid>goed</betrouwbaarheid>
-                <veld_labo>LABO</veld_labo>
-            </observatie>
-            <observatie>
-                <parameter>Co</parameter>
-                <waarde_numeriek>4.0</waarde_numeriek>
-                <eenheid>µg/l</eenheid>
-                <detectieconditie>&lt;</detectieconditie>
-                <betrouwbaarheid>goed</betrouwbaarheid>
-                <veld_labo>LABO</veld_labo>
-            </observatie>
-            <observatie>
-                <parameter>metola-S</parameter>
-                <waarde_numeriek>0.01</waarde_numeriek>
-                <eenheid>µg/l</eenheid>
-                <detectieconditie>&lt;</detectieconditie>
-                <betrouwbaarheid>goed</betrouwbaarheid>
-                <veld_labo>LABO</veld_labo>
-            </observatie>
-            <observatie>
-                <parameter>flufe</parameter>
-                <waarde_numeriek>0.01</waarde_numeriek>
-                <eenheid>µg/l</eenheid>
-                <detectieconditie>&lt;</detectieconditie>
-                <betrouwbaarheid>goed</betrouwbaarheid>
-                <veld_labo>LABO</veld_labo>
-            </observatie>
-            <observatie>
-                <parameter>Atraz</parameter>
-                <waarde_numeriek>0.01</waarde_numeriek>
-                <eenheid>µg/l</eenheid>
-                <detectieconditie>&lt;</detectieconditie>
-                <betrouwbaarheid>goed</betrouwbaarheid>
-                <veld_labo>LABO</veld_labo>
-            </observatie>
-            <observatie>
-                <parameter>NO3</parameter>
-                <waarde_numeriek>0.41</waarde_numeriek>
-                <eenheid>mg/l</eenheid>
-                <betrouwbaarheid>goed</betrouwbaarheid>
-                <veld_labo>LABO</veld_labo>
-            </observatie>
-            <observatie>
-                <parameter>Bentaz</parameter>
-                <waarde_numeriek>0.01</waarde_numeriek>
-                <eenheid>µg/l</eenheid>
-                <detectieconditie>&lt;</detectieconditie>
-                <betrouwbaarheid>goed</betrouwbaarheid>
-                <veld_labo>LABO</veld_labo>
-            </observatie>
-            <observatie>
-                <parameter>Zn</parameter>
-                <waarde_numeriek>10.0</waarde_numeriek>
-                <eenheid>µg/l</eenheid>
-                <detectieconditie>&lt;</detectieconditie>
-                <betrouwbaarheid>goed</betrouwbaarheid>
-                <veld_labo>LABO</veld_labo>
-            </observatie>
-            <observatie>
-                <parameter>Chlortol</parameter>
-                <waarde_numeriek>0.01</waarde_numeriek>
-                <eenheid>µg/l</eenheid>
-                <detectieconditie>&lt;</detectieconditie>
-                <betrouwbaarheid>goed</betrouwbaarheid>
-                <veld_labo>LABO</veld_labo>
-            </observatie>
-            <observatie>
-                <parameter>SO4</parameter>
-                <waarde_numeriek>218.0</waarde_numeriek>
-                <eenheid>mg/l</eenheid>
-                <betrouwbaarheid>goed</betrouwbaarheid>
-                <veld_labo>LABO</veld_labo>
-            </observatie>
-            <bron>freatisch 2014 voorjaar</bron>
-        </watermonster>
-        <watermonster>
-            <identificatie>130/21/20-F1/M2015-2</identificatie>
-            <monstername>
-                <datum>2015-08-24</datum>
-                <tijd>02:00:00</tijd>
-                <labo>
-                    <naam>Bodemkundige Dienst van België</naam>
-                </labo>
-            </monstername>
-            <laboanalyse>
-                <datum>2015-08-27</datum>
-                <labo>
-                    <naam>Bodemkundige Dienst van België</naam>
-                </labo>
-            </laboanalyse>
-            <observatie>
-                <parameter>brom</parameter>
-                <waarde_numeriek>0.01</waarde_numeriek>
-                <eenheid>µg/l</eenheid>
-                <detectieconditie>&lt;</detectieconditie>
-                <betrouwbaarheid>goed</betrouwbaarheid>
-                <veld_labo>LABO</veld_labo>
-            </observatie>
-            <observatie>
-                <parameter>atr_des</parameter>
-                <waarde_numeriek>0.01</waarde_numeriek>
-                <eenheid>µg/l</eenheid>
-                <detectieconditie>&lt;</detectieconditie>
-                <betrouwbaarheid>goed</betrouwbaarheid>
-                <veld_labo>LABO</veld_labo>
-            </observatie>
-            <observatie>
-                <parameter>pH</parameter>
-                <waarde_numeriek>7.1</waarde_numeriek>
-                <eenheid>Sörensen</eenheid>
-                <betrouwbaarheid>goed</betrouwbaarheid>
-                <veld_labo>VELD</veld_labo>
-            </observatie>
-            <observatie>
-                <parameter>24db</parameter>
-                <waarde_numeriek>0.01</waarde_numeriek>
-                <eenheid>µg/l</eenheid>
-                <detectieconditie>&lt;</detectieconditie>
-                <betrouwbaarheid>goed</betrouwbaarheid>
-                <veld_labo>LABO</veld_labo>
-            </observatie>
-            <observatie>
-                <parameter>NO2</parameter>
-                <waarde_numeriek>0.03</waarde_numeriek>
-                <eenheid>mg/l</eenheid>
-                <detectieconditie>&lt;</detectieconditie>
-                <betrouwbaarheid>goed</betrouwbaarheid>
-                <veld_labo>LABO</veld_labo>
-            </observatie>
-            <observatie>
-                <parameter>PO4</parameter>
-                <waarde_numeriek>0.76</waarde_numeriek>
-                <eenheid>mg/l</eenheid>
-                <betrouwbaarheid>goed</betrouwbaarheid>
-                <veld_labo>LABO</veld_labo>
-            </observatie>
-            <observatie>
-                <parameter>As</parameter>
-                <waarde_numeriek>2.05</waarde_numeriek>
-                <eenheid>µg/l</eenheid>
-                <betrouwbaarheid>goed</betrouwbaarheid>
-                <veld_labo>LABO</veld_labo>
-            </observatie>
-            <observatie>
-                <parameter>Hg</parameter>
-                <waarde_numeriek>0.2</waarde_numeriek>
-                <eenheid>µg/l</eenheid>
-                <detectieconditie>&lt;</detectieconditie>
-                <betrouwbaarheid>goed</betrouwbaarheid>
-                <veld_labo>LABO</veld_labo>
-            </observatie>
-            <observatie>
-                <parameter>Simaz</parameter>
-                <waarde_numeriek>0.01</waarde_numeriek>
-                <eenheid>µg/l</eenheid>
-                <detectieconditie>&lt;</detectieconditie>
-                <betrouwbaarheid>goed</betrouwbaarheid>
-                <veld_labo>LABO</veld_labo>
-            </observatie>
-            <observatie>
-                <parameter>Chlortol</parameter>
-                <waarde_numeriek>0.01</waarde_numeriek>
-                <eenheid>µg/l</eenheid>
-                <detectieconditie>&lt;</detectieconditie>
-                <betrouwbaarheid>goed</betrouwbaarheid>
-                <veld_labo>LABO</veld_labo>
-            </observatie>
-            <observatie>
-                <parameter>mcpb</parameter>
-                <waarde_numeriek>0.01</waarde_numeriek>
-                <eenheid>µg/l</eenheid>
-                <detectieconditie>&lt;</detectieconditie>
-                <betrouwbaarheid>goed</betrouwbaarheid>
-                <veld_labo>LABO</veld_labo>
-            </observatie>
-            <observatie>
-                <parameter>Terbu_des</parameter>
-                <waarde_numeriek>0.01</waarde_numeriek>
-                <eenheid>µg/l</eenheid>
-                <detectieconditie>&lt;</detectieconditie>
-                <betrouwbaarheid>goed</betrouwbaarheid>
-                <veld_labo>LABO</veld_labo>
-            </observatie>
-            <observatie>
-                <parameter>Metami</parameter>
-                <waarde_numeriek>0.01</waarde_numeriek>
-                <eenheid>µg/l</eenheid>
-                <detectieconditie>&lt;</detectieconditie>
-                <betrouwbaarheid>goed</betrouwbaarheid>
-                <veld_labo>LABO</veld_labo>
-            </observatie>
-            <observatie>
-                <parameter>PropaCl</parameter>
-                <waarde_numeriek>0.01</waarde_numeriek>
-                <eenheid>µg/l</eenheid>
-                <detectieconditie>&lt;</detectieconditie>
-                <betrouwbaarheid>goed</betrouwbaarheid>
-                <veld_labo>LABO</veld_labo>
-            </observatie>
-            <observatie>
-                <parameter>Metobro</parameter>
-                <waarde_numeriek>0.01</waarde_numeriek>
-                <eenheid>µg/l</eenheid>
-                <detectieconditie>&lt;</detectieconditie>
-                <betrouwbaarheid>goed</betrouwbaarheid>
-                <veld_labo>LABO</veld_labo>
-            </observatie>
-            <observatie>
-                <parameter>Linur_mono</parameter>
-                <waarde_numeriek>0.01</waarde_numeriek>
-                <eenheid>µg/l</eenheid>
-                <detectieconditie>&lt;</detectieconditie>
-                <betrouwbaarheid>goed</betrouwbaarheid>
-                <veld_labo>LABO</veld_labo>
-            </observatie>
-            <observatie>
-                <parameter>Mn</parameter>
-                <waarde_numeriek>1.04</waarde_numeriek>
-                <eenheid>mg/l</eenheid>
-                <betrouwbaarheid>goed</betrouwbaarheid>
-                <veld_labo>LABO</veld_labo>
-            </observatie>
-            <observatie>
-                <parameter>Dichlorpr</parameter>
-                <waarde_numeriek>0.01</waarde_numeriek>
-                <eenheid>µg/l</eenheid>
-                <detectieconditie>&lt;</detectieconditie>
-                <betrouwbaarheid>goed</betrouwbaarheid>
-                <veld_labo>LABO</veld_labo>
-            </observatie>
-            <observatie>
-                <parameter>O2</parameter>
-                <waarde_numeriek>1.69</waarde_numeriek>
-                <eenheid>mg/l</eenheid>
-                <betrouwbaarheid>goed</betrouwbaarheid>
-                <veld_labo>VELD</veld_labo>
-            </observatie>
-            <observatie>
-                <parameter>Ala</parameter>
-                <waarde_numeriek>0.01</waarde_numeriek>
-                <eenheid>µg/l</eenheid>
-                <detectieconditie>&lt;</detectieconditie>
-                <betrouwbaarheid>goed</betrouwbaarheid>
-                <veld_labo>LABO</veld_labo>
-            </observatie>
-            <observatie>
-                <parameter>Ethofum</parameter>
-                <waarde_numeriek>0.01</waarde_numeriek>
-                <eenheid>µg/l</eenheid>
-                <detectieconditie>&lt;</detectieconditie>
-                <betrouwbaarheid>goed</betrouwbaarheid>
-                <veld_labo>LABO</veld_labo>
-            </observatie>
-            <observatie>
-                <parameter>Carben</parameter>
-                <waarde_numeriek>0.01</waarde_numeriek>
-                <eenheid>µg/l</eenheid>
-                <detectieconditie>&lt;</detectieconditie>
-                <betrouwbaarheid>goed</betrouwbaarheid>
-                <veld_labo>LABO</veld_labo>
-            </observatie>
-            <observatie>
-                <parameter>Mecopr</parameter>
-                <waarde_numeriek>0.01</waarde_numeriek>
-                <eenheid>µg/l</eenheid>
-                <detectieconditie>&lt;</detectieconditie>
-                <betrouwbaarheid>goed</betrouwbaarheid>
-                <veld_labo>LABO</veld_labo>
-            </observatie>
-            <observatie>
-                <parameter>Atraz</parameter>
-                <waarde_numeriek>0.01</waarde_numeriek>
-                <eenheid>µg/l</eenheid>
-                <detectieconditie>&lt;</detectieconditie>
-                <betrouwbaarheid>goed</betrouwbaarheid>
-                <veld_labo>LABO</veld_labo>
-            </observatie>
-            <observatie>
-                <parameter>Hexaz</parameter>
-                <waarde_numeriek>0.01</waarde_numeriek>
-                <eenheid>µg/l</eenheid>
-                <detectieconditie>&lt;</detectieconditie>
-                <betrouwbaarheid>goed</betrouwbaarheid>
-                <veld_labo>LABO</veld_labo>
-            </observatie>
-            <observatie>
-                <parameter>Mg</parameter>
-                <waarde_numeriek>10.0</waarde_numeriek>
-                <eenheid>mg/l</eenheid>
-                <betrouwbaarheid>goed</betrouwbaarheid>
-                <veld_labo>LABO</veld_labo>
-            </observatie>
-            <observatie>
-                <parameter>T</parameter>
-                <waarde_numeriek>14.8</waarde_numeriek>
-                <eenheid>°C</eenheid>
-                <betrouwbaarheid>goed</betrouwbaarheid>
-                <veld_labo>VELD</veld_labo>
-            </observatie>
-            <observatie>
-                <parameter>Metaza</parameter>
-                <waarde_numeriek>0.01</waarde_numeriek>
-                <eenheid>µg/l</eenheid>
-                <detectieconditie>&lt;</detectieconditie>
-                <betrouwbaarheid>goed</betrouwbaarheid>
-                <veld_labo>LABO</veld_labo>
-            </observatie>
-            <observatie>
-                <parameter>mcpa</parameter>
-                <waarde_numeriek>0.01</waarde_numeriek>
-                <eenheid>µg/l</eenheid>
-                <detectieconditie>&lt;</detectieconditie>
-                <betrouwbaarheid>goed</betrouwbaarheid>
-                <veld_labo>LABO</veld_labo>
-            </observatie>
-            <observatie>
-                <parameter>Cl</parameter>
-                <waarde_numeriek>48.0</waarde_numeriek>
-                <eenheid>mg/l</eenheid>
-                <betrouwbaarheid>goed</betrouwbaarheid>
-                <veld_labo>LABO</veld_labo>
-            </observatie>
-            <observatie>
-                <parameter>B</parameter>
-                <waarde_numeriek>17.5</waarde_numeriek>
-                <eenheid>µg/l</eenheid>
-                <betrouwbaarheid>goed</betrouwbaarheid>
-                <veld_labo>LABO</veld_labo>
-            </observatie>
-            <observatie>
-                <parameter>Zn</parameter>
-                <waarde_numeriek>21.3</waarde_numeriek>
-                <eenheid>µg/l</eenheid>
-                <betrouwbaarheid>goed</betrouwbaarheid>
-                <veld_labo>LABO</veld_labo>
-            </observatie>
-            <observatie>
-                <parameter>Cyana</parameter>
-                <waarde_numeriek>0.01</waarde_numeriek>
-                <eenheid>µg/l</eenheid>
-                <detectieconditie>&lt;</detectieconditie>
-                <betrouwbaarheid>goed</betrouwbaarheid>
-                <veld_labo>LABO</veld_labo>
-            </observatie>
-            <observatie>
-                <parameter>Isoprot</parameter>
-                <waarde_numeriek>0.01</waarde_numeriek>
-                <eenheid>µg/l</eenheid>
-                <detectieconditie>&lt;</detectieconditie>
-                <betrouwbaarheid>goed</betrouwbaarheid>
-                <veld_labo>LABO</veld_labo>
-            </observatie>
-            <observatie>
-                <parameter>5ClFenol</parameter>
-                <waarde_numeriek>0.01</waarde_numeriek>
-                <eenheid>µg/l</eenheid>
-                <detectieconditie>&lt;</detectieconditie>
-                <betrouwbaarheid>goed</betrouwbaarheid>
-                <veld_labo>LABO</veld_labo>
-            </observatie>
-            <observatie>
-                <parameter>Pb</parameter>
-                <waarde_numeriek>0.5</waarde_numeriek>
-                <eenheid>µg/l</eenheid>
-                <detectieconditie>&lt;</detectieconditie>
-                <betrouwbaarheid>goed</betrouwbaarheid>
-                <veld_labo>LABO</veld_labo>
-            </observatie>
-            <observatie>
-                <parameter>Linur</parameter>
-                <waarde_numeriek>0.01</waarde_numeriek>
-                <eenheid>µg/l</eenheid>
-                <detectieconditie>&lt;</detectieconditie>
-                <betrouwbaarheid>goed</betrouwbaarheid>
-                <veld_labo>LABO</veld_labo>
-            </observatie>
-            <observatie>
-                <parameter>Cd</parameter>
-                <waarde_numeriek>0.05</waarde_numeriek>
-                <eenheid>µg/l</eenheid>
-                <detectieconditie>&lt;</detectieconditie>
-                <betrouwbaarheid>goed</betrouwbaarheid>
-                <veld_labo>LABO</veld_labo>
-            </observatie>
-            <observatie>
-                <parameter>Fenoprop</parameter>
-                <waarde_numeriek>0.01</waarde_numeriek>
-                <eenheid>µg/l</eenheid>
-                <detectieconditie>&lt;</detectieconditie>
-                <betrouwbaarheid>goed</betrouwbaarheid>
-                <veld_labo>LABO</veld_labo>
-            </observatie>
-            <observatie>
-                <parameter>CO3</parameter>
-                <waarde_numeriek>0.6</waarde_numeriek>
-                <eenheid>mg/l</eenheid>
-                <detectieconditie>&lt;</detectieconditie>
-                <betrouwbaarheid>goed</betrouwbaarheid>
-                <veld_labo>VELD</veld_labo>
-            </observatie>
-            <observatie>
-                <parameter>Propan</parameter>
-                <waarde_numeriek>0.01</waarde_numeriek>
-                <eenheid>µg/l</eenheid>
-                <detectieconditie>&lt;</detectieconditie>
-                <betrouwbaarheid>goed</betrouwbaarheid>
-                <veld_labo>LABO</veld_labo>
-            </observatie>
-            <observatie>
-                <parameter>Metox</parameter>
-                <waarde_numeriek>0.01</waarde_numeriek>
-                <eenheid>µg/l</eenheid>
-                <detectieconditie>&lt;</detectieconditie>
-                <betrouwbaarheid>goed</betrouwbaarheid>
-                <veld_labo>LABO</veld_labo>
-            </observatie>
-            <observatie>
-                <parameter>K</parameter>
-                <waarde_numeriek>10.3</waarde_numeriek>
-                <eenheid>mg/l</eenheid>
-                <betrouwbaarheid>goed</betrouwbaarheid>
-                <veld_labo>LABO</veld_labo>
-            </observatie>
-            <observatie>
-                <parameter>Co</parameter>
-                <waarde_numeriek>4.8</waarde_numeriek>
-                <eenheid>µg/l</eenheid>
-                <betrouwbaarheid>goed</betrouwbaarheid>
-                <veld_labo>LABO</veld_labo>
-            </observatie>
-            <observatie>
-                <parameter>Prometr</parameter>
-                <waarde_numeriek>0.01</waarde_numeriek>
-                <eenheid>µg/l</eenheid>
-                <detectieconditie>&lt;</detectieconditie>
-                <betrouwbaarheid>goed</betrouwbaarheid>
-                <veld_labo>LABO</veld_labo>
-            </observatie>
-            <observatie>
-                <parameter>Dicam</parameter>
-                <waarde_numeriek>0.01</waarde_numeriek>
-                <eenheid>µg/l</eenheid>
-                <detectieconditie>&lt;</detectieconditie>
-                <betrouwbaarheid>goed</betrouwbaarheid>
-                <veld_labo>LABO</veld_labo>
-            </observatie>
-            <observatie>
-                <parameter>Fluroxypyr</parameter>
-                <waarde_numeriek>0.01</waarde_numeriek>
-                <eenheid>µg/l</eenheid>
-                <detectieconditie>&lt;</detectieconditie>
-                <betrouwbaarheid>goed</betrouwbaarheid>
-                <veld_labo>LABO</veld_labo>
-            </observatie>
-            <observatie>
-                <parameter>Atr_desisoprop</parameter>
-                <waarde_numeriek>0.01</waarde_numeriek>
-                <eenheid>µg/l</eenheid>
-                <detectieconditie>&lt;</detectieconditie>
-                <betrouwbaarheid>goed</betrouwbaarheid>
-                <veld_labo>LABO</veld_labo>
-            </observatie>
-            <observatie>
-                <parameter>Methabenz</parameter>
-                <waarde_numeriek>0.01</waarde_numeriek>
-                <eenheid>µg/l</eenheid>
-                <detectieconditie>&lt;</detectieconditie>
-                <betrouwbaarheid>goed</betrouwbaarheid>
-                <veld_labo>LABO</veld_labo>
-            </observatie>
-            <observatie>
-                <parameter>Cr</parameter>
-                <waarde_numeriek>1.69</waarde_numeriek>
-                <eenheid>µg/l</eenheid>
-                <betrouwbaarheid>goed</betrouwbaarheid>
-                <veld_labo>LABO</veld_labo>
-            </observatie>
-            <observatie>
-                <parameter>Terbutryn</parameter>
-                <waarde_numeriek>0.01</waarde_numeriek>
-                <eenheid>µg/l</eenheid>
-                <detectieconditie>&lt;</detectieconditie>
-                <betrouwbaarheid>goed</betrouwbaarheid>
-                <veld_labo>LABO</veld_labo>
-            </observatie>
-            <observatie>
-                <parameter>Clproph</parameter>
-                <waarde_numeriek>0.01</waarde_numeriek>
-                <eenheid>µg/l</eenheid>
-                <detectieconditie>&lt;</detectieconditie>
-                <betrouwbaarheid>goed</betrouwbaarheid>
-                <veld_labo>LABO</veld_labo>
-            </observatie>
-            <observatie>
-                <parameter>metola</parameter>
-                <waarde_numeriek>0.01</waarde_numeriek>
-                <eenheid>µg/l</eenheid>
-                <detectieconditie>&lt;</detectieconditie>
-                <betrouwbaarheid>goed</betrouwbaarheid>
-                <veld_labo>LABO</veld_labo>
-            </observatie>
-            <observatie>
-                <parameter>Diur</parameter>
-                <waarde_numeriek>0.01</waarde_numeriek>
-                <eenheid>µg/l</eenheid>
-                <detectieconditie>&lt;</detectieconditie>
-                <betrouwbaarheid>goed</betrouwbaarheid>
-                <veld_labo>LABO</veld_labo>
-            </observatie>
-            <observatie>
-                <parameter>Ni</parameter>
-                <waarde_numeriek>5.1</waarde_numeriek>
-                <eenheid>µg/l</eenheid>
-                <betrouwbaarheid>goed</betrouwbaarheid>
-                <veld_labo>LABO</veld_labo>
-            </observatie>
-            <observatie>
-                <parameter>NO3</parameter>
-                <waarde_numeriek>8.7</waarde_numeriek>
-                <eenheid>mg/l</eenheid>
-                <betrouwbaarheid>goed</betrouwbaarheid>
-                <veld_labo>LABO</veld_labo>
-            </observatie>
-            <observatie>
-                <parameter>Bentaz</parameter>
-                <waarde_numeriek>0.01</waarde_numeriek>
-                <eenheid>µg/l</eenheid>
-                <detectieconditie>&lt;</detectieconditie>
-                <betrouwbaarheid>goed</betrouwbaarheid>
-                <veld_labo>LABO</veld_labo>
-            </observatie>
-            <observatie>
-                <parameter>Cu</parameter>
-                <waarde_numeriek>1.58</waarde_numeriek>
-                <eenheid>µg/l</eenheid>
-                <betrouwbaarheid>goed</betrouwbaarheid>
-                <veld_labo>LABO</veld_labo>
-            </observatie>
-            <observatie>
-                <parameter>EC(Lab.)</parameter>
-                <waarde_numeriek>950.0</waarde_numeriek>
-                <eenheid>µS/cm(20°C)</eenheid>
-                <betrouwbaarheid>goed</betrouwbaarheid>
-                <veld_labo>LABO</veld_labo>
-            </observatie>
-            <observatie>
-                <parameter>EC</parameter>
-                <waarde_numeriek>930.0</waarde_numeriek>
-                <eenheid>µS/cm</eenheid>
-                <betrouwbaarheid>goed</betrouwbaarheid>
-                <veld_labo>VELD</veld_labo>
-            </observatie>
-            <observatie>
-                <parameter>Terbu</parameter>
-                <waarde_numeriek>0.01</waarde_numeriek>
-                <eenheid>µg/l</eenheid>
-                <detectieconditie>&lt;</detectieconditie>
-                <betrouwbaarheid>goed</betrouwbaarheid>
-                <veld_labo>LABO</veld_labo>
-            </observatie>
-            <observatie>
-                <parameter>BAM</parameter>
-                <waarde_numeriek>0.01</waarde_numeriek>
-                <eenheid>µg/l</eenheid>
-                <detectieconditie>&lt;</detectieconditie>
-                <betrouwbaarheid>goed</betrouwbaarheid>
-                <veld_labo>LABO</veld_labo>
-            </observatie>
-            <observatie>
-                <parameter>NH4</parameter>
-                <waarde_numeriek>0.45</waarde_numeriek>
-                <eenheid>mg/l</eenheid>
-                <betrouwbaarheid>goed</betrouwbaarheid>
-                <veld_labo>LABO</veld_labo>
-            </observatie>
-            <observatie>
-                <parameter>Na</parameter>
-                <waarde_numeriek>23.0</waarde_numeriek>
-                <eenheid>mg/l</eenheid>
-                <betrouwbaarheid>goed</betrouwbaarheid>
-                <veld_labo>LABO</veld_labo>
-            </observatie>
-            <observatie>
-                <parameter>SO4</parameter>
-                <waarde_numeriek>213.0</waarde_numeriek>
-                <eenheid>mg/l</eenheid>
-                <betrouwbaarheid>goed</betrouwbaarheid>
-                <veld_labo>LABO</veld_labo>
-            </observatie>
-            <observatie>
-                <parameter>Sebu</parameter>
-                <waarde_numeriek>0.01</waarde_numeriek>
-                <eenheid>µg/l</eenheid>
-                <detectieconditie>&lt;</detectieconditie>
-                <betrouwbaarheid>goed</betrouwbaarheid>
-                <veld_labo>LABO</veld_labo>
-            </observatie>
-            <observatie>
-                <parameter>HCO3</parameter>
-                <waarde_numeriek>265.0</waarde_numeriek>
-                <eenheid>mg/l</eenheid>
-                <betrouwbaarheid>goed</betrouwbaarheid>
-                <veld_labo>VELD</veld_labo>
-            </observatie>
-            <observatie>
-                <parameter>SomAN</parameter>
-                <waarde_numeriek>10.285</waarde_numeriek>
-                <eenheid>meq/l</eenheid>
-                <betrouwbaarheid>goed</betrouwbaarheid>
-                <veld_labo>LABO</veld_labo>
-            </observatie>
-            <observatie>
-                <parameter>Ca</parameter>
-                <waarde_numeriek>161.0</waarde_numeriek>
-                <eenheid>mg/l</eenheid>
-                <betrouwbaarheid>goed</betrouwbaarheid>
-                <veld_labo>LABO</veld_labo>
-            </observatie>
-            <observatie>
-                <parameter>Carbet</parameter>
-                <waarde_numeriek>0.01</waarde_numeriek>
-                <eenheid>µg/l</eenheid>
-                <detectieconditie>&lt;</detectieconditie>
-                <betrouwbaarheid>goed</betrouwbaarheid>
-                <veld_labo>LABO</veld_labo>
-            </observatie>
-            <observatie>
-                <parameter>TOC</parameter>
-                <waarde_numeriek>9.9</waarde_numeriek>
-                <eenheid>mg/l</eenheid>
-                <betrouwbaarheid>goed</betrouwbaarheid>
-                <veld_labo>LABO</veld_labo>
-            </observatie>
-            <observatie>
-                <parameter>24d</parameter>
-                <waarde_numeriek>0.01</waarde_numeriek>
-                <eenheid>µg/l</eenheid>
-                <detectieconditie>&lt;</detectieconditie>
-                <betrouwbaarheid>goed</betrouwbaarheid>
-                <veld_labo>LABO</veld_labo>
-            </observatie>
-            <observatie>
-                <parameter>Propaz</parameter>
-                <waarde_numeriek>0.01</waarde_numeriek>
-                <eenheid>µg/l</eenheid>
-                <detectieconditie>&lt;</detectieconditie>
-                <betrouwbaarheid>goed</betrouwbaarheid>
-                <veld_labo>LABO</veld_labo>
-            </observatie>
-            <observatie>
-                <parameter>Chloridaz</parameter>
-                <waarde_numeriek>0.01</waarde_numeriek>
-                <eenheid>µg/l</eenheid>
-                <detectieconditie>&lt;</detectieconditie>
-                <betrouwbaarheid>goed</betrouwbaarheid>
-                <veld_labo>LABO</veld_labo>
-            </observatie>
-            <observatie>
-                <parameter>Eh°</parameter>
-                <waarde_numeriek>259.99996948</waarde_numeriek>
-                <eenheid>mV</eenheid>
-                <betrouwbaarheid>goed</betrouwbaarheid>
-                <veld_labo>VELD</veld_labo>
-            </observatie>
-            <observatie>
-                <parameter>Fe</parameter>
-                <waarde_numeriek>0.065</waarde_numeriek>
-                <eenheid>mg/l</eenheid>
-                <betrouwbaarheid>goed</betrouwbaarheid>
-                <veld_labo>LABO</veld_labo>
-            </observatie>
-            <bron>freatisch 2015 najaar</bron>
-        </watermonster>
-        <watermonster>
-            <identificatie>130/21/20/M1202</identificatie>
-            <monstername>
-                <datum>2012-08-29</datum>
-                <tijd>02:00:00</tijd>
-                <labo>
-                    <naam>Bodemkundige Dienst van België</naam>
-                </labo>
-            </monstername>
-            <laboanalyse>
-                <datum>2012-08-30</datum>
-                <labo>
-                    <naam>Bodemkundige Dienst van België</naam>
-                </labo>
-            </laboanalyse>
-            <observatie>
-                <parameter>Cr</parameter>
-                <waarde_numeriek>2.0</waarde_numeriek>
-                <eenheid>µg/l</eenheid>
-                <detectieconditie>&lt;</detectieconditie>
-                <betrouwbaarheid>goed</betrouwbaarheid>
-                <veld_labo>LABO</veld_labo>
-            </observatie>
-            <observatie>
-                <parameter>meta4</parameter>
-                <waarde_numeriek>0.01</waarde_numeriek>
-                <eenheid>µg/l</eenheid>
-                <detectieconditie>&lt;</detectieconditie>
-                <betrouwbaarheid>goed</betrouwbaarheid>
-                <veld_labo>LABO</veld_labo>
-            </observatie>
-            <observatie>
-                <parameter>NO3</parameter>
-                <waarde_numeriek>1.5</waarde_numeriek>
-                <eenheid>mg/l</eenheid>
-                <betrouwbaarheid>goed</betrouwbaarheid>
-                <veld_labo>LABO</veld_labo>
-            </observatie>
-            <observatie>
-                <parameter>Pb</parameter>
-                <waarde_numeriek>2.0</waarde_numeriek>
-                <eenheid>µg/l</eenheid>
-                <detectieconditie>&lt;</detectieconditie>
-                <betrouwbaarheid>goed</betrouwbaarheid>
-                <veld_labo>LABO</veld_labo>
-            </observatie>
-            <observatie>
-                <parameter>Simaz</parameter>
-                <waarde_numeriek>0.01</waarde_numeriek>
-                <eenheid>µg/l</eenheid>
-                <detectieconditie>&lt;</detectieconditie>
-                <betrouwbaarheid>goed</betrouwbaarheid>
-                <veld_labo>LABO</veld_labo>
-            </observatie>
-            <observatie>
-                <parameter>PO4</parameter>
-                <waarde_numeriek>0.66</waarde_numeriek>
-                <eenheid>mg/l</eenheid>
-                <betrouwbaarheid>goed</betrouwbaarheid>
-                <veld_labo>LABO</veld_labo>
-            </observatie>
-            <observatie>
-                <parameter>Zn</parameter>
-                <waarde_numeriek>10.0</waarde_numeriek>
-                <eenheid>µg/l</eenheid>
-                <detectieconditie>&lt;</detectieconditie>
-                <betrouwbaarheid>goed</betrouwbaarheid>
-                <veld_labo>LABO</veld_labo>
-            </observatie>
-            <observatie>
-                <parameter>Chlortol</parameter>
-                <waarde_numeriek>0.01</waarde_numeriek>
-                <eenheid>µg/l</eenheid>
-                <detectieconditie>&lt;</detectieconditie>
-                <betrouwbaarheid>goed</betrouwbaarheid>
-                <veld_labo>LABO</veld_labo>
-            </observatie>
-            <observatie>
-                <parameter>metola-S</parameter>
-                <waarde_numeriek>0.01</waarde_numeriek>
-                <eenheid>µg/l</eenheid>
-                <detectieconditie>&lt;</detectieconditie>
-                <betrouwbaarheid>goed</betrouwbaarheid>
-                <veld_labo>LABO</veld_labo>
-            </observatie>
-            <observatie>
-                <parameter>TOC</parameter>
-                <waarde_numeriek>6.3</waarde_numeriek>
-                <eenheid>mg/l</eenheid>
-                <betrouwbaarheid>goed</betrouwbaarheid>
-                <veld_labo>LABO</veld_labo>
-            </observatie>
-            <observatie>
-                <parameter>EC</parameter>
-                <waarde_numeriek>926.0</waarde_numeriek>
-                <eenheid>µS/cm</eenheid>
-                <betrouwbaarheid>goed</betrouwbaarheid>
-                <veld_labo>VELD</veld_labo>
-            </observatie>
-            <observatie>
-                <parameter>NO2</parameter>
-                <waarde_numeriek>0.109</waarde_numeriek>
-                <eenheid>mg/l</eenheid>
-                <betrouwbaarheid>goed</betrouwbaarheid>
-                <veld_labo>VELD</veld_labo>
-            </observatie>
-            <observatie>
-                <parameter>Fe</parameter>
-                <waarde_numeriek>0.026</waarde_numeriek>
-                <eenheid>mg/l</eenheid>
-                <betrouwbaarheid>goed</betrouwbaarheid>
-                <veld_labo>LABO</veld_labo>
-            </observatie>
-            <observatie>
-                <parameter>Cd</parameter>
-                <waarde_numeriek>0.5</waarde_numeriek>
-                <eenheid>µg/l</eenheid>
-                <detectieconditie>&lt;</detectieconditie>
-                <betrouwbaarheid>goed</betrouwbaarheid>
-                <veld_labo>LABO</veld_labo>
-            </observatie>
-            <observatie>
-                <parameter>Metola-S-ESA</parameter>
-                <waarde_numeriek>0.01</waarde_numeriek>
-                <eenheid>µg/l</eenheid>
-                <detectieconditie>&lt;</detectieconditie>
-                <betrouwbaarheid>goed</betrouwbaarheid>
-                <veld_labo>LABO</veld_labo>
-            </observatie>
-            <observatie>
-                <parameter>flufe</parameter>
-                <waarde_numeriek>0.01</waarde_numeriek>
-                <eenheid>µg/l</eenheid>
-                <detectieconditie>&lt;</detectieconditie>
-                <betrouwbaarheid>goed</betrouwbaarheid>
-                <veld_labo>LABO</veld_labo>
-            </observatie>
-            <observatie>
-                <parameter>Cu</parameter>
-                <waarde_numeriek>5.0</waarde_numeriek>
-                <eenheid>µg/l</eenheid>
-                <detectieconditie>&lt;</detectieconditie>
-                <betrouwbaarheid>goed</betrouwbaarheid>
-                <veld_labo>LABO</veld_labo>
-            </observatie>
-            <observatie>
-                <parameter>pH(Lab.)</parameter>
-                <waarde_numeriek>7.03</waarde_numeriek>
-                <eenheid>Sörensen</eenheid>
-                <betrouwbaarheid>goed</betrouwbaarheid>
-                <veld_labo>LABO</veld_labo>
-            </observatie>
-            <observatie>
-                <parameter>NH4</parameter>
-                <waarde_numeriek>0.6</waarde_numeriek>
-                <eenheid>mg/l</eenheid>
-                <betrouwbaarheid>goed</betrouwbaarheid>
-                <veld_labo>LABO</veld_labo>
-            </observatie>
-            <observatie>
-                <parameter>Dchdzn</parameter>
-                <waarde_numeriek>0.01</waarde_numeriek>
-                <eenheid>µg/l</eenheid>
-                <detectieconditie>&lt;</detectieconditie>
-                <betrouwbaarheid>goed</betrouwbaarheid>
-                <veld_labo>LABO</veld_labo>
-            </observatie>
-            <observatie>
-                <parameter>Bentaz</parameter>
-                <waarde_numeriek>0.01</waarde_numeriek>
-                <eenheid>µg/l</eenheid>
-                <detectieconditie>&lt;</detectieconditie>
-                <betrouwbaarheid>goed</betrouwbaarheid>
-                <veld_labo>LABO</veld_labo>
-            </observatie>
-            <observatie>
-                <parameter>SomAN</parameter>
-                <waarde_numeriek>9.914</waarde_numeriek>
-                <eenheid>meq/l</eenheid>
-                <betrouwbaarheid>goed</betrouwbaarheid>
-                <veld_labo>LABO</veld_labo>
-            </observatie>
-            <observatie>
-                <parameter>Terbu</parameter>
-                <waarde_numeriek>0.01</waarde_numeriek>
-                <eenheid>µg/l</eenheid>
-                <detectieconditie>&lt;</detectieconditie>
-                <betrouwbaarheid>goed</betrouwbaarheid>
-                <veld_labo>LABO</veld_labo>
-            </observatie>
-            <observatie>
-                <parameter>meta8</parameter>
-                <waarde_numeriek>0.01</waarde_numeriek>
-                <eenheid>µg/l</eenheid>
-                <detectieconditie>&lt;</detectieconditie>
-                <betrouwbaarheid>goed</betrouwbaarheid>
-                <veld_labo>LABO</veld_labo>
-            </observatie>
-            <observatie>
-                <parameter>pH</parameter>
-                <waarde_numeriek>6.84</waarde_numeriek>
-                <eenheid>Sörensen</eenheid>
-                <betrouwbaarheid>goed</betrouwbaarheid>
-                <veld_labo>VELD</veld_labo>
-            </observatie>
-            <observatie>
-                <parameter>TDS</parameter>
-                <waarde_numeriek>714.0</waarde_numeriek>
-                <eenheid>mg/l</eenheid>
-                <betrouwbaarheid>goed</betrouwbaarheid>
-                <veld_labo>LABO</veld_labo>
-            </observatie>
-            <observatie>
-                <parameter>Ca</parameter>
-                <waarde_numeriek>160.0</waarde_numeriek>
-                <eenheid>mg/l</eenheid>
-                <betrouwbaarheid>goed</betrouwbaarheid>
-                <veld_labo>LABO</veld_labo>
-            </observatie>
-            <observatie>
-                <parameter>SomKAT</parameter>
-                <waarde_numeriek>10.278</waarde_numeriek>
-                <eenheid>meq/l</eenheid>
-                <betrouwbaarheid>goed</betrouwbaarheid>
-                <veld_labo>LABO</veld_labo>
-            </observatie>
-            <observatie>
-                <parameter>BAM</parameter>
-                <waarde_numeriek>0.01</waarde_numeriek>
-                <eenheid>µg/l</eenheid>
-                <detectieconditie>&lt;</detectieconditie>
-                <betrouwbaarheid>goed</betrouwbaarheid>
-                <veld_labo>LABO</veld_labo>
-            </observatie>
-            <observatie>
-                <parameter>Mn</parameter>
-                <waarde_numeriek>0.56</waarde_numeriek>
-                <eenheid>mg/l</eenheid>
-                <betrouwbaarheid>goed</betrouwbaarheid>
-                <veld_labo>LABO</veld_labo>
-            </observatie>
-            <observatie>
-                <parameter>%AfwijkBalans</parameter>
-                <waarde_numeriek>1.8</waarde_numeriek>
-                <eenheid>%</eenheid>
-                <betrouwbaarheid>goed</betrouwbaarheid>
-                <veld_labo>LABO</veld_labo>
-            </observatie>
-            <observatie>
-                <parameter>B</parameter>
-                <waarde_numeriek>30.0</waarde_numeriek>
-                <eenheid>µg/l</eenheid>
-                <detectieconditie>&lt;</detectieconditie>
-                <betrouwbaarheid>goed</betrouwbaarheid>
-                <veld_labo>LABO</veld_labo>
-            </observatie>
-            <observatie>
-                <parameter>Mg</parameter>
-                <waarde_numeriek>10.4</waarde_numeriek>
-                <eenheid>mg/l</eenheid>
-                <betrouwbaarheid>goed</betrouwbaarheid>
-                <veld_labo>LABO</veld_labo>
-            </observatie>
-            <observatie>
-                <parameter>atr_des</parameter>
-                <waarde_numeriek>0.01</waarde_numeriek>
-                <eenheid>µg/l</eenheid>
-                <detectieconditie>&lt;</detectieconditie>
-                <betrouwbaarheid>goed</betrouwbaarheid>
-                <veld_labo>LABO</veld_labo>
-            </observatie>
-            <observatie>
-                <parameter>Cl</parameter>
-                <waarde_numeriek>56.0</waarde_numeriek>
-                <eenheid>mg/l</eenheid>
-                <betrouwbaarheid>goed</betrouwbaarheid>
-                <veld_labo>LABO</veld_labo>
-            </observatie>
-            <observatie>
-                <parameter>Na</parameter>
-                <waarde_numeriek>26.3</waarde_numeriek>
-                <eenheid>mg/l</eenheid>
-                <betrouwbaarheid>goed</betrouwbaarheid>
-                <veld_labo>LABO</veld_labo>
-            </observatie>
-            <observatie>
-                <parameter>CO3</parameter>
-                <waarde_numeriek>0.0</waarde_numeriek>
-                <eenheid>mg/l</eenheid>
-                <betrouwbaarheid>goed</betrouwbaarheid>
-                <veld_labo>LABO</veld_labo>
-            </observatie>
-            <observatie>
-                <parameter>Temp.</parameter>
-                <waarde_numeriek>17.0</waarde_numeriek>
-                <eenheid>°C</eenheid>
-                <betrouwbaarheid>goed</betrouwbaarheid>
-                <veld_labo>VELD</veld_labo>
-            </observatie>
-            <observatie>
-                <parameter>As</parameter>
-                <waarde_numeriek>2.0</waarde_numeriek>
-                <eenheid>µg/l</eenheid>
-                <detectieconditie>&lt;</detectieconditie>
-                <betrouwbaarheid>goed</betrouwbaarheid>
-                <veld_labo>LABO</veld_labo>
-            </observatie>
-            <observatie>
-                <parameter>Atraz</parameter>
-                <waarde_numeriek>0.01</waarde_numeriek>
-                <eenheid>µg/l</eenheid>
-                <detectieconditie>&lt;</detectieconditie>
-                <betrouwbaarheid>goed</betrouwbaarheid>
-                <veld_labo>LABO</veld_labo>
-            </observatie>
-            <observatie>
-                <parameter>Diur</parameter>
-                <waarde_numeriek>0.01</waarde_numeriek>
-                <eenheid>µg/l</eenheid>
-                <detectieconditie>&lt;</detectieconditie>
-                <betrouwbaarheid>goed</betrouwbaarheid>
-                <veld_labo>LABO</veld_labo>
-            </observatie>
-            <observatie>
-                <parameter>SO4</parameter>
-                <waarde_numeriek>210.0</waarde_numeriek>
-                <eenheid>mg/l</eenheid>
-                <betrouwbaarheid>goed</betrouwbaarheid>
-                <veld_labo>LABO</veld_labo>
-            </observatie>
-            <observatie>
-                <parameter>Co</parameter>
-                <waarde_numeriek>3.25</waarde_numeriek>
-                <eenheid>µg/l</eenheid>
-                <betrouwbaarheid>goed</betrouwbaarheid>
-                <veld_labo>LABO</veld_labo>
-            </observatie>
-            <observatie>
-                <parameter>HCO3</parameter>
-                <waarde_numeriek>285.0</waarde_numeriek>
-                <eenheid>mg/l</eenheid>
-                <betrouwbaarheid>goed</betrouwbaarheid>
-                <veld_labo>LABO</veld_labo>
-            </observatie>
-            <observatie>
-                <parameter>K</parameter>
-                <waarde_numeriek>9.9</waarde_numeriek>
-                <eenheid>mg/l</eenheid>
-                <betrouwbaarheid>goed</betrouwbaarheid>
-                <veld_labo>LABO</veld_labo>
-            </observatie>
-            <observatie>
-                <parameter>EC(Lab.)</parameter>
-                <waarde_numeriek>1040.0</waarde_numeriek>
-                <eenheid>µS/cm(20°C)</eenheid>
-                <betrouwbaarheid>goed</betrouwbaarheid>
-                <veld_labo>LABO</veld_labo>
-            </observatie>
-            <observatie>
-                <parameter>O2</parameter>
-                <waarde_numeriek>1.78</waarde_numeriek>
-                <eenheid>mg/l</eenheid>
-                <betrouwbaarheid>goed</betrouwbaarheid>
-                <veld_labo>VELD</veld_labo>
-            </observatie>
-            <observatie>
-                <parameter>Eh°</parameter>
-                <waarde_numeriek>270.0</waarde_numeriek>
-                <eenheid>mV</eenheid>
-                <betrouwbaarheid>goed</betrouwbaarheid>
-                <veld_labo>VELD</veld_labo>
-            </observatie>
-            <observatie>
-                <parameter>Hg</parameter>
-                <waarde_numeriek>0.2</waarde_numeriek>
-                <eenheid>µg/l</eenheid>
-                <detectieconditie>&lt;</detectieconditie>
-                <betrouwbaarheid>goed</betrouwbaarheid>
-                <veld_labo>LABO</veld_labo>
-            </observatie>
-            <bron>freatisch 2012 najaar</bron>
-        </watermonster>
-=======
->>>>>>> f0a6d54b
     </filtermeting>
 </ns3:dov-schema>