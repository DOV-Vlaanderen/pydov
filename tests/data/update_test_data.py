--- conflicted
+++ resolved
@@ -56,30 +56,18 @@
 
         with open(filepath, 'wb') as f:
             if process_fn:
-<<<<<<< HEAD
                 try:
                     data = process_fn(data)
                 except Exception as e:
                     output += ' FAILED:\n   {}.\n'.format(e)
+                    failed = True
                 else:
                     f.write(data.encode('utf-8'))
             else:
                 f.write(data.encode('utf-8'))
                 output += ' OK.\n'
 
-    return output
-=======
-                data = process_fn(data)
-
-            if data is not None:
-                f.write(data.encode('utf-8'))
-                output += ' OK.\n'
-            else:
-                output += ' FAILED: no data.\n'
-                failed = True
-
     return output, failed
->>>>>>> cfd173da
 
 
 if __name__ == '__main__':
