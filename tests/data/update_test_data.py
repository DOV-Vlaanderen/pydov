--- conflicted
+++ resolved
@@ -503,11 +503,7 @@
         'types/interpretaties/quartaire_stratigrafie/fc_featurecatalogue.xml',
         'https://www.dov.vlaanderen.be/geonetwork/srv/dut/csw'
         '?Service=CSW&Request=GetRecordById&Version=2.0.2'
-<<<<<<< HEAD
-        '&outputSchema=http://www.isotc211.org/2005/gmd'
-=======
-        '&outputSchema=http://www.isotc211.org/2005/gfc'
->>>>>>> 685fa4ad
+        '&outputSchema=http://www.isotc211.org/2005/gfc'
         '&elementSetName=full&id=d40ef884-3278-45db-ad69-2c2a8c3981c3')
 
     update_file('types/interpretaties/quartaire_stratigrafie/md_metadata.xml',
@@ -521,13 +517,9 @@
         '.xml',
         'https://www.dov.vlaanderen.be/geoserver/interpretaties'
         '/quartaire_stratigrafie/ows?service=wfs&version=1.1.0&request'
-<<<<<<< HEAD
-        '=DescribeFeatureType')
-=======
         '=DescribeFeatureType')
 
     for xsd_schema in QuartairStratigrafie.get_xsd_schemas():
         update_file(
             'types/interpretaties/quartaire_stratigrafie/xsd_%s.xml' %
-            xsd_schema.split('/')[-1], xsd_schema)
->>>>>>> 685fa4ad
+            xsd_schema.split('/')[-1], xsd_schema)