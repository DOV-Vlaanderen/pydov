"""Script to update the testdata based on DOV webservices."""
import os
import sys

from owslib.etree import etree
import requests
import pydov

from pydov.types.bodemlocatie import Bodemlocatie
from pydov.types.bodemdiepteinterval import Bodemdiepteinterval
from pydov.types.bodemmonster import Bodemmonster
from pydov.types.bodemobservatie import Bodemobservatie
from pydov.types.bodemsite import Bodemsite
from pydov.types.bodemclassificatie import Bodemclassificatie
from pydov.types.boring import Boring
from pydov.types.grondmonster import Grondmonster
<<<<<<< HEAD
from pydov.types.monster import Monster
=======
from pydov.types.observatie import Observatie
>>>>>>> 85e8860d
from pydov.types.grondwaterfilter import GrondwaterFilter
from pydov.types.grondwatermonster import GrondwaterMonster
from pydov.types.grondwatervergunning import GrondwaterVergunning
from pydov.types.interpretaties import (FormeleStratigrafie,
                                        GecodeerdeLithologie,
                                        GeotechnischeCodering,
                                        HydrogeologischeStratigrafie,
                                        InformeleHydrogeologischeStratigrafie,
                                        InformeleStratigrafie,
                                        LithologischeBeschrijvingen,
                                        QuartairStratigrafie)
from pydov.types.sondering import Sondering
from pydov.util.dovutil import build_dov_url, get_remote_url
from pydov.util.net import LocalSessionThreadPool
from tests.abstract import ServiceCheck


def get_first_featuremember(wfs_response):
    tree = etree.fromstring(wfs_response.encode('utf-8'))

    first_feature_member = tree.find(
        './/{http://www.opengis.net/wfs/2.0}member')

    if first_feature_member is not None:
        return etree.tostring(first_feature_member[0]).decode('utf-8')


def update_file_real(filepath, url, process_fn=None, session=None):
    output = 'Updating {} ... '.format(filepath)
    failed = False
    filepath = os.path.join(os.path.dirname(__file__), filepath)
    try:
        data = get_remote_url(url, session)
        if isinstance(data, bytes):
            data = data.decode('utf-8')
    except Exception as e:
        output += ' FAILED:\n   {}.\n'.format(e)
        failed = True
    else:
        if not os.path.isdir(os.path.dirname(filepath)):
            os.makedirs(os.path.dirname(filepath))

        with open(filepath, 'wb') as f:
            if process_fn:
                try:
                    data = process_fn(data)
                except Exception as e:
                    output += ' FAILED:\n   {}.\n'.format(e)
                    failed = True
                else:
                    if data is not None:
                        f.write(data.encode('utf-8'))
                    else:
                        output += ' FAILED:\n   {}.\n'.format(
                            'No data returned by process function')
                        failed = True
            else:
                f.write(data.encode('utf-8'))
                output += ' OK.\n'

    return output, failed


if __name__ == '__main__':
    if not ServiceCheck.service_ok():
        print('Not updating test data as services are unavailable.')
        sys.exit(1)

    pool = LocalSessionThreadPool()


    def update_file(filepath, url, process_fn=None):
        pool.execute(update_file_real, (filepath, url, process_fn))


    # types/boring
    update_file('types/boring/boring.xml',
                build_dov_url('data/boring/2004-103984.xml'))

    update_file(
        'types/boring/wfsgetfeature.xml',
        build_dov_url(
            'geoserver/ows?service=WFS'
            '&version=2.0.0&request=GetFeature&typeName=dov-pub:Boringen'
            '&count=1&CQL_Filter=fiche=%27' +
            build_dov_url('data/boring/2004-103984%27')))

    update_file(
        'types/boring/feature.xml',
        build_dov_url(
            'geoserver/ows?service=WFS'
            '&version=2.0.0&request=GetFeature&typeName=dov-pub:Boringen'
            '&count=1&CQL_Filter=fiche=%27' +
            build_dov_url('data/boring/2004-103984%27')),
        get_first_featuremember)

    update_file(
        'types/boring/fc_featurecatalogue.xml',
        build_dov_url(
            'geonetwork/srv/dut/csw'
            '?Service=CSW&Request=GetRecordById&Version=2.0.2'
            '&outputSchema=http://www.isotc211.org/2005/gfc'
            '&elementSetName=full&id=c0cbd397-520f-4ee1-aca7'
            '-d70e271eeed6'))

    update_file(
        'types/boring/md_metadata.xml',
        build_dov_url(
            'geonetwork/srv/dut/csw'
            '?Service=CSW&Request=GetRecordById&Version=2.0.2'
            '&outputSchema=http://www.isotc211.org/2005/gmd'
            '&elementSetName=full&id=4e20bf9c-3a5c-42be-b5b6'
            '-bef6214d1fa7'))

    update_file(
        'types/boring/wfsdescribefeaturetype.xml',
        build_dov_url(
            'geoserver/dov-pub/Boringen'
            '/ows?service=wfs&version=2.0.0&request=DescribeFeatureType'))

    for xsd_schema in Boring.get_xsd_schemas():
        update_file(
            'types/boring/xsd_{}.xml'.format(xsd_schema.split('/')[-1]),
            xsd_schema)

    # types/sondering

    update_file('types/sondering/sondering.xml',
                build_dov_url('data/sondering/2002-018435.xml'))

    update_file(
        'types/sondering/wfsgetfeature.xml',
        build_dov_url(
            'geoserver/ows?service=WFS'
            '&version=2.0.0&request=GetFeature&typeName=dov-pub'
            ':Sonderingen&count=1&CQL_Filter=fiche=%27' +
            build_dov_url('data/sondering/2002-018435%27')))

    update_file(
        'types/sondering/feature.xml',
        build_dov_url(
            'geoserver/ows?service=WFS'
            '&version=2.0.0&request=GetFeature&typeName=dov-pub'
            ':Sonderingen&count=1&CQL_Filter=fiche=%27' +
            build_dov_url('data/sondering/2002-018435%27')),
        get_first_featuremember)

    update_file(
        'types/sondering/fc_featurecatalogue.xml',
        build_dov_url(
            'geonetwork/srv/dut/csw'
            '?Service=CSW&Request=GetRecordById&Version=2.0.2'
            '&outputSchema=http://www.isotc211.org/2005/gfc'
            '&elementSetName=full&id=bd539ba5-5f4d-4c43-9662'
            '-51c16caea351'))

    update_file(
        'types/sondering/md_metadata.xml',
        build_dov_url(
            'geonetwork/srv/dut/csw'
            '?Service=CSW&Request=GetRecordById&Version=2.0.2'
            '&outputSchema=http://www.isotc211.org/2005/gmd'
            '&elementSetName=full&id=b397faec-1b64-4854-8000'
            '-2375edb3b1a8'))

    update_file(
        'types/sondering/wfsdescribefeaturetype.xml',
        build_dov_url(
            'geoserver/dov-pub/Sonderingen'
            '/ows?service=wfs&version=2.0.0&request=DescribeFeatureType'))

    for xsd_schema in Sondering.get_xsd_schemas():
        update_file(
            'types/sondering/xsd_{}.xml'.format(xsd_schema.split('/')[-1]),
            xsd_schema)

    # types/interpretaties/informele_stratigrafie

    update_file('types/interpretaties/informele_stratigrafie'
                '/informele_stratigrafie.xml',
                build_dov_url('data/interpretatie/1962-101692.xml'))

    update_file(
        'types/interpretaties/informele_stratigrafie'
        '/wfsgetfeature.xml',
        build_dov_url(
            'geoserver/ows?service=WFS'
            '&version=2.0.0&request=GetFeature&typeName=interpretaties'
            ':informele_stratigrafie&count=1&CQL_Filter'
            '=Interpretatiefiche=%27') +
        build_dov_url(
            'data'
            '/interpretatie/1962-101692%27'))

    update_file(
        'types/interpretaties/informele_stratigrafie/feature.xml',
        build_dov_url(
            'geoserver/ows?service=WFS'
            '&version=2.0.0&request=GetFeature&typeName=interpretaties'
            ':informele_stratigrafie&count=1&CQL_Filter'
            '=Interpretatiefiche=%27') +
        build_dov_url(
            'data'
            '/interpretatie/1962-101692%27'),
        get_first_featuremember)

    update_file(
        'types/interpretaties/informele_stratigrafie/fc_featurecatalogue.xml',
        build_dov_url(
            'geonetwork/srv/dut/csw'
            '?Service=CSW&Request=GetRecordById&Version=2.0.2'
            '&outputSchema=http://www.isotc211.org/2005/gfc'
            '&elementSetName=full&id=b6c651f9-5972-4252-ae10-ad69ad08e78d'))

    update_file(
        'types/interpretaties/informele_stratigrafie/md_metadata.xml',
        build_dov_url(
            'geonetwork/srv/dut/csw'
            '?Service=CSW&Request=GetRecordById&Version=2.0.2'
            '&outputSchema=http://www.isotc211.org/2005/gmd'
            '&elementSetName=full&id=bd171ea4-2509-478d-a21c'
            '-c2728d3a9051'))

    update_file(
        'types/interpretaties/informele_stratigrafie/wfsdescribefeaturetype'
        '.xml', build_dov_url(
            'geoserver/interpretaties'
            '/informele_stratigrafie/ows?service=wfs&version=2.0.0&request'
            '=DescribeFeatureType'))

    for xsd_schema in InformeleStratigrafie.get_xsd_schemas():
        update_file(
            'types/interpretaties/informele_stratigrafie/xsd_%s.xml' %
            xsd_schema.split('/')[-1], xsd_schema)

    # types/interpretaties/formele_stratigrafie

    update_file('types/interpretaties/formele_stratigrafie'
                '/formele_stratigrafie.xml',
                build_dov_url('data/interpretatie/2011-249333.xml'))

    update_file(
        'types/interpretaties/formele_stratigrafie'
        '/wfsgetfeature.xml',
        build_dov_url(
            'geoserver/ows?service=WFS'
            '&version=2.0.0&request=GetFeature&typeName=interpretaties'
            ':formele_stratigrafie&count=1&CQL_Filter'
            '=Interpretatiefiche=%27') +
        build_dov_url(
            'data'
            '/interpretatie/2011-249333%27'))

    update_file(
        'types/interpretaties/formele_stratigrafie/feature.xml',
        build_dov_url(
            'geoserver/ows?service=WFS'
            '&version=2.0.0&request=GetFeature&typeName=interpretaties'
            ':formele_stratigrafie&count=1&CQL_Filter'
            '=Interpretatiefiche=%27') +
        build_dov_url(
            'data'
            '/interpretatie/2011-249333%27'),
        get_first_featuremember)

    update_file(
        'types/interpretaties/formele_stratigrafie/fc_featurecatalogue.xml',
        build_dov_url(
            'geonetwork/srv/dut/csw'
            '?Service=CSW&Request=GetRecordById&Version=2.0.2'
            '&outputSchema=http://www.isotc211.org/2005/gfc'
            '&elementSetName=full&id=68405b5d-51e6-44d0-b634-b580bc2f9eb6'))

    update_file(
        'types/interpretaties/formele_stratigrafie/md_metadata.xml',
        build_dov_url(
            'geonetwork/srv/dut/csw'
            '?Service=CSW&Request=GetRecordById&Version=2.0.2'
            '&outputSchema=http://www.isotc211.org/2005/gmd'
            '&elementSetName=full&id=212af8cd-bffd-423c-9d2b'
            '-69c544ab3b04'))

    update_file(
        'types/interpretaties/formele_stratigrafie/wfsdescribefeaturetype'
        '.xml', build_dov_url(
            'geoserver/interpretaties'
            '/formele_stratigrafie/ows?service=wfs&version=2.0.0&request'
            '=DescribeFeatureType'))

    for xsd_schema in FormeleStratigrafie.get_xsd_schemas():
        update_file(
            'types/interpretaties/formele_stratigrafie/xsd_%s.xml' %
            xsd_schema.split('/')[-1], xsd_schema)

    # types/interpretaties/hydrogeologische_stratigrafie

    update_file('types/interpretaties/hydrogeologische_stratigrafie'
                '/hydrogeologische_stratigrafie.xml',
                build_dov_url('data/interpretatie/2001-186543.xml'))

    update_file(
        'types/interpretaties/hydrogeologische_stratigrafie'
        '/wfsgetfeature.xml',
        build_dov_url(
            'geoserver/ows?service=WFS'
            '&version=2.0.0&request=GetFeature&typeName=interpretaties'
            ':hydrogeologische_stratigrafie&count=1&CQL_Filter'
            '=Interpretatiefiche=%27') +
        build_dov_url(
            'data'
            '/interpretatie/2001-186543%27'))

    update_file(
        'types/interpretaties/hydrogeologische_stratigrafie'
        '/feature.xml',
        build_dov_url(
            'geoserver/ows?service=WFS'
            '&version=2.0.0&request=GetFeature&typeName=interpretaties'
            ':hydrogeologische_stratigrafie&count=1&CQL_Filter'
            '=Interpretatiefiche=%27') +
        build_dov_url(
            'data/'
            'interpretatie/2001-186543%27'),
        get_first_featuremember)

    update_file(
        'types/interpretaties/hydrogeologische_stratigrafie/'
        'fc_featurecatalogue.xml', build_dov_url(
            'geonetwork/srv/dut/csw'
            '?Service=CSW&Request=GetRecordById&Version=2.0.2'
            '&outputSchema=http://www.isotc211.org/2005/gfc'
            '&elementSetName=full&id=b89e72de-35a9-4bca-8d0b-712d1e881ea6'))

    update_file(
        'types/interpretaties/hydrogeologische_stratigrafie/'
        'md_metadata.xml', build_dov_url(
            'geonetwork/srv/dut/csw'
            '?Service=CSW&Request=GetRecordById&Version=2.0.2'
            '&outputSchema=http://www.isotc211.org/2005/gmd'
            '&elementSetName=full&id=25c5d9fa-c2ba-4184-b796'
            '-fde790e73d39'))

    update_file(
        'types/interpretaties/hydrogeologische_stratigrafie/'
        'wfsdescribefeaturetype.xml', build_dov_url(
            'geoserver/interpretaties'
            '/hydrogeologische_stratigrafie/ows?service=wfs&version=2.0.0'
            '&request=DescribeFeatureType'))

    for xsd_schema in HydrogeologischeStratigrafie.get_xsd_schemas():
        update_file(
            'types/interpretaties/hydrogeologische_stratigrafie/xsd_%s.xml' %
            xsd_schema.split('/')[-1], xsd_schema)

    # types/interpretaties/lithologische_beschrijvingen

    update_file('types/interpretaties/lithologische_beschrijvingen'
                '/lithologische_beschrijvingen.xml',
                build_dov_url('data/interpretatie/1958-003925.xml'))

    update_file(
        'types/interpretaties/lithologische_beschrijvingen'
        '/wfsgetfeature.xml',
        build_dov_url(
            'geoserver/ows?service=WFS'
            '&version=2.0.0&request=GetFeature&typeName=interpretaties'
            ':lithologische_beschrijvingen&count=1&CQL_Filter'
            '=Interpretatiefiche=%27') +
        build_dov_url(
            'data'
            '/interpretatie/1958-003925%27'))

    update_file(
        'types/interpretaties/lithologische_beschrijvingen/feature.xml',
        build_dov_url(
            'geoserver/ows?service=WFS'
            '&version=2.0.0&request=GetFeature&typeName=interpretaties'
            ':lithologische_beschrijvingen&count=1&CQL_Filter'
            '=Interpretatiefiche=%27') +
        build_dov_url(
            'data'
            '/interpretatie/1958-003925%27'),
        get_first_featuremember)

    update_file(
        'types/interpretaties/lithologische_beschrijvingen/'
        'fc_featurecatalogue.xml',
        build_dov_url(
            'geonetwork/srv/dut/csw'
            '?Service=CSW&Request=GetRecordById&Version=2.0.2'
            '&outputSchema=http://www.isotc211.org/2005/gfc'
            '&elementSetName=full&id=2450d592-29bc-4970-a89f-a7b14bd38dc2'))

    update_file(
        'types/interpretaties/lithologische_beschrijvingen/md_metadata.xml',
        build_dov_url(
            'geonetwork/srv/dut/csw'
            '?Service=CSW&Request=GetRecordById&Version=2.0.2'
            '&outputSchema=http://www.isotc211.org/2005/gmd'
            '&elementSetName=full&id=45b5610e-9a66-42bd-b920'
            '-af099e399f3b'))

    update_file(
        'types/interpretaties/lithologische_beschrijvingen/'
        'wfsdescribefeaturetype.xml', build_dov_url(
            'geoserver/interpretaties'
            '/lithologische_beschrijvingen/ows?service=wfs&version=2.0.0'
            '&request=DescribeFeatureType'))

    for xsd_schema in LithologischeBeschrijvingen.get_xsd_schemas():
        update_file(
            'types/interpretaties/lithologische_beschrijvingen/xsd_%s.xml' %
            xsd_schema.split('/')[-1], xsd_schema)

    # types/interpretaties/gecodeerde_lithologie

    update_file('types/interpretaties/gecodeerde_lithologie'
                '/gecodeerde_lithologie.xml',
                build_dov_url('data/interpretatie/2001-046845.xml'))

    update_file(
        'types/interpretaties/gecodeerde_lithologie'
        '/wfsgetfeature.xml',
        build_dov_url(
            'geoserver/ows?service=WFS'
            '&version=2.0.0&request=GetFeature&typeName=interpretaties'
            ':gecodeerde_lithologie&count=1&CQL_Filter'
            '=Interpretatiefiche=%27') +
        build_dov_url(
            'data'
            '/interpretatie/2001-046845%27'))

    update_file(
        'types/interpretaties/gecodeerde_lithologie/feature.xml',
        build_dov_url(
            'geoserver/ows?service=WFS'
            '&version=2.0.0&request=GetFeature&typeName=interpretaties'
            ':gecodeerde_lithologie&count=1&CQL_Filter'
            '=Interpretatiefiche=%27') +
        build_dov_url(
            'data'
            '/interpretatie/2001-046845%27'),
        get_first_featuremember)

    update_file(
        'types/interpretaties/gecodeerde_lithologie/fc_featurecatalogue.xml',
        build_dov_url(
            'geonetwork/srv/dut/csw'
            '?Service=CSW&Request=GetRecordById&Version=2.0.2'
            '&outputSchema=http://www.isotc211.org/2005/gfc'
            '&elementSetName=full&id=0032241d-8920-415e-b1d8-fa0a48154904'))

    update_file(
        'types/interpretaties/gecodeerde_lithologie/md_metadata.xml',
        build_dov_url(
            'geonetwork/srv/dut/csw'
            '?Service=CSW&Request=GetRecordById&Version=2.0.2'
            '&outputSchema=http://www.isotc211.org/2005/gmd'
            '&elementSetName=full&id=35d630e4-9145-46f9-b7dc'
            '-da290a0adc55'))

    update_file(
        'types/interpretaties/gecodeerde_lithologie/wfsdescribefeaturetype'
        '.xml', build_dov_url(
            'geoserver/interpretaties'
            '/gecodeerde_lithologie/ows?service=wfs&version=2.0.0&request'
            '=DescribeFeatureType'))

    for xsd_schema in GecodeerdeLithologie.get_xsd_schemas():
        update_file(
            'types/interpretaties/gecodeerde_lithologie/xsd_%s.xml' %
            xsd_schema.split('/')[-1], xsd_schema)

    # types/interpretaties/geotechnische_codering

    update_file('types/interpretaties/geotechnische_codering'
                '/geotechnische_codering.xml',
                build_dov_url('data/interpretatie/2016-298511.xml'))

    update_file(
        'types/interpretaties/geotechnische_codering'
        '/wfsgetfeature.xml',
        build_dov_url(
            'geoserver/ows?service=WFS'
            '&version=2.0.0&request=GetFeature&typeName=interpretaties'
            ':geotechnische_coderingen&count=1&CQL_Filter'
            '=Interpretatiefiche=%27') +
        build_dov_url(
            'data'
            '/interpretatie/2016-298511%27'))

    update_file(
        'types/interpretaties/geotechnische_codering/feature.xml',
        build_dov_url(
            'geoserver/ows?service=WFS'
            '&version=2.0.0&request=GetFeature&typeName=interpretaties'
            ':geotechnische_coderingen&count=1&CQL_Filter'
            '=Interpretatiefiche=%27') +
        build_dov_url(
            'data'
            '/interpretatie/2016-298511%27'),
        get_first_featuremember)

    update_file(
        'types/interpretaties/geotechnische_codering/fc_featurecatalogue.xml',
        build_dov_url(
            'geonetwork/srv/dut/csw'
            '?Service=CSW&Request=GetRecordById&Version=2.0.2'
            '&outputSchema=http://www.isotc211.org/2005/gfc'
            '&elementSetName=full&id=85404aa6-2d88-46f6-ae5a-575aece71efd'))

    update_file(
        'types/interpretaties/geotechnische_codering/md_metadata.xml',
        build_dov_url(
            'geonetwork/srv/dut/csw'
            '?Service=CSW&Request=GetRecordById&Version=2.0.2'
            '&outputSchema=http://www.isotc211.org/2005/gmd'
            '&elementSetName=full&id=6a3dc5d4-0744-4d9c-85ce'
            '-da50913851cc'))

    update_file(
        'types/interpretaties/geotechnische_codering/wfsdescribefeaturetype'
        '.xml', build_dov_url(
            'geoserver/interpretaties'
            '/geotechnische_coderingen/ows?service=wfs&version=2.0.0&request'
            '=DescribeFeatureType'))

    for xsd_schema in GeotechnischeCodering.get_xsd_schemas():
        update_file(
            'types/interpretaties/geotechnische_codering/xsd_%s.xml' %
            xsd_schema.split('/')[-1], xsd_schema)

    # types/interpretaties/informele_hydrogeologische_stratigrafie

    update_file('types/interpretaties/informele_hydrogeologische_stratigrafie'
                '/informele_hydrogeologische_stratigrafie.xml',
                build_dov_url('data/interpretatie/2003-297774.xml'))

    update_file(
        'types/interpretaties/informele_hydrogeologische_stratigrafie'
        '/wfsgetfeature.xml',
        build_dov_url(
            'geoserver/ows?service=WFS'
            '&version=2.0.0&request=GetFeature&typeName=interpretaties'
            ':informele_hydrogeologische_stratigrafie&count=1'
            '&CQL_Filter=Interpretatiefiche=%27') +
        build_dov_url(
            'data'
            '/interpretatie/2003-297774%27'))

    update_file(
        'types/interpretaties/informele_hydrogeologische_stratigrafie'
        '/feature.xml',
        build_dov_url(
            'geoserver/ows?service=WFS'
            '&version=2.0.0&request=GetFeature&typeName=interpretaties'
            ':informele_hydrogeologische_stratigrafie&count=1'
            '&CQL_Filter=Interpretatiefiche=%27') +
        build_dov_url(
            'data'
            '/interpretatie/2003-297774%27'),
        get_first_featuremember)

    update_file(
        'types/interpretaties/informele_hydrogeologische_stratigrafie'
        '/fc_featurecatalogue.xml',
        build_dov_url(
            'geonetwork/srv/dut/csw'
            '?Service=CSW&Request=GetRecordById&Version=2.0.2'
            '&outputSchema=http://www.isotc211.org/2005/gfc'
            '&elementSetName=full&id=69f71840-bd29-4b59-9b02-4e36aafaa041'))

    update_file(
        'types/interpretaties/informele_hydrogeologische_stratigrafie'
        '/md_metadata.xml',
        build_dov_url(
            'geonetwork/srv/dut/csw'
            '?Service=CSW&Request=GetRecordById&Version=2.0.2'
            '&outputSchema=http://www.isotc211.org/2005/gmd'
            '&elementSetName=full'
            '&id=ca1d704a-cdee-4968-aa65-9c353863e4b1'))

    update_file(
        'types/interpretaties/informele_hydrogeologische_stratigrafie/'
        'wfsdescribefeaturetype.xml', build_dov_url(
            'geoserver/interpretaties'
            '/informele_hydrogeologische_stratigrafie/'
            'ows?service=wfs&version=2.0.0&request=DescribeFeatureType'))

    for xsd_schema in InformeleHydrogeologischeStratigrafie.get_xsd_schemas():
        update_file(
            'types/interpretaties/informele_hydrogeologische_stratigrafie/'
            'xsd_%s.xml' % xsd_schema.split('/')[-1], xsd_schema)

    # types/grondwaterfilter

    update_file('types/grondwaterfilter/grondwaterfilter.xml',
                build_dov_url('data/filter/2003-004471.xml'))

    update_file('types/grondwaterfilter/wfsgetfeature.xml',
                build_dov_url('geoserver/ows?service=WFS'
                              '&version=2.0.0&request=GetFeature&typeName='
                              'gw_meetnetten:meetnetten&count=1&'
                              'CQL_Filter=filterfiche=%27' + build_dov_url(
                    'data/filter/2003-004471%27')))

    update_file('types/grondwaterfilter/feature.xml',
                build_dov_url('geoserver/ows?service=WFS'
                              '&version=2.0.0&request=GetFeature&typeName='
                              'gw_meetnetten:meetnetten&count=1&'
                              'CQL_Filter=filterfiche=%27' + build_dov_url(
                    'data/filter/2003-004471%27')),
                get_first_featuremember)

    update_file(
        'types/grondwaterfilter/fc_featurecatalogue.xml',
        build_dov_url(
            'geonetwork/srv/dut/csw'
            '?Service=CSW&Request=GetRecordById&Version=2.0.2'
            '&outputSchema=http://www.isotc211.org/2005/gfc'
            '&elementSetName=full&id=b142965f-b2aa-429e-86ff'
            '-a7cb0e065d48'))

    update_file(
        'types/grondwaterfilter/md_metadata.xml',
        build_dov_url(
            'geonetwork/srv/dut/csw'
            '?Service=CSW&Request=GetRecordById&Version=2.0.2'
            '&outputSchema=http://www.isotc211.org/2005/gmd'
            '&elementSetName=full&id=6c39d716-aecc-4fbc-bac8'
            '-4f05a49a78d5'))

    update_file('types/grondwaterfilter/wfsdescribefeaturetype.xml',
                build_dov_url('geoserver/gw_meetnetten/'
                              'meetnetten/ows?service=wfs&version=2.0.0&'
                              'request=DescribeFeatureType'))

    for xsd_schema in GrondwaterFilter.get_xsd_schemas():
        update_file(
            'types/grondwaterfilter/xsd_%s.xml' % xsd_schema.split('/')[-1],
            xsd_schema)

    update_file('types/grondwaterfilter/grondwaterfilter_geenpeilmeting.xml',
                build_dov_url('data/filter/1976-101132.xml'))

    update_file('types/grondwaterfilter/wfsgetfeature_geenpeilmeting.xml',
                build_dov_url('geoserver/ows?service=WFS'
                              '&version=2.0.0&request=GetFeature&typeName='
                              'gw_meetnetten:meetnetten&count=1&'
                              'CQL_Filter=filterfiche=%27' + build_dov_url(
                    'data/filter/1976-101132%27')))

    update_file('types/grondwaterfilter/feature_geenpeilmeting.xml',
                build_dov_url('geoserver/ows?service=WFS'
                              '&version=2.0.0&request=GetFeature&typeName='
                              'gw_meetnetten:meetnetten&count=1&'
                              'CQL_Filter=filterfiche=%27' + build_dov_url(
                    'data/filter/1976-101132%27')),
                get_first_featuremember)

    # types/grondwatermonster

    update_file('types/grondwatermonster/grondwatermonster.xml',
                build_dov_url('data/watermonster/2006-115684.xml'))

    update_file(
        'types/grondwatermonster/wfsgetfeature.xml',
        build_dov_url(
            'geoserver/ows?service=WFS'
            '&version=2.0.0&request=GetFeature&typeName='
            'gw_meetnetten:grondwatermonsters&count=1&'
            'CQL_Filter=grondwatermonsterfiche=%27' +
            build_dov_url('data/watermonster/2006-115684') +
            '%27'))

    update_file(
        'types/grondwatermonster/feature.xml',
        build_dov_url(
            'geoserver/ows?service=WFS'
            '&version=2.0.0&request=GetFeature&typeName='
            'gw_meetnetten:grondwatermonsters&count=1&'
            'CQL_Filter=grondwatermonsterfiche=%27' +
            build_dov_url('data/watermonster/2006-115684') +
            '%27'),
        get_first_featuremember)

    update_file(
        'types/grondwatermonster/fc_featurecatalogue.xml',
        build_dov_url(
            'geonetwork/srv/dut/csw'
            '?Service=CSW&Request=GetRecordById&Version=2.0.2'
            '&outputSchema=http://www.isotc211.org/2005/gfc'
            '&elementSetName=full&'
            'id=639c9612-4bbb-4826-86fd-fec9afd49bf7'))

    update_file(
        'types/grondwatermonster/md_metadata.xml',
        build_dov_url(
            'geonetwork/srv/dut/csw'
            '?Service=CSW&Request=GetRecordById&Version=2.0.2'
            '&outputSchema=http://www.isotc211.org/2005/gmd'
            '&elementSetName=full&'
            'id=0b378716-39fb-4151-96c5-2021672f4762'))

    update_file(
        'types/grondwatermonster/wfsdescribefeaturetype.xml',
        build_dov_url(
            'geoserver/gw_meetnetten/'
            'grondwatermonsters/ows?service=wfs&version=2.0.0&'
            'request=DescribeFeatureType'))

    for xsd_schema in GrondwaterMonster.get_xsd_schemas():
        update_file(
            'types/grondwatermonster/xsd_%s.xml' % xsd_schema.split('/')[-1],
            xsd_schema)

    # util/owsutil

    update_file(
        'util/owsutil/fc_featurecatalogue_notfound.xml',
        build_dov_url(
            'geonetwork/srv/dut/csw'
            '?Service=CSW&Request=GetRecordById&Version=2.0.2'
            '&outputSchema=http://www.isotc211.org/2005/gfc'
            '&elementSetName=full&id=badfc000-0000-0000-0000'
            '-badfc00badfc'))

    update_file('util/owsutil/wfscapabilities.xml',
                build_dov_url('geoserver/wfs?request'
                              '=getcapabilities&service=wfs&version=2.0.0'))

    # types/interpretaties/quartaire_stratigrafie

    update_file('types/interpretaties/quartaire_stratigrafie'
                '/quartaire_stratigrafie.xml',
                build_dov_url('data/interpretatie/1999-057087.xml'))

    update_file(
        'types/interpretaties/quartaire_stratigrafie'
        '/wfsgetfeature.xml',
        build_dov_url(
            'geoserver/ows?service=WFS'
            '&version=2.0.0&request=GetFeature&typeName=interpretaties'
            ':quartaire_stratigrafie&count=1&CQL_Filter'
            '=Interpretatiefiche=%27') +
        build_dov_url(
            'data'
            '/interpretatie/1999-057087%27'))

    update_file(
        'types/interpretaties/quartaire_stratigrafie/feature.xml',
        build_dov_url(
            'geoserver/ows?service=WFS'
            '&version=2.0.0&request=GetFeature&typeName=interpretaties'
            ':quartaire_stratigrafie&count=1&CQL_Filter'
            '=Interpretatiefiche=%27') +
        build_dov_url(
            'data'
            '/interpretatie/1999-057087%27'),
        get_first_featuremember)

    update_file(
        'types/interpretaties/quartaire_stratigrafie/fc_featurecatalogue.xml',
        build_dov_url(
            'geonetwork/srv/dut/csw'
            '?Service=CSW&Request=GetRecordById&Version=2.0.2'
            '&outputSchema=http://www.isotc211.org/2005/gfc'
            '&elementSetName=full&id=d40ef884-3278-45db-ad69-2c2a8c3981c3'))

    update_file(
        'types/interpretaties/quartaire_stratigrafie/md_metadata.xml',
        build_dov_url(
            'geonetwork/srv/dut/csw'
            '?Service=CSW&Request=GetRecordById&Version=2.0.2'
            '&outputSchema=http://www.isotc211.org/2005/gmd'
            '&elementSetName=full&id=8b204ed6-e44c-4567-bbe8'
            '-bd427eba082c'))

    update_file(
        'types/interpretaties/quartaire_stratigrafie/wfsdescribefeaturetype'
        '.xml', build_dov_url(
            'geoserver/interpretaties'
            '/quartaire_stratigrafie/ows?service=wfs&version=2.0.0&request'
            '=DescribeFeatureType'))

    for xsd_schema in QuartairStratigrafie.get_xsd_schemas():
        update_file(
            'types/interpretaties/quartaire_stratigrafie/xsd_%s.xml' %
            xsd_schema.split('/')[-1], xsd_schema)

    # types/grondmonster

    update_file('types/grondmonster/grondmonster.xml',
                build_dov_url('data/grondmonster/2018-211728.xml'))

    update_file(
        'types/grondmonster/wfsgetfeature.xml',
        build_dov_url(
            'geoserver/ows?service=WFS'
            '&version=2.0.0&request=GetFeature&typeName='
            'boringen:grondmonsters&count=1&CQL_Filter'
            '=monster_link=%27' +
            build_dov_url(
                'data'
                '/monster/2018-211728') +
            '%27'))

    update_file(
        'types/grondmonster/feature.xml',
        build_dov_url(
            'geoserver/ows?service=WFS'
            '&version=2.0.0&request=GetFeature&typeName='
            'boringen:grondmonsters&count=1&CQL_Filter'
            '=monster_link=%27' +
            build_dov_url(
                'data'
                '/monster/2018-211728') +
            '%27'),
        get_first_featuremember)

    update_file(
        'types/grondmonster/fc_featurecatalogue.xml',
        build_dov_url(
            'geonetwork/srv/dut/csw'
            '?Service=CSW&Request=GetRecordById&Version=2.0.2'
            '&outputSchema=http://www.isotc211.org/2005/gfc'
            '&elementSetName=full&id=b9338fb5-fc9c-4229-858b-06a5fa3ee49d'))

    update_file(
        'types/grondmonster/md_metadata.xml',
        build_dov_url(
            'geonetwork/srv/dut/csw'
            '?Service=CSW&Request=GetRecordById&Version=2.0.2'
            '&outputSchema=http://www.isotc211.org/2005/gmd'
            '&elementSetName=full&'
            'id=6edeab46-2cfc-4aa2-ae03-307d772f34ae'))

    update_file(
        'types/grondmonster/wfsdescribefeaturetype'
        '.xml',
        build_dov_url('geoserver/boringen'
                      '/grondmonsters/ows?service=wfs&version=2.0.0&request'
                      '=DescribeFeatureType'))

    for xsd_schema in Grondmonster.get_xsd_schemas():
        update_file(
            'types/grondmonster/xsd_%s.xml' %
            xsd_schema.split('/')[-1], xsd_schema)

    # types/monster

    update_file('types/monster/monster.xml',
                build_dov_url('data/monster/2017-143287.xml'))

    update_file(
        'types/monster/wfsgetfeature.xml',
        build_dov_url(
            'geoserver/ows?service=WFS'
            '&version=2.0.0&request=GetFeature&typeName='
            'monster:monsters&maxFeatures=1&CQL_Filter'
            '=permkey_monster=%272017-143287%27'))

    update_file(
        'types/monster/feature.xml',
        build_dov_url(
            'geoserver/ows?service=WFS'
            '&version=2.0.0&request=GetFeature&typeName='
            'monster:monsters&maxFeatures=1&CQL_Filter'
            '=permkey_monster=%272017-143287%27'),
        get_first_featuremember)

    update_file(
        'types/monster/fc_featurecatalogue.xml',
        build_dov_url(
            'geonetwork/srv/dut/csw'
            '?Service=CSW&Request=GetRecordById&Version=2.0.2'
            '&outputSchema=http://www.isotc211.org/2005/gfc'
            '&elementSetName=full&id=d0770640-32b9-44a2-8784-32daa1d91fc5'))

    update_file(
        'types/monster/md_metadata.xml',
        build_dov_url(
            'geonetwork/srv/dut/csw'
            '?Service=CSW&Request=GetRecordById&Version=2.0.2'
            '&outputSchema=http://www.isotc211.org/2005/gmd'
            '&elementSetName=full&'
            'id=afd479f5-4f6a-41cf-9604-9993e54b1544'))

    update_file(
        'types/monster/wfsdescribefeaturetype'
        '.xml',
        build_dov_url('geoserver/monster'
                      '/monsters/ows?service=wfs&version=2.0.0&request'
                      '=DescribeFeatureType'))

    for xsd_schema in Monster.get_xsd_schemas():
        update_file(
            'types/monster/xsd_%s.xml' %
            xsd_schema.split('/')[-1], xsd_schema)

    # types/bodemlocatie
    update_file('types/bodemlocatie/bodemlocatie.xml',
                build_dov_url('data/bodemlocatie/2011-000002.xml'))

    update_file(
        'types/bodemlocatie/wfsgetfeature.xml',
        build_dov_url(
            'geoserver/ows?service=WFS'
            '&version=2.0.0&request=GetFeature&typeName=bodem:bodemlocaties'
            '&count=1&CQL_Filter=Bodemlocatiefiche=%27' +
            build_dov_url('data/bodemlocatie/2011-000002%27')))

    update_file(
        'types/bodemlocatie/feature.xml',
        build_dov_url(
            'geoserver/ows?service=WFS'
            '&version=2.0.0&request=GetFeature&typeName=bodem:bodemlocaties'
            '&count=1&CQL_Filter=Bodemlocatiefiche=%27' +
            build_dov_url('data/bodemlocatie/2011-000002%27')),
        get_first_featuremember)

    update_file(
        'types/bodemlocatie/fc_featurecatalogue.xml',
        build_dov_url(
            'geonetwork/srv/dut/csw'
            '?Service=CSW&Request=GetRecordById&Version=2.0.2'
            '&outputSchema=http://www.isotc211.org/2005/gfc'
            '&elementSetName=full&id=89d4f9a1-0474-4ade-b30f-442c31d17dc6'))

    update_file(
        'types/bodemlocatie/md_metadata.xml',
        build_dov_url(
            'geonetwork/srv/dut/csw'
            '?Service=CSW&Request=GetRecordById&Version=2.0.2'
            '&outputSchema=http://www.isotc211.org/2005/gmd'
            '&elementSetName=full&id=3f507fd9-24c0-40ab-9328-29f0dff571fe'))

    update_file(
        'types/bodemlocatie/wfsdescribefeaturetype.xml',
        build_dov_url(
            'geoserver/bodem/bodemlocaties'
            '/ows?service=wfs&version=2.0.0&request=DescribeFeatureType'))

    for xsd_schema in Bodemlocatie.get_xsd_schemas():
        update_file(
            'types/bodemlocatie/xsd_{}.xml'.format(xsd_schema.split('/')[-1]),
            xsd_schema)

    # types/bodemdiepteinterval
    update_file(
        'types/bodemdiepteinterval/wfsgetfeature.xml',
        build_dov_url(
            'geoserver/ows?service=WFS'
            '&version=2.0.0&request=GetFeature&typeName='
            'bodem:bodemdiepteintervallen&count=1&'
            'CQL_Filter=Diepteintervalfiche=%27' +
            build_dov_url('data/bodemdiepteinterval/2018-000004%27')))

    update_file(
        'types/bodemdiepteinterval/feature.xml',
        build_dov_url(
            'geoserver/ows?service=WFS'
            '&version=2.0.0&request=GetFeature&typeName='
            'bodem:bodemdiepteintervallen&count=1&'
            'CQL_Filter=Diepteintervalfiche=%27' +
            build_dov_url('data/bodemdiepteinterval/2018-000004%27')),
        get_first_featuremember)

    update_file(
        'types/bodemdiepteinterval/fc_featurecatalogue.xml',
        build_dov_url(
            'geonetwork/srv/dut/csw'
            '?Service=CSW&Request=GetRecordById&Version=2.0.2'
            '&outputSchema=http://www.isotc211.org/2005/gfc'
            '&elementSetName=full&id=859ad05d-d6fc-4850-b040-1bdac3641ff5'))

    update_file(
        'types/bodemdiepteinterval/md_metadata.xml',
        build_dov_url(
            'geonetwork/srv/dut/csw'
            '?Service=CSW&Request=GetRecordById&Version=2.0.2'
            '&outputSchema=http://www.isotc211.org/2005/gmd'
            '&elementSetName=full&id=96a1127f-d7d0-4a33-b24c-04d982b63dce'))

    update_file(
        'types/bodemdiepteinterval/wfsdescribefeaturetype.xml',
        build_dov_url(
            'geoserver/bodem/bodemdiepteintervallen'
            '/ows?service=wfs&version=2.0.0&request=DescribeFeatureType'))

    for xsd_schema in Bodemdiepteinterval.get_xsd_schemas():
        update_file(
            'types/bodemdiepteinterval/xsd_{}.xml'.format(
                xsd_schema.split('/')[-1]),
            xsd_schema)

    # types/bodemobservatie
    update_file('types/bodemobservatie/bodemobservatie.xml',
                build_dov_url('data/bodemobservatie/2019-001221.xml'))

    update_file(
        'types/bodemobservatie/wfsgetfeature.xml',
        build_dov_url(
            'geoserver/ows?service=WFS'
            '&version=2.0.0&request=GetFeature&typeName=bodem:bodemobservaties'
            '&count=1&CQL_Filter=Bodemobservatiefiche=%27' +
            build_dov_url('data/bodemobservatie/2019-001221%27')))

    update_file(
        'types/bodemobservatie/feature.xml',
        build_dov_url(
            'geoserver/ows?service=WFS'
            '&version=2.0.0&request=GetFeature&typeName=bodem:bodemobservaties'
            '&count=1&CQL_Filter=Bodemobservatiefiche=%27' +
            build_dov_url('data/bodemobservatie/2019-001221%27')),
        get_first_featuremember)

    update_file(
        'types/bodemobservatie/fc_featurecatalogue.xml',
        build_dov_url(
            'geonetwork/srv/dut/csw'
            '?Service=CSW&Request=GetRecordById&Version=2.0.2'
            '&outputSchema=http://www.isotc211.org/2005/gfc'
            '&elementSetName=full&id=44df1272-6b57-471b-9f7a-2dc82f760137'))

    update_file(
        'types/bodemobservatie/md_metadata.xml',
        build_dov_url(
            'geonetwork/srv/dut/csw'
            '?Service=CSW&Request=GetRecordById&Version=2.0.2'
            '&outputSchema=http://www.isotc211.org/2005/gmd'
            '&elementSetName=full&id=dd327fef-62c7-4980-9788-9fac047a1553'))

    update_file(
        'types/bodemobservatie/wfsdescribefeaturetype.xml',
        build_dov_url(
            'geoserver/bodem/bodemobservaties'
            '/ows?service=wfs&version=2.0.0&request=DescribeFeatureType'))

    for xsd_schema in Bodemobservatie.get_xsd_schemas():
        update_file(
            'types/bodemobservatie/xsd_{}.xml'.format(
                xsd_schema.split('/')[-1]),
            xsd_schema)

    # types/bodemmonster
    update_file('types/bodemmonster/bodemmonster.xml',
                build_dov_url('data/bodemmonster/2015-211807.xml'))

    update_file(
        'types/bodemmonster/wfsgetfeature.xml',
        build_dov_url(
            'geoserver/ows?service=WFS'
            '&version=2.0.0&request=GetFeature&typeName=bodem:bodemmonsters'
            '&count=1&CQL_Filter=Bodemmonsterfiche=%27' +
            build_dov_url('data/bodemmonster/2015-211807%27')))

    update_file(
        'types/bodemmonster/feature.xml',
        build_dov_url(
            'geoserver/ows?service=WFS'
            '&version=2.0.0&request=GetFeature&typeName=bodem:bodemmonsters'
            '&count=1&CQL_Filter=Bodemmonsterfiche=%27' +
            build_dov_url('data/bodemmonster/2015-211807%27')),
        get_first_featuremember)

    update_file(
        'types/bodemmonster/fc_featurecatalogue.xml',
        build_dov_url(
            'geonetwork/srv/dut/csw'
            '?Service=CSW&Request=GetRecordById&Version=2.0.2'
            '&outputSchema=http://www.isotc211.org/2005/gfc'
            '&elementSetName=full&id=7d69c092-fa5a-4399-86ed-003877f5899e'))

    update_file(
        'types/bodemmonster/md_metadata.xml',
        build_dov_url(
            'geonetwork/srv/dut/csw'
            '?Service=CSW&Request=GetRecordById&Version=2.0.2'
            '&outputSchema=http://www.isotc211.org/2005/gmd'
            '&elementSetName=full&id=ff1902b2-7ba2-46be-ba8c-bfcf893444c2'))

    update_file(
        'types/bodemmonster/wfsdescribefeaturetype.xml',
        build_dov_url(
            'geoserver/bodem/bodemmonsters'
            '/ows?service=wfs&version=2.0.0&request=DescribeFeatureType'))

    for xsd_schema in Bodemmonster.get_xsd_schemas():
        update_file(
            'types/bodemmonster/xsd_{}.xml'.format(xsd_schema.split('/')[-1]),
            xsd_schema)

    # types/bodemsite
    update_file('types/bodemsite/bodemsite.xml',
                build_dov_url('data/bodemsite/2013-000180.xml'))

    update_file(
        'types/bodemsite/wfsgetfeature.xml',
        build_dov_url(
            'geoserver/ows?service=WFS'
            '&version=2.0.0&request=GetFeature&typeName=bodem:bodemsites'
            '&count=1&CQL_Filter=Bodemsitefiche=%27' +
            build_dov_url('data/bodemsite/2013-000180%27')))

    update_file(
        'types/bodemsite/feature.xml',
        build_dov_url(
            'geoserver/ows?service=WFS'
            '&version=2.0.0&request=GetFeature&typeName=bodem:bodemsites'
            '&count=1&CQL_Filter=Bodemsitefiche=%27' +
            build_dov_url('data/bodemsite/2013-000180%27')),
        get_first_featuremember)

    update_file(
        'types/bodemsite/fc_featurecatalogue.xml',
        build_dov_url(
            'geonetwork/srv/dut/csw'
            '?Service=CSW&Request=GetRecordById&Version=2.0.2'
            '&outputSchema=http://www.isotc211.org/2005/gfc'
            '&elementSetName=full&id=955d4bc8-9d78-4af6-9782-85698caae0aa'))

    update_file(
        'types/bodemsite/md_metadata.xml',
        build_dov_url(
            'geonetwork/srv/dut/csw'
            '?Service=CSW&Request=GetRecordById&Version=2.0.2'
            '&outputSchema=http://www.isotc211.org/2005/gmd'
            '&elementSetName=full&id=27142078-f0d0-46e3-b97e-2ffc2c6bdd41'))

    update_file(
        'types/bodemsite/wfsdescribefeaturetype.xml',
        build_dov_url(
            'geoserver/bodem/bodemsites'
            '/ows?service=wfs&version=2.0.0&request=DescribeFeatureType'))

    for xsd_schema in Bodemsite.get_xsd_schemas():
        update_file(
            'types/bodemsite/xsd_{}.xml'.format(xsd_schema.split('/')[-1]),
            xsd_schema)

    # types/bodemclassificatie
    update_file(
        'types/bodemclassificatie/wfsgetfeature.xml',
        build_dov_url(
            'geoserver/ows?service=WFS'
            '&version=2.0.0&request=GetFeature&typeName='
            'bodem:bodemclassificaties&count=1&'
            'CQL_Filter=Bodemclassificatiefiche=%27' +
            build_dov_url('data/belgischebodemclassificatie/2018-000146%27')))

    update_file(
        'types/bodemclassificatie/feature.xml',
        build_dov_url(
            'geoserver/ows?service=WFS'
            '&version=2.0.0&request=GetFeature&typeName='
            'bodem:bodemclassificaties&count=1&'
            'CQL_Filter=Bodemclassificatiefiche=%27' +
            build_dov_url('data/belgischebodemclassificatie/2018-000146%27')),
        get_first_featuremember)

    update_file(
        'types/bodemclassificatie/fc_featurecatalogue.xml',
        build_dov_url('geonetwork/srv/dut/csw'
                      '?Service=CSW&Request=GetRecordById&Version=2.0.2'
                      '&outputSchema=http://www.isotc211.org/2005/gfc'
                      '&elementSetName=full&'
                      'id=9ace8d74-8daa-461f-86bb-273573bc7fa9'))

    update_file('types/bodemclassificatie/md_metadata.xml',
                build_dov_url(
                    'geonetwork/srv/dut/csw'
                    '?Service=CSW&Request=GetRecordById&Version=2.0.2'
                    '&outputSchema=http://www.isotc211.org/2005/gmd'
                    '&elementSetName=full&'
                    'id=7f668812-edc3-464b-870c-08e964f884b6'))

    update_file('types/bodemclassificatie/wfsdescribefeaturetype.xml',
                build_dov_url(
                    'geoserver/bodem/bodemclassificaties'
                    '/ows?service=wfs&version=2.0.0'
                    '&request=DescribeFeatureType'))

    for xsd_schema in Bodemclassificatie.get_xsd_schemas():
        update_file(
            'types/bodemclassificatie/xsd_%s.xml' %
            xsd_schema.split('/')[-1], xsd_schema)

    # types/gw_vergunningen
    update_file(
        'types/grondwatervergunning/wfsgetfeature.xml',
        build_dov_url(
            'geoserver/ows?service=WFS'
            '&version=2.0.0&request=GetFeature&typeName='
            'gw_vergunningen:alle_verg&count=1&CQL_Filter'
            '=id=38598'))

    update_file(
        'types/grondwatervergunning/feature.xml',
        build_dov_url(
            'geoserver/ows?service=WFS'
            '&version=2.0.0&request=GetFeature&typeName='
            'gw_vergunningen:alle_verg&count=1&CQL_Filter'
            '=id=38598'), get_first_featuremember)

    update_file(
        'types/grondwatervergunning/fc_featurecatalogue.xml',
        build_dov_url('geonetwork/srv/dut/csw'
                      '?Service=CSW&Request=GetRecordById&Version=2.0.2'
                      '&outputSchema=http://www.isotc211.org/2005/gfc'
                      '&elementSetName=full&id=5e605651-'
                      '6b2e-406f-863f-d2eda4d3e534'))

    update_file('types/grondwatervergunning/md_metadata.xml',
                build_dov_url(
                    'geonetwork/srv/dut/csw'
                    '?Service=CSW&Request=GetRecordById&Version=2.0.2'
                    '&outputSchema=http://www.isotc211.org/2005/gmd'
                    '&elementSetName=full&id=1b8d9dce-40b2-450c-81ed-'
                    'decb453b3143'))

    update_file('types/grondwatervergunning/wfsdescribefeaturetype.xml',
                build_dov_url(
                    'geoserver/gw_vergunningen/alle_verg'
                    '/ows?service=wfs&version=2.0.0'
                    '&request=DescribeFeatureType'))

    for xsd_schema in GrondwaterVergunning.get_xsd_schemas():
        update_file(
            'types/grondwatervergunning/xsd_%s.xml' %
            xsd_schema.split('/')[-1], xsd_schema)

    # types/generic

    update_file(
        'types/generic/wfsgetfeature.xml',
        build_dov_url(
            'geoserver/ows?service=WFS'
            '&version=2.0.0&request=GetFeature&typeName='
            'dov-pub:Opdrachten&count=1&CQL_Filter'
            '=fiche=%27' +
            build_dov_url('data/opdracht/2021-026141%27')))

    update_file(
        'types/generic/feature.xml',
        build_dov_url(
            'geoserver/ows?service=WFS'
            '&version=2.0.0&request=GetFeature&typeName='
            'dov-pub:Opdrachten&count=1&CQL_Filter'
            '=fiche=%27' +
            build_dov_url('data/opdracht/2021-026141%27')),
        get_first_featuremember)

    update_file(
        'types/generic/fc_featurecatalogue.xml',
        build_dov_url('geonetwork/srv/dut/csw'
                      '?Service=CSW&Request=GetRecordById&Version=2.0.2'
                      '&outputSchema=http://www.isotc211.org/2005/gfc'
                      '&elementSetName=full&id=f8178f8a-e5a4-4a10-ba31-'
                      '49c4adbc21c2'))

    update_file('types/generic/md_metadata.xml',
                build_dov_url(
                    'geonetwork/srv/dut/csw'
                    '?Service=CSW&Request=GetRecordById&Version=2.0.2'
                    '&outputSchema=http://www.isotc211.org/2005/gmd'
                    '&elementSetName=full&id=8a07f330-3900-4086-89c0-'
                    'cebf940156e5'))

    update_file('types/generic/wfsdescribefeaturetype.xml',
                build_dov_url(
                    'geoserver/dov-pub/Opdrachten'
                    '/ows?service=wfs&version=2.0.0'
                    '&request=DescribeFeatureType'))

    # types/observatie

    update_file('types/observatie/observatie.xml',
                build_dov_url('data/observatie/2022-6766131.xml'))

    update_file(
        'types/observatie/wfsgetfeature.xml',
        build_dov_url(
            'geoserver/ows?service=WFS&version=2.0.0&request=GetFeature'
            '&typeName=monster:observaties&count=1&CQL_Filter=observatie_link=%27' + build_dov_url(
                'data/observatie/2022-6766131%27'))
    )

    update_file(
        'types/observatie/feature.xml',
        build_dov_url(
            'geoserver/ows?service=WFS&version=2.0.0&request=GetFeature'
            '&typeName=monster:observaties&count=1&CQL_Filter=observatie_link=%27' + build_dov_url(
                'data/observatie/2022-6766131%27')),
        get_first_featuremember)

    update_file(
        'types/observatie/fc_featurecatalogue.xml',
        build_dov_url(
            'geonetwork/srv/dut/csw'
            '?Service=CSW&Request=GetRecordById&Version=2.0.2'
            '&outputSchema=http://www.isotc211.org/2005/gfc'
            '&elementSetName=full&id=0ee52b15-12a5-4314-a8af-0b37ee8bf766'))

    update_file(
        'types/observatie/md_metadata.xml',
        build_dov_url(
            'geonetwork/srv/dut/csw'
            '?Service=CSW&Request=GetRecordById&Version=2.0.2'
            '&outputSchema=http://www.isotc211.org/2005/gmd'
            '&elementSetName=full&id=7e166b29-f24b-494b-af66-acc82deb5af2'))

    update_file(
        'types/observatie/wfsdescribefeaturetype.xml',
        build_dov_url(
            'geoserver/monster/wfs?service=WFS&version=2.0.0&request=DescribeFeatureType&typeName=monster:observaties'))

    for xsd_schema in Observatie.get_xsd_schemas():
        update_file(
            'types/observatie/xsd_{}.xml'.format(xsd_schema.split('/')[-1]),
            xsd_schema)

    for r in pool.join():
        if r.get_error() is not None:
            sys.stdout.write('{}: {}\n'.format(
                type(r.get_error()).__name__, r.get_error()))
            sys.exit(1)
        else:
            output, failed = r.get_result()
            sys.stdout.write(output)
            if failed:
                sys.exit(1)<|MERGE_RESOLUTION|>--- conflicted
+++ resolved
@@ -14,11 +14,8 @@
 from pydov.types.bodemclassificatie import Bodemclassificatie
 from pydov.types.boring import Boring
 from pydov.types.grondmonster import Grondmonster
-<<<<<<< HEAD
 from pydov.types.monster import Monster
-=======
 from pydov.types.observatie import Observatie
->>>>>>> 85e8860d
 from pydov.types.grondwaterfilter import GrondwaterFilter
 from pydov.types.grondwatermonster import GrondwaterMonster
 from pydov.types.grondwatervergunning import GrondwaterVergunning
@@ -89,10 +86,8 @@
 
     pool = LocalSessionThreadPool()
 
-
     def update_file(filepath, url, process_fn=None):
         pool.execute(update_file_real, (filepath, url, process_fn))
-
 
     # types/boring
     update_file('types/boring/boring.xml',
@@ -623,14 +618,14 @@
                               '&version=2.0.0&request=GetFeature&typeName='
                               'gw_meetnetten:meetnetten&count=1&'
                               'CQL_Filter=filterfiche=%27' + build_dov_url(
-                    'data/filter/2003-004471%27')))
+                                  'data/filter/2003-004471%27')))
 
     update_file('types/grondwaterfilter/feature.xml',
                 build_dov_url('geoserver/ows?service=WFS'
                               '&version=2.0.0&request=GetFeature&typeName='
                               'gw_meetnetten:meetnetten&count=1&'
                               'CQL_Filter=filterfiche=%27' + build_dov_url(
-                    'data/filter/2003-004471%27')),
+                                  'data/filter/2003-004471%27')),
                 get_first_featuremember)
 
     update_file(
@@ -669,14 +664,14 @@
                               '&version=2.0.0&request=GetFeature&typeName='
                               'gw_meetnetten:meetnetten&count=1&'
                               'CQL_Filter=filterfiche=%27' + build_dov_url(
-                    'data/filter/1976-101132%27')))
+                                  'data/filter/1976-101132%27')))
 
     update_file('types/grondwaterfilter/feature_geenpeilmeting.xml',
                 build_dov_url('geoserver/ows?service=WFS'
                               '&version=2.0.0&request=GetFeature&typeName='
                               'gw_meetnetten:meetnetten&count=1&'
                               'CQL_Filter=filterfiche=%27' + build_dov_url(
-                    'data/filter/1976-101132%27')),
+                                  'data/filter/1976-101132%27')),
                 get_first_featuremember)
 
     # types/grondwatermonster
@@ -866,57 +861,6 @@
     for xsd_schema in Grondmonster.get_xsd_schemas():
         update_file(
             'types/grondmonster/xsd_%s.xml' %
-            xsd_schema.split('/')[-1], xsd_schema)
-
-    # types/monster
-
-    update_file('types/monster/monster.xml',
-                build_dov_url('data/monster/2017-143287.xml'))
-
-    update_file(
-        'types/monster/wfsgetfeature.xml',
-        build_dov_url(
-            'geoserver/ows?service=WFS'
-            '&version=2.0.0&request=GetFeature&typeName='
-            'monster:monsters&maxFeatures=1&CQL_Filter'
-            '=permkey_monster=%272017-143287%27'))
-
-    update_file(
-        'types/monster/feature.xml',
-        build_dov_url(
-            'geoserver/ows?service=WFS'
-            '&version=2.0.0&request=GetFeature&typeName='
-            'monster:monsters&maxFeatures=1&CQL_Filter'
-            '=permkey_monster=%272017-143287%27'),
-        get_first_featuremember)
-
-    update_file(
-        'types/monster/fc_featurecatalogue.xml',
-        build_dov_url(
-            'geonetwork/srv/dut/csw'
-            '?Service=CSW&Request=GetRecordById&Version=2.0.2'
-            '&outputSchema=http://www.isotc211.org/2005/gfc'
-            '&elementSetName=full&id=d0770640-32b9-44a2-8784-32daa1d91fc5'))
-
-    update_file(
-        'types/monster/md_metadata.xml',
-        build_dov_url(
-            'geonetwork/srv/dut/csw'
-            '?Service=CSW&Request=GetRecordById&Version=2.0.2'
-            '&outputSchema=http://www.isotc211.org/2005/gmd'
-            '&elementSetName=full&'
-            'id=afd479f5-4f6a-41cf-9604-9993e54b1544'))
-
-    update_file(
-        'types/monster/wfsdescribefeaturetype'
-        '.xml',
-        build_dov_url('geoserver/monster'
-                      '/monsters/ows?service=wfs&version=2.0.0&request'
-                      '=DescribeFeatureType'))
-
-    for xsd_schema in Monster.get_xsd_schemas():
-        update_file(
-            'types/monster/xsd_%s.xml' %
             xsd_schema.split('/')[-1], xsd_schema)
 
     # types/bodemlocatie
