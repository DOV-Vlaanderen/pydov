"""Module grouping tests for the boring search module."""

import pytest

from pydov.search.bodemsite import BodemsiteSearch
from pydov.search.bodemlocatie import BodemlocatieSearch
from pydov.search.bodemobservatie import BodemobservatieSearch
from pydov.search.bodemmonster import BodemmonsterSearch
from pydov.search.boring import BoringSearch
from pydov.search.grondmonster import GrondmonsterSearch
from pydov.search.grondwaterfilter import GrondwaterFilterSearch
from pydov.search.grondwatermonster import GrondwaterMonsterSearch
from pydov.search.interpretaties import (
    FormeleStratigrafieSearch, GecodeerdeLithologieSearch,
    GeotechnischeCoderingSearch, HydrogeologischeStratigrafieSearch,
    InformeleHydrogeologischeStratigrafieSearch, InformeleStratigrafieSearch,
    LithologischeBeschrijvingenSearch, QuartairStratigrafieSearch)
from pydov.search.sondering import SonderingSearch
from pydov.util.errors import InvalidSearchParameterError
from pydov.util.location import Point, WithinDistance
from tests.abstract import ServiceCheck

<<<<<<< HEAD
search_objects = [BodemlocatieSearch(),
                  BodemobservatieSearch(),
                  BodemmonsterSearch(),
=======
search_objects = [BodemsiteSearch(),
                  BodemlocatieSearch(),
>>>>>>> a3dbb87c
                  BoringSearch(),
                  SonderingSearch(),
                  GrondwaterFilterSearch(),
                  GrondwaterMonsterSearch(),
                  FormeleStratigrafieSearch(),
                  InformeleHydrogeologischeStratigrafieSearch(),
                  GeotechnischeCoderingSearch(),
                  QuartairStratigrafieSearch(),
                  InformeleStratigrafieSearch(),
                  HydrogeologischeStratigrafieSearch(),
                  GecodeerdeLithologieSearch(),
                  LithologischeBeschrijvingenSearch(),
                  GrondmonsterSearch()]


@pytest.mark.parametrize("objectsearch", search_objects)
def test_get_description(mp_wfs, objectsearch):
    """Test the get_description method.

    Test whether the method returns a non-empty string.

    Parameters
    ----------
    mp_wfs : pytest.fixture
        Monkeypatch the call to the remote GetCapabilities request.
    objectsearch : pytest.fixture
        An instance of a subclass of AbstractTestSearch to perform search
        operations on the corresponding DOV type.

    """
    description = objectsearch.get_description()

    assert isinstance(description, str)
    assert len(description) > 0


@pytest.mark.online
@pytest.mark.skipif(not ServiceCheck.service_ok(),
                    reason="DOV service is unreachable")
@pytest.mark.parametrize("objectsearch", search_objects)
def test_search_location(objectsearch):
    """Test the get_description method.

    Test whether the method returns a non-empty string.

    Parameters
    ----------
    objectsearch : pytest.fixture
        An instance of a subclass of AbstractTestSearch to perform search
        operations on the corresponding DOV type.

    """
    objectsearch.search(location=WithinDistance(Point(100000, 100000), 100))


@pytest.mark.online
@pytest.mark.skipif(not ServiceCheck.service_ok(),
                    reason="DOV service is unreachable")
@pytest.mark.parametrize("objectsearch", search_objects)
def test_search_maxfeatures(objectsearch):
    """Test the search method with a max_features parameter.

    Test whether no error is raised.

    Parameters
    ----------
    objectsearch : pytest.fixture
        An instance of a subclass of AbstractTestSearch to perform search
        operations on the corresponding DOV type.

    """
    objectsearch.search(location=WithinDistance(Point(100000, 100000), 100),
                        max_features=10)


@pytest.mark.online
@pytest.mark.skipif(not ServiceCheck.service_ok(),
                    reason="DOV service is unreachable")
@pytest.mark.parametrize("objectsearch", search_objects)
def test_search_maxfeatures_only(objectsearch):
    """Test the search method with only the max_features parameter.

    Test whether no error is raised.

    Parameters
    ----------
    objectsearch : pytest.fixture
        An instance of a subclass of AbstractTestSearch to perform search
        operations on the corresponding DOV type.

    """
    objectsearch.search(max_features=1)


@pytest.mark.parametrize("objectsearch", search_objects)
def test_search_nolocation_noquery(objectsearch):
    """Test the search method without providing a location or a query.

    Test whether an InvalidSearchParameterError is raised.

    Parameters
    ----------
    objectsearch : pytest.fixture
        An instance of a subclass of AbstractTestSearch to perform search
        operations on the corresponding DOV type.

    """
    with pytest.raises(InvalidSearchParameterError):
        objectsearch.search(location=None, query=None)


@pytest.mark.parametrize("objectsearch", search_objects)
def test_search_both_location_query_wrongquerytype(objectsearch):
    """Test the search method providing both a location and a query,
    using a query with an invalid type.

    Test whether an InvalidSearchParameterError is raised.

    Parameters
    ----------
    objectsearch : pytest.fixture
        An instance of a subclass of AbstractTestSearch to perform search
        operations on the corresponding DOV type.

    """
    with pytest.raises(InvalidSearchParameterError):
        objectsearch.search(location=(1, 2, 3, 4),
                            query='computer says no')


@pytest.mark.parametrize("objectsearch", search_objects)
def test_search_query_wrongtype(objectsearch):
    """Test the search method with the query parameter using a wrong
    query type.

    Test whether an InvalidSearchParameterError is raised.

    Parameters
    ----------
    objectsearch : pytest.fixture
        An instance of a subclass of AbstractTestSearch to perform search
        operations on the corresponding DOV type.

    """
    with pytest.raises(InvalidSearchParameterError):
        objectsearch.search(query='computer says no')<|MERGE_RESOLUTION|>--- conflicted
+++ resolved
@@ -20,14 +20,11 @@
 from pydov.util.location import Point, WithinDistance
 from tests.abstract import ServiceCheck
 
-<<<<<<< HEAD
-search_objects = [BodemlocatieSearch(),
+
+search_objects = [BodemsiteSearch(),
+                  BodemlocatieSearch(),
                   BodemobservatieSearch(),
                   BodemmonsterSearch(),
-=======
-search_objects = [BodemsiteSearch(),
-                  BodemlocatieSearch(),
->>>>>>> a3dbb87c
                   BoringSearch(),
                   SonderingSearch(),
                   GrondwaterFilterSearch(),
