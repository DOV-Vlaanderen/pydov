--- conflicted
+++ resolved
@@ -1,25 +1,11 @@
 """Module grouping tests for the boring search module."""
 import datetime
 
-<<<<<<< HEAD
-=======
-import pytest
->>>>>>> 142ed673
 from owslib.fes import PropertyIsEqualTo
 
 from pydov.search.boring import BoringSearch
 from pydov.types.boring import Boring
-<<<<<<< HEAD
 from tests.abstract import AbstractTestSearch
-=======
-from pydov.util import owsutil
-from tests.abstract import AbstractTestSearch
-from tests.test_search import (mp_dov_xml, mp_dov_xml_broken, mp_get_schema,
-                               mp_remote_describefeaturetype, mp_remote_fc,
-                               mp_remote_md, mp_remote_wfs_feature,
-                               mp_remote_xsd, mp_wfs, wfs, wfs_feature,
-                               wfs_getfeature)
->>>>>>> 142ed673
 
 location_md_metadata = 'tests/data/types/boring/md_metadata.xml'
 location_fc_featurecatalogue = \
