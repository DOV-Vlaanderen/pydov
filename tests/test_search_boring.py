--- conflicted
+++ resolved
@@ -6,11 +6,7 @@
 from owslib.fes2 import PropertyIsEqualTo
 
 from pydov.search.boring import BoringSearch
-<<<<<<< HEAD
 from pydov.types.boring import Boring, MethodeXyz
-=======
-from pydov.types.boring import Boring
->>>>>>> d093cd98
 from pydov.types.fields import GeometryReturnField, ReturnFieldList
 from tests.abstract import AbstractTestSearch, ServiceCheck
 
@@ -139,7 +135,6 @@
 
         assert not df.boorgatmeting[0]
 
-<<<<<<< HEAD
     def test_get_fields_with_extra_fields(self, mp_wfs, mp_get_schema,
                                           mp_remote_codelist,
                                           mp_remote_describefeaturetype,
@@ -206,8 +201,6 @@
 
         assert sorted(list(df)) == sorted(search_type.get_field_names())
 
-=======
->>>>>>> d093cd98
     @pytest.mark.online
     @pytest.mark.skipif(not ServiceCheck.service_ok(),
                         reason="DOV service is unreachable")
