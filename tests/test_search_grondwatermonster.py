"""Module grouping tests for the search grondwatermonster module."""
import datetime

from owslib.fes import PropertyIsEqualTo

from pydov.search.grondwatermonster import GrondwaterMonsterSearch
from pydov.types.grondwatermonster import GrondwaterMonster
from tests.abstract import AbstractTestSearch
<<<<<<< HEAD
=======
from tests.test_search import (mp_dov_xml, mp_dov_xml_broken, mp_get_schema,
                               mp_remote_describefeaturetype, mp_remote_fc,
                               mp_remote_md, mp_remote_wfs_feature,
                               mp_remote_xsd, mp_wfs, wfs, wfs_feature,
                               wfs_getfeature)
>>>>>>> 142ed673

location_md_metadata = 'tests/data/types/grondwatermonster/md_metadata.xml'
location_fc_featurecatalogue = \
    'tests/data/types/grondwatermonster/fc_featurecatalogue.xml'
location_wfs_describefeaturetype = \
    'tests/data/types/grondwatermonster/wfsdescribefeaturetype.xml'
location_wfs_getfeature = 'tests/data/types/grondwatermonster/' \
    'wfsgetfeature.xml'
location_wfs_feature = 'tests/data/types/grondwatermonster/feature.xml'
location_dov_xml = 'tests/data/types/grondwatermonster/grondwatermonster.xml'
location_xsd_base = 'tests/data/types/grondwatermonster/xsd_*.xml'


class TestGrondwaterMonsterSearch(AbstractTestSearch):

    search_instance = GrondwaterMonsterSearch()
    datatype_class = GrondwaterMonster

    valid_query_single = PropertyIsEqualTo(
        propertyname='grondwatermonsterfiche',
        literal='https://www.dov.vlaanderen.be/data/'
        'watermonster/2006-115684')

    inexistent_field = 'onbestaand'
    wfs_field = 'kationen'
    xml_field = 'eenheid'

    valid_returnfields = ('pkey_grondwatermonster', 'datum_monstername')
    valid_returnfields_subtype = (
        'pkey_grondwatermonster', 'datum_monstername', 'eenheid')
    valid_returnfields_extra = ('pkey_grondwatermonster', 'kationen')

    df_default_columns = [
        'pkey_grondwatermonster', 'grondwatermonsternummer',
        'pkey_grondwaterlocatie', 'gw_id', 'pkey_filter',
        'filternummer', 'x', 'y', 'start_grondwaterlocatie_mtaw',
        'gemeente', 'datum_monstername', 'parametergroep',
        'parameter', 'detectie', 'waarde', 'eenheid', 'veld_labo']

    def test_search_date(self, mp_wfs, mp_get_schema,
                         mp_remote_describefeaturetype, mp_remote_md,
                         mp_remote_fc, mp_remote_wfs_feature, mp_dov_xml):
        """Test the search method with only the query parameter.

        Test whether the result is correct.

        Parameters
        ----------
        mp_wfs : pytest.fixture
            Monkeypatch the call to the remote GetCapabilities request.
        mp_get_schema : pytest.fixture
            Monkeypatch the call to a remote OWSLib schema.
        mp_remote_describefeaturetype : pytest.fixture
            Monkeypatch the call to a remote DescribeFeatureType.
        mp_remote_md : pytest.fixture
            Monkeypatch the call to get the remote metadata.
        mp_remote_fc : pytest.fixture
            Monkeypatch the call to get the remote feature catalogue.
        mp_remote_wfs_feature : pytest.fixture
            Monkeypatch the call to get WFS features.
        mp_dov_xml : pytest.fixture
            Monkeypatch the call to get the remote XML data.

        """
        df = self.search_instance.search(
            query=self.valid_query_single)

        # specific test for the Zulu time wfs 1.1.0 issue
        assert df.datum_monstername.sort_values()[0] == datetime.date(
            2006, 5, 19)<|MERGE_RESOLUTION|>--- conflicted
+++ resolved
@@ -6,14 +6,6 @@
 from pydov.search.grondwatermonster import GrondwaterMonsterSearch
 from pydov.types.grondwatermonster import GrondwaterMonster
 from tests.abstract import AbstractTestSearch
-<<<<<<< HEAD
-=======
-from tests.test_search import (mp_dov_xml, mp_dov_xml_broken, mp_get_schema,
-                               mp_remote_describefeaturetype, mp_remote_fc,
-                               mp_remote_md, mp_remote_wfs_feature,
-                               mp_remote_xsd, mp_wfs, wfs, wfs_feature,
-                               wfs_getfeature)
->>>>>>> 142ed673
 
 location_md_metadata = 'tests/data/types/grondwatermonster/md_metadata.xml'
 location_fc_featurecatalogue = \
