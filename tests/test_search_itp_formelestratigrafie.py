"""Module grouping tests for the interpretaties search module."""
import numpy as np
import pandas as pd
<<<<<<< HEAD
from owslib.fes import PropertyIsEqualTo
from pandas import DataFrame

from pydov.search.interpretaties import FormeleStratigrafieSearch
from pydov.types.interpretaties import FormeleStratigrafie
from tests.abstract import AbstractTestSearch
=======
import pytest
from owslib.fes import PropertyIsEqualTo
from pandas import DataFrame

import pydov
from pydov.search.interpretaties import FormeleStratigrafieSearch
from pydov.types.interpretaties import FormeleStratigrafie
from tests.abstract import AbstractTestSearch
from tests.test_search import (mp_dov_xml, mp_dov_xml_broken, mp_get_schema,
                               mp_remote_describefeaturetype, mp_remote_fc,
                               mp_remote_md, mp_remote_wfs_feature,
                               mp_remote_xsd, mp_wfs, wfs, wfs_feature,
                               wfs_getfeature)
>>>>>>> 142ed673

location_md_metadata = \
    'tests/data/types/interpretaties/formele_stratigrafie/md_metadata.xml'
location_fc_featurecatalogue = \
    'tests/data/types/interpretaties/formele_stratigrafie/' \
    'fc_featurecatalogue.xml'
location_wfs_describefeaturetype = \
    'tests/data/types/interpretaties/formele_stratigrafie/' \
    'wfsdescribefeaturetype.xml'
location_wfs_getfeature = \
    'tests/data/types/interpretaties/formele_stratigrafie/wfsgetfeature.xml'
location_wfs_feature = \
    'tests/data/types/interpretaties/formele_stratigrafie/feature.xml'
location_dov_xml = \
    'tests/data/types/interpretaties/formele_stratigrafie' \
    '/formele_stratigrafie.xml'
location_xsd_base = \
    'tests/data/types/interpretaties/formele_stratigrafie/xsd_*.xml'


class TestFormeleStratigrafieSearch(AbstractTestSearch):

    search_instance = FormeleStratigrafieSearch()
    datatype_class = FormeleStratigrafie

    valid_query_single = PropertyIsEqualTo(propertyname='Proefnummer',
                                           literal='GEO-64/340-S3')

    inexistent_field = 'onbestaand'
    wfs_field = 'Proefnummer'
    xml_field = 'diepte_laag_van'

    valid_returnfields = ('pkey_interpretatie',
                          'betrouwbaarheid_interpretatie')
    valid_returnfields_subtype = (
        'pkey_interpretatie', 'diepte_laag_van', 'diepte_laag_tot')
    valid_returnfields_extra = ('pkey_interpretatie', 'gemeente')

    df_default_columns = ['pkey_interpretatie', 'pkey_boring',
                          'pkey_sondering',
                          'betrouwbaarheid_interpretatie', 'x', 'y',
                          'diepte_laag_van', 'diepte_laag_tot',
                          'lid1', 'relatie_lid1_lid2', 'lid2']

    def test_search_nan(self, mp_wfs, mp_get_schema,
                        mp_remote_describefeaturetype, mp_remote_md,
                        mp_remote_fc, mp_remote_wfs_feature, mp_dov_xml):
        """Test the search method with only the query parameter.

        Test whether the result is correct.

        Parameters
        ----------
        mp_wfs : pytest.fixture
            Monkeypatch the call to the remote GetCapabilities request.
        mp_get_schema : pytest.fixture
            Monkeypatch the call to a remote OWSLib schema.
        mp_remote_describefeaturetype : pytest.fixture
            Monkeypatch the call to a remote DescribeFeatureType.
        mp_remote_md : pytest.fixture
            Monkeypatch the call to get the remote metadata.
        mp_remote_fc : pytest.fixture
            Monkeypatch the call to get the remote feature catalogue.
        mp_remote_wfs_feature : pytest.fixture
            Monkeypatch the call to get WFS features.
        mp_dov_xml : pytest.fixture
            Monkeypatch the call to get the remote XML data.

        """
        df = self.search_instance.search(
            query=self.valid_query_single)

        assert df.pkey_boring.hasnans

    def test_search_customreturnfields(self, mp_get_schema,
                                       mp_remote_describefeaturetype,
                                       mp_remote_wfs_feature, mp_dov_xml):
        """Test the search method with custom return fields.

        Test whether the output dataframe is correct.

        Parameters
        ----------
        mp_get_schema : pytest.fixture
            Monkeypatch the call to a remote OWSLib schema.
        mp_remote_describefeaturetype : pytest.fixture
            Monkeypatch the call to a remote DescribeFeatureType .
        mp_remote_wfs_feature : pytest.fixture
            Monkeypatch the call to get WFS features.
        mp_dov_xml : pytest.fixture
            Monkeypatch the call to get the remote XML data.

        """
        df = self.search_instance.search(
            query=self.valid_query_single,
            return_fields=('pkey_interpretatie', 'pkey_boring',
                           'pkey_sondering'))

        assert isinstance(df, DataFrame)

        assert list(df) == ['pkey_interpretatie', 'pkey_boring',
                            'pkey_sondering']

        assert not pd.isnull(df.pkey_sondering[0])
        assert np.isnan(df.pkey_boring[0])

    def test_search_xml_resolve(self, mp_get_schema,
                                mp_remote_describefeaturetype,
                                mp_remote_wfs_feature, mp_dov_xml):
        """Test the search method with return fields from XML but not from a
        subtype.

        Test whether the output dataframe contains the resolved XML data.

        Parameters
        ----------
        mp_get_schema : pytest.fixture
            Monkeypatch the call to a remote OWSLib schema.
        mp_remote_describefeaturetype : pytest.fixture
            Monkeypatch the call to a remote DescribeFeatureType.
        mp_remote_wfs_feature : pytest.fixture
            Monkeypatch the call to get WFS features.
        mp_dov_xml : pytest.fixture
            Monkeypatch the call to get the remote XML data.

        """
        df = self.search_instance.search(
            query=self.valid_query_single,
            return_fields=('pkey_interpretatie', 'diepte_laag_tot'))

        assert df.diepte_laag_tot[0] == 8.0<|MERGE_RESOLUTION|>--- conflicted
+++ resolved
@@ -1,28 +1,12 @@
 """Module grouping tests for the interpretaties search module."""
 import numpy as np
 import pandas as pd
-<<<<<<< HEAD
 from owslib.fes import PropertyIsEqualTo
 from pandas import DataFrame
 
 from pydov.search.interpretaties import FormeleStratigrafieSearch
 from pydov.types.interpretaties import FormeleStratigrafie
 from tests.abstract import AbstractTestSearch
-=======
-import pytest
-from owslib.fes import PropertyIsEqualTo
-from pandas import DataFrame
-
-import pydov
-from pydov.search.interpretaties import FormeleStratigrafieSearch
-from pydov.types.interpretaties import FormeleStratigrafie
-from tests.abstract import AbstractTestSearch
-from tests.test_search import (mp_dov_xml, mp_dov_xml_broken, mp_get_schema,
-                               mp_remote_describefeaturetype, mp_remote_fc,
-                               mp_remote_md, mp_remote_wfs_feature,
-                               mp_remote_xsd, mp_wfs, wfs, wfs_feature,
-                               wfs_getfeature)
->>>>>>> 142ed673
 
 location_md_metadata = \
     'tests/data/types/interpretaties/formele_stratigrafie/md_metadata.xml'
