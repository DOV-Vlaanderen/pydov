"""Module grouping tests for the interpretaties search module."""
<<<<<<< HEAD

import pandas as pd
from owslib.fes import PropertyIsEqualTo
from pandas import DataFrame
from pydov.search.interpretaties import \
    InformeleHydrogeologischeStratigrafieSearch
from pydov.types.interpretaties import InformeleHydrogeologischeStratigrafie
from tests.abstract import AbstractTestSearch
=======
import numpy as np
import pandas as pd
import pytest
from owslib.fes import PropertyIsEqualTo
from pandas import DataFrame

import pydov
from pydov.search.interpretaties import (
    FormeleStratigrafieSearch, InformeleHydrogeologischeStratigrafieSearch)
from pydov.types.interpretaties import (FormeleStratigrafie,
                                        InformeleHydrogeologischeStratigrafie)
from tests.abstract import AbstractTestSearch
from tests.test_search import (mp_dov_xml, mp_dov_xml_broken, mp_get_schema,
                               mp_remote_describefeaturetype, mp_remote_fc,
                               mp_remote_md, mp_remote_wfs_feature,
                               mp_remote_xsd, mp_wfs, wfs, wfs_feature,
                               wfs_getfeature)
>>>>>>> 142ed673

location_md_metadata = \
    'tests/data/types/interpretaties/informele_hydrogeologische_stratigrafie' \
    '/md_metadata.xml'
location_fc_featurecatalogue = \
    'tests/data/types/interpretaties/' \
    'informele_hydrogeologische_stratigrafie/fc_featurecatalogue.xml'
location_wfs_describefeaturetype = \
    'tests/data/types/interpretaties/' \
    'informele_hydrogeologische_stratigrafie/wfsdescribefeaturetype.xml'
location_wfs_getfeature = \
    'tests/data/types/interpretaties/' \
    'informele_hydrogeologische_stratigrafie/wfsgetfeature.xml'
location_wfs_feature = \
    'tests/data/types/interpretaties/' \
    'informele_hydrogeologische_stratigrafie/feature.xml'
location_dov_xml = \
    'tests/data/types/interpretaties/' \
    'informele_hydrogeologische_stratigrafie' \
    '/informele_hydrogeologische_stratigrafie.xml'
location_xsd_base = \
    'tests/data/types/interpretaties/' \
    'informele_hydrogeologische_stratigrafie/xsd_*.xml'


class TestInformeleHydrogeologischeStratigrafieSearch(AbstractTestSearch):

    search_instance = InformeleHydrogeologischeStratigrafieSearch()
    datatype_class = InformeleHydrogeologischeStratigrafie

    valid_query_single = PropertyIsEqualTo(propertyname='Proefnummer',
                                           literal='B/7-0528')

    inexistent_field = 'onbestaand'
    wfs_field = 'Proefnummer'
    xml_field = 'diepte_laag_van'

    valid_returnfields = ('pkey_interpretatie',
                          'betrouwbaarheid_interpretatie')
    valid_returnfields_subtype = (
        'pkey_interpretatie', 'diepte_laag_van', 'diepte_laag_tot')
    valid_returnfields_extra = ('pkey_interpretatie', 'gemeente')

    df_default_columns = ['pkey_interpretatie', 'pkey_boring',
                          'betrouwbaarheid_interpretatie', 'x', 'y',
                          'diepte_laag_van', 'diepte_laag_tot',
                          'beschrijving']

    def test_search_customreturnfields(self, mp_get_schema,
                                       mp_remote_describefeaturetype,
                                       mp_remote_wfs_feature, mp_dov_xml):
        """Test the search method with custom return fields.

        Test whether the output dataframe is correct.

        Parameters
        ----------
        mp_get_schema : pytest.fixture
            Monkeypatch the call to a remote OWSLib schema.
        mp_remote_describefeaturetype : pytest.fixture
            Monkeypatch the call to a remote DescribeFeatureType .
        mp_remote_wfs_feature : pytest.fixture
            Monkeypatch the call to get WFS features.
        mp_dov_xml : pytest.fixture
            Monkeypatch the call to get the remote XML data.

        """
        df = self.search_instance.search(
            query=self.valid_query_single,
            return_fields=('pkey_interpretatie', 'pkey_boring',
                           'gemeente'))

        assert isinstance(df, DataFrame)

        assert list(df) == ['pkey_interpretatie', 'pkey_boring',
                            'gemeente']

        assert not pd.isnull(df.pkey_boring[0])

    def test_search_xml_resolve(self, mp_get_schema,
                                mp_remote_describefeaturetype,
                                mp_remote_wfs_feature, mp_dov_xml):
        """Test the search method with return fields from XML but not from a
        subtype.

        Test whether the output dataframe contains the resolved XML data.

        Parameters
        ----------
        mp_get_schema : pytest.fixture
            Monkeypatch the call to a remote OWSLib schema.
        mp_remote_describefeaturetype : pytest.fixture
            Monkeypatch the call to a remote DescribeFeatureType.
        mp_remote_wfs_feature : pytest.fixture
            Monkeypatch the call to get WFS features.
        mp_dov_xml : pytest.fixture
            Monkeypatch the call to get the remote XML data.

        """
        df = self.search_instance.search(
            query=self.valid_query_single,
            return_fields=('pkey_interpretatie', 'diepte_laag_tot'))

        assert df.diepte_laag_tot[0] == 1.0<|MERGE_RESOLUTION|>--- conflicted
+++ resolved
@@ -1,32 +1,13 @@
 """Module grouping tests for the interpretaties search module."""
-<<<<<<< HEAD
 
 import pandas as pd
 from owslib.fes import PropertyIsEqualTo
 from pandas import DataFrame
+
 from pydov.search.interpretaties import \
     InformeleHydrogeologischeStratigrafieSearch
 from pydov.types.interpretaties import InformeleHydrogeologischeStratigrafie
 from tests.abstract import AbstractTestSearch
-=======
-import numpy as np
-import pandas as pd
-import pytest
-from owslib.fes import PropertyIsEqualTo
-from pandas import DataFrame
-
-import pydov
-from pydov.search.interpretaties import (
-    FormeleStratigrafieSearch, InformeleHydrogeologischeStratigrafieSearch)
-from pydov.types.interpretaties import (FormeleStratigrafie,
-                                        InformeleHydrogeologischeStratigrafie)
-from tests.abstract import AbstractTestSearch
-from tests.test_search import (mp_dov_xml, mp_dov_xml_broken, mp_get_schema,
-                               mp_remote_describefeaturetype, mp_remote_fc,
-                               mp_remote_md, mp_remote_wfs_feature,
-                               mp_remote_xsd, mp_wfs, wfs, wfs_feature,
-                               wfs_getfeature)
->>>>>>> 142ed673
 
 location_md_metadata = \
     'tests/data/types/interpretaties/informele_hydrogeologische_stratigrafie' \
