"""Module grouping tests for the search monster module."""

import datetime
from owslib.fes2 import PropertyIsEqualTo
<<<<<<< HEAD
import pandas as pd

=======
>>>>>>> 872c456c
from pydov.search.monster import MonsterSearch
from pydov.types.fields import ReturnFieldList
from pydov.types.monster import Monster, MonsterDetails
from tests.abstract import AbstractTestSearch

location_md_metadata = 'tests/data/types/monster/md_metadata.xml'
location_fc_featurecatalogue = \
    'tests/data/types/monster/fc_featurecatalogue.xml'
location_wfs_describefeaturetype = \
    'tests/data/types/monster/wfsdescribefeaturetype.xml'
location_wfs_getfeature = 'tests/data/types/monster/wfsgetfeature.xml'
location_wfs_feature = 'tests/data/types/monster/feature.xml'
location_dov_xml = 'tests/data/types/monster/monster.xml'
location_xsd_base = 'tests/data/types/monster/xsd_*.xml'


class TestMonsterSearch(AbstractTestSearch):

    search_instance = MonsterSearch()
    search_class = MonsterSearch
    datatype_class = Monster

    valid_query_single = PropertyIsEqualTo(propertyname='permkey_monster',
                                           literal='2017-143287')

    inexistent_field = 'onbestaand'
    wfs_field = 'bemonsteringsprocedure'
    xml_field = 'bemonsterd_object_type'
    valid_returnfields = ReturnFieldList.from_field_names(
        'pkey_monster', 'diepte_van_m')
    valid_returnfields_subtype = None
    valid_returnfields_extra = ReturnFieldList.from_field_names('observaties', 'opmerkingen')


    df_default_columns = [
        'pkey_monster', 'naam', 'pkey_parents', 'materiaalklasse',
        'datum_monstername', 'diepte_van_m', 'diepte_tot_m',
        'monstertype', 'monstersamenstelling', 'bemonsteringsprocedure', 'bemonsteringsinstrument',
        'bemonstering_door']

    def test_search_with_extra_fields(self, mp_get_schema,
                                      mp_remote_describefeaturetype,
                                      mp_remote_wfs_feature, mp_dov_xml):
        """Test the search method with an objecttype with extra fields.

        Test whether the output dataframe contains the extra fields.

        Parameters
        ----------
        mp_get_schema : pytest.fixture
            Monkeypatch the call to a remote OWSLib schema.
        mp_remote_describefeaturetype : pytest.fixture
            Monkeypatch the call to a remote DescribeFeatureType.
        mp_remote_wfs_feature : pytest.fixture
            Monkeypatch the call to get WFS features.
        mp_dov_xml : pytest.fixture
            Monkeypatch the call to get the remote XML data.

        """
        search_type = Monster.with_extra_fields(MonsterDetails)

        search_instance = self.search_class(
            objecttype=search_type)

        df = search_instance.search(
            query=self.valid_query_single)

        assert sorted(list(df)) == sorted(search_type.get_field_names())

    def test_search_with_monster_details(self, mp_get_schema,
                                         mp_remote_describefeaturetype,
                                         mp_remote_wfs_feature, mp_dov_xml):
        """Test the search method with an objecttype with the MonsterDetails
        fields.

        Test whether the output dataframe contains the extra fields and the
        values are correct.

        Parameters
        ----------
        mp_get_schema : pytest.fixture
            Monkeypatch the call to a remote OWSLib schema.
        mp_remote_describefeaturetype : pytest.fixture
            Monkeypatch the call to a remote DescribeFeatureType.
        mp_remote_wfs_feature : pytest.fixture
            Monkeypatch the call to get WFS features.
        mp_dov_xml : pytest.fixture
            Monkeypatch the call to get the remote XML data.

        """
        search_type = Monster.with_extra_fields(MonsterDetails)

        search_instance = self.search_class(
            objecttype=search_type)

        df = search_instance.search(
            query=self.valid_query_single)

        assert df.iloc[0].datum_monstername == datetime.date(2022, 1, 19)
        assert df.iloc[0].tijdstip_monstername == '10:00:00'<|MERGE_RESOLUTION|>--- conflicted
+++ resolved
@@ -2,11 +2,6 @@
 
 import datetime
 from owslib.fes2 import PropertyIsEqualTo
-<<<<<<< HEAD
-import pandas as pd
-
-=======
->>>>>>> 872c456c
 from pydov.search.monster import MonsterSearch
 from pydov.types.fields import ReturnFieldList
 from pydov.types.monster import Monster, MonsterDetails
@@ -38,8 +33,8 @@
     valid_returnfields = ReturnFieldList.from_field_names(
         'pkey_monster', 'diepte_van_m')
     valid_returnfields_subtype = None
-    valid_returnfields_extra = ReturnFieldList.from_field_names('observaties', 'opmerkingen')
-
+    valid_returnfields_extra = ReturnFieldList.from_field_names(
+        'observaties', 'opmerkingen')
 
     df_default_columns = [
         'pkey_monster', 'naam', 'pkey_parents', 'materiaalklasse',
