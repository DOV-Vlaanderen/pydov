"""Module grouping tests for the observatie search module."""

from owslib.fes2 import PropertyIsEqualTo

from pydov.search.observatie import ObservatieSearch
<<<<<<< HEAD
from pydov.types.observatie import Observatie, ObservatieDetails
=======
from pydov.types.observatie import Observatie, ObservatieHerhaling
>>>>>>> bdaf76a2
from pydov.types.fields import ReturnFieldList
from pydov.util.dovutil import build_dov_url
from tests.abstract import AbstractTestSearch

location_md_metadata = 'tests/data/types/observatie/md_metadata.xml'
location_fc_featurecatalogue = 'tests/data/types/observatie/fc_featurecatalogue.xml'
location_wfs_describefeaturetype = 'tests/data/types/observatie/wfsdescribefeaturetype.xml'
location_wfs_getfeature = 'tests/data/types/observatie/wfsgetfeature.xml'
location_wfs_feature = 'tests/data/types/observatie/feature.xml'
location_dov_xml = 'tests/data/types/observatie/observatie.xml'
location_codelists = 'tests/data/types/observatie'


class TestObservatieSearch(AbstractTestSearch):
    search_instance = ObservatieSearch()
    search_class = ObservatieSearch
    datatype_class = Observatie

    valid_query_single = PropertyIsEqualTo(propertyname='pkey_observatie',
                                           literal=build_dov_url('data/observatie/2022-11963810'))

    inexistent_field = 'onbestaand'
    wfs_field = 'parameter'
    xml_field = None

    valid_returnfields = ReturnFieldList.from_field_names(
        'pkey_observatie', 'fenomeentijd', 'diepte_van_m')
    valid_returnfields_subtype = ReturnFieldList.from_field_names()
    valid_returnfields_extra = ReturnFieldList.from_field_names()

    df_default_columns = ['pkey_observatie', 'pkey_parent', 'fenomeentijd', 'diepte_van_m', 'diepte_tot_m',
                          'parametergroep', 'parameter', 'detectieconditie', 'resultaat', 'eenheid', 'methode',
                          'uitvoerder', 'herkomst']

<<<<<<< HEAD
    def test_get_fields_with_extra_fields(self, mp_wfs, mp_get_schema,
                                          mp_remote_codelist,
                                          mp_remote_describefeaturetype,
                                          mp_remote_wfs_feature, mp_dov_xml):
        """Test the get_fields method with an objecttype with extra fields.

        Test whether the output contains the extra fields and their values.
=======
    def test_search_with_herhalingen(self, mp_wfs, mp_get_schema,
                                     mp_remote_describefeaturetype,
                                     mp_remote_wfs_feature, mp_dov_xml):
        """Test the search method with the subtype ObservatieHerhaling.

        Test whether the output dataframe contains the extra fields.
>>>>>>> bdaf76a2

        Parameters
        ----------
        mp_wfs : pytest.fixture
            Monkeypatch the call to the remote GetCapabilities request.
        mp_get_schema : pytest.fixture
            Monkeypatch the call to a remote OWSLib schema.
<<<<<<< HEAD
        mp_remote_codelist : pytest.fixture
            Monkeypatch the call to get remote codelists.
=======
>>>>>>> bdaf76a2
        mp_remote_describefeaturetype : pytest.fixture
            Monkeypatch the call to a remote DescribeFeatureType.
        mp_remote_wfs_feature : pytest.fixture
            Monkeypatch the call to get WFS features.
        mp_dov_xml : pytest.fixture
            Monkeypatch the call to get the remote XML data.
<<<<<<< HEAD

        """
        search_type = Observatie.with_extra_fields(ObservatieDetails)
=======
        """
        search_type = Observatie.with_subtype(ObservatieHerhaling)
>>>>>>> bdaf76a2

        search_instance = self.search_class(
            objecttype=search_type)

<<<<<<< HEAD
        fields = search_instance.get_fields()

        assert 'betrouwbaarheid' in fields
        assert 'values' in fields['betrouwbaarheid']
        assert len(fields['betrouwbaarheid']['values']) > 0

        for field_name in ObservatieDetails.get_field_names():
            assert field_name in fields
=======
        df = search_instance.search(
            query=self.valid_query_single)

        assert df.iloc[0].herhaling_aantal == 32
        assert df.iloc[0].herhaling_minimum == 1
        assert df.iloc[0].herhaling_maximum == 1
        assert df.iloc[0].herhaling_standaardafwijking == 0
>>>>>>> bdaf76a2
<|MERGE_RESOLUTION|>--- conflicted
+++ resolved
@@ -3,11 +3,7 @@
 from owslib.fes2 import PropertyIsEqualTo
 
 from pydov.search.observatie import ObservatieSearch
-<<<<<<< HEAD
-from pydov.types.observatie import Observatie, ObservatieDetails
-=======
-from pydov.types.observatie import Observatie, ObservatieHerhaling
->>>>>>> bdaf76a2
+from pydov.types.observatie import Observatie, ObservatieHerhaling, ObservatieDetails
 from pydov.types.fields import ReturnFieldList
 from pydov.util.dovutil import build_dov_url
 from tests.abstract import AbstractTestSearch
@@ -42,7 +38,40 @@
                           'parametergroep', 'parameter', 'detectieconditie', 'resultaat', 'eenheid', 'methode',
                           'uitvoerder', 'herkomst']
 
-<<<<<<< HEAD
+    def test_search_with_herhalingen(self, mp_wfs, mp_get_schema,
+                                     mp_remote_codelist,
+                                     mp_remote_describefeaturetype,
+                                     mp_remote_wfs_feature, mp_dov_xml):
+        """Test the search method with the subtype ObservatieHerhaling.
+
+        Test whether the output dataframe contains the extra fields.
+
+        Parameters
+        ----------
+        mp_wfs : pytest.fixture
+            Monkeypatch the call to the remote GetCapabilities request.
+        mp_get_schema : pytest.fixture
+            Monkeypatch the call to a remote OWSLib schema.
+        mp_remote_describefeaturetype : pytest.fixture
+            Monkeypatch the call to a remote DescribeFeatureType.
+        mp_remote_wfs_feature : pytest.fixture
+            Monkeypatch the call to get WFS features.
+        mp_dov_xml : pytest.fixture
+            Monkeypatch the call to get the remote XML data.
+        """
+        search_type = Observatie.with_subtype(ObservatieHerhaling)
+
+        search_instance = self.search_class(
+            objecttype=search_type)
+
+        df = search_instance.search(
+            query=self.valid_query_single)
+
+        assert df.iloc[0].herhaling_aantal == 32
+        assert df.iloc[0].herhaling_minimum == 1
+        assert df.iloc[0].herhaling_maximum == 1
+        assert df.iloc[0].herhaling_standaardafwijking == 0
+
     def test_get_fields_with_extra_fields(self, mp_wfs, mp_get_schema,
                                           mp_remote_codelist,
                                           mp_remote_describefeaturetype,
@@ -50,14 +79,6 @@
         """Test the get_fields method with an objecttype with extra fields.
 
         Test whether the output contains the extra fields and their values.
-=======
-    def test_search_with_herhalingen(self, mp_wfs, mp_get_schema,
-                                     mp_remote_describefeaturetype,
-                                     mp_remote_wfs_feature, mp_dov_xml):
-        """Test the search method with the subtype ObservatieHerhaling.
-
-        Test whether the output dataframe contains the extra fields.
->>>>>>> bdaf76a2
 
         Parameters
         ----------
@@ -65,30 +86,21 @@
             Monkeypatch the call to the remote GetCapabilities request.
         mp_get_schema : pytest.fixture
             Monkeypatch the call to a remote OWSLib schema.
-<<<<<<< HEAD
         mp_remote_codelist : pytest.fixture
             Monkeypatch the call to get remote codelists.
-=======
->>>>>>> bdaf76a2
         mp_remote_describefeaturetype : pytest.fixture
             Monkeypatch the call to a remote DescribeFeatureType.
         mp_remote_wfs_feature : pytest.fixture
             Monkeypatch the call to get WFS features.
         mp_dov_xml : pytest.fixture
             Monkeypatch the call to get the remote XML data.
-<<<<<<< HEAD
 
         """
         search_type = Observatie.with_extra_fields(ObservatieDetails)
-=======
-        """
-        search_type = Observatie.with_subtype(ObservatieHerhaling)
->>>>>>> bdaf76a2
 
         search_instance = self.search_class(
             objecttype=search_type)
 
-<<<<<<< HEAD
         fields = search_instance.get_fields()
 
         assert 'betrouwbaarheid' in fields
@@ -96,13 +108,4 @@
         assert len(fields['betrouwbaarheid']['values']) > 0
 
         for field_name in ObservatieDetails.get_field_names():
-            assert field_name in fields
-=======
-        df = search_instance.search(
-            query=self.valid_query_single)
-
-        assert df.iloc[0].herhaling_aantal == 32
-        assert df.iloc[0].herhaling_minimum == 1
-        assert df.iloc[0].herhaling_maximum == 1
-        assert df.iloc[0].herhaling_standaardafwijking == 0
->>>>>>> bdaf76a2
+            assert field_name in fields