"""Module grouping tests for the sondering search module."""
import datetime

import pandas as pd
<<<<<<< HEAD
from owslib.fes import PropertyIsEqualTo

=======
import pytest
from owslib.fes import PropertyIsEqualTo

from pydov.search.boring import BoringSearch
>>>>>>> 142ed673
from pydov.search.sondering import SonderingSearch
from pydov.types.sondering import Sondering
<<<<<<< HEAD
from tests.abstract import AbstractTestSearch
=======
from pydov.util import owsutil
from tests.abstract import AbstractTestSearch
from tests.test_search import (mp_dov_xml, mp_dov_xml_broken, mp_get_schema,
                               mp_remote_describefeaturetype, mp_remote_fc,
                               mp_remote_md, mp_remote_wfs_feature,
                               mp_remote_xsd, mp_wfs, wfs, wfs_feature,
                               wfs_getfeature)
>>>>>>> 142ed673

location_md_metadata = 'tests/data/types/sondering/md_metadata.xml'
location_fc_featurecatalogue = \
    'tests/data/types/sondering/fc_featurecatalogue.xml'
location_wfs_describefeaturetype = \
    'tests/data/types/sondering/wfsdescribefeaturetype.xml'
location_wfs_getfeature = 'tests/data/types/sondering/wfsgetfeature.xml'
location_wfs_feature = 'tests/data/types/sondering/feature.xml'
location_dov_xml = 'tests/data/types/sondering/sondering.xml'
location_xsd_base = 'tests/data/types/sondering/xsd_*.xml'


class TestSonderingSearch(AbstractTestSearch):

    search_instance = SonderingSearch()
    datatype_class = Sondering

    valid_query_single = PropertyIsEqualTo(propertyname='sondeernummer',
                                           literal='GEO-61/3075-S1')

    inexistent_field = 'onbestaand'
    wfs_field = 'sondeernummer'
    xml_field = 'gw_meting'

    valid_returnfields = (
        'pkey_sondering', 'sondeernummer', 'diepte_sondering_tot',
                          'datum_aanvang')
    valid_returnfields_subtype = (
        'pkey_sondering', 'sondeernummer', 'z', 'qc', 'Qt')
    valid_returnfields_extra = ('pkey_sondering', 'conus')

    df_default_columns = [
        'pkey_sondering', 'sondeernummer', 'x', 'y',
        'start_sondering_mtaw', 'diepte_sondering_van',
        'diepte_sondering_tot', 'datum_aanvang', 'uitvoerder',
        'sondeermethode', 'apparaat', 'datum_gw_meting',
        'diepte_gw_m', 'z', 'qc', 'Qt', 'fs', 'u', 'i']

    def test_search_date(self, mp_wfs, mp_get_schema,
                         mp_remote_describefeaturetype, mp_remote_md,
                         mp_remote_fc, mp_remote_wfs_feature, mp_dov_xml):
        """Test the search method with only the query parameter.

        Test whether the result is correct.

        Parameters
        ----------
        mp_wfs : pytest.fixture
            Monkeypatch the call to the remote GetCapabilities request.
        mp_get_schema : pytest.fixture
            Monkeypatch the call to a remote OWSLib schema.
        mp_remote_describefeaturetype : pytest.fixture
            Monkeypatch the call to a remote DescribeFeatureType.
        mp_remote_md : pytest.fixture
            Monkeypatch the call to get the remote metadata.
        mp_remote_fc : pytest.fixture
            Monkeypatch the call to get the remote feature catalogue.
        mp_remote_wfs_feature : pytest.fixture
            Monkeypatch the call to get WFS features.
        mp_dov_xml : pytest.fixture
            Monkeypatch the call to get the remote XML data.

        """
        df = self.search_instance.search(
            query=self.valid_query_single)

        # specific test for the Zulu time wfs 1.1.0 issue
        assert df.datum_aanvang.unique()[0] == datetime.date(2002, 12, 17)

        assert pd.Timestamp(
            df.datum_gw_meting.unique()[0]).to_pydatetime() == \
            datetime.datetime(2002, 12, 17, 14, 30, 0, 0)

    def test_search_nan(self, mp_wfs, mp_get_schema,
                        mp_remote_describefeaturetype, mp_remote_md,
                        mp_remote_fc, mp_remote_wfs_feature, mp_dov_xml):
        """Test the search method with only the query parameter.

        Test whether the result is correct.

        Parameters
        ----------
        mp_wfs : pytest.fixture
            Monkeypatch the call to the remote GetCapabilities request.
        mp_get_schema : pytest.fixture
            Monkeypatch the call to a remote OWSLib schema.
        mp_remote_describefeaturetype : pytest.fixture
            Monkeypatch the call to a remote DescribeFeatureType.
        mp_remote_md : pytest.fixture
            Monkeypatch the call to get the remote metadata.
        mp_remote_fc : pytest.fixture
            Monkeypatch the call to get the remote feature catalogue.
        mp_remote_wfs_feature : pytest.fixture
            Monkeypatch the call to get WFS features.
        mp_dov_xml : pytest.fixture
            Monkeypatch the call to get the remote XML data.

        """
        df = self.search_instance.search(
            query=self.valid_query_single)

        assert df.Qt.hasnans

    def test_search_xmlresolving(self, mp_get_schema,
                                 mp_remote_describefeaturetype,
                                 mp_remote_wfs_feature, mp_dov_xml):
        """Test the search method with return fields from XML but not from a
        subtype.

        Test whether the output dataframe contains the resolved XML data.

        Parameters
        ----------
        mp_get_schema : pytest.fixture
            Monkeypatch the call to a remote OWSLib schema.
        mp_remote_describefeaturetype : pytest.fixture
            Monkeypatch the call to a remote DescribeFeatureType.
        mp_remote_wfs_feature : pytest.fixture
            Monkeypatch the call to get WFS features.
        mp_dov_xml : pytest.fixture
            Monkeypatch the call to get the remote XML data.

        """
        df = self.search_instance.search(
            query=self.valid_query_single,
            return_fields=('pkey_sondering', 'sondeernummer', 'diepte_gw_m'))

        assert df.diepte_gw_m[0] == 3.60<|MERGE_RESOLUTION|>--- conflicted
+++ resolved
@@ -2,28 +2,11 @@
 import datetime
 
 import pandas as pd
-<<<<<<< HEAD
 from owslib.fes import PropertyIsEqualTo
 
-=======
-import pytest
-from owslib.fes import PropertyIsEqualTo
-
-from pydov.search.boring import BoringSearch
->>>>>>> 142ed673
 from pydov.search.sondering import SonderingSearch
 from pydov.types.sondering import Sondering
-<<<<<<< HEAD
 from tests.abstract import AbstractTestSearch
-=======
-from pydov.util import owsutil
-from tests.abstract import AbstractTestSearch
-from tests.test_search import (mp_dov_xml, mp_dov_xml_broken, mp_get_schema,
-                               mp_remote_describefeaturetype, mp_remote_fc,
-                               mp_remote_md, mp_remote_wfs_feature,
-                               mp_remote_xsd, mp_wfs, wfs, wfs_feature,
-                               wfs_getfeature)
->>>>>>> 142ed673
 
 location_md_metadata = 'tests/data/types/sondering/md_metadata.xml'
 location_fc_featurecatalogue = \
