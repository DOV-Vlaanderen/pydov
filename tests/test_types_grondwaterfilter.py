"""Module grouping tests for the pydov.types.boring module."""
from pydov.types.grondwaterfilter import GrondwaterFilter
from pydov.util.dovutil import build_dov_url
from tests.abstract import AbstractTestTypes
<<<<<<< HEAD

location_wfs_getfeature = 'tests/data/types/grondwaterfilter/wfsgetfeature.xml'
location_wfs_feature = 'tests/data/types/grondwaterfilter/feature.xml'
location_dov_xml = 'tests/data/types/grondwaterfilter/grondwaterfilter.xml'
=======
from tests.test_search_grondwaterfilter import (location_dov_xml,
                                                location_wfs_feature,
                                                location_wfs_getfeature,
                                                mp_dov_xml, wfs_feature,
                                                wfs_getfeature)
>>>>>>> 142ed673


class TestGrondwaterFilter(AbstractTestTypes):
    """Class grouping tests for the
    pydov.types.grondwaterfilter.GrondwaterFilter class."""

    datatype_class = GrondwaterFilter
    namespace = 'http://dov.vlaanderen.be/grondwater/gw_meetnetten'
    pkey_base = build_dov_url('data/filter/')

    field_names = [
        'pkey_filter', 'pkey_grondwaterlocatie', 'gw_id',
        'filternummer', 'filtertype', 'x', 'y',
        'start_grondwaterlocatie_mtaw', 'mv_mtaw',
        'gemeente', 'meetnet_code', 'aquifer_code',
        'grondwaterlichaam_code', 'regime',
        'diepte_onderkant_filter', 'lengte_filter',
        'datum', 'tijdstip', 'peil_mtaw',
        'betrouwbaarheid', 'methode', 'filterstatus', 'filtertoestand']
    field_names_subtypes = [
        'datum', 'tijdstip', 'peil_mtaw', 'betrouwbaarheid',
        'methode']
    field_names_nosubtypes = [
        'pkey_filter', 'pkey_grondwaterlocatie', 'gw_id',
        'filternummer', 'filtertype', 'x', 'y',
        'start_grondwaterlocatie_mtaw', 'mv_mtaw',
        'gemeente', 'meetnet_code', 'aquifer_code',
        'grondwaterlichaam_code', 'regime',
        'diepte_onderkant_filter', 'lengte_filter']

    valid_returnfields = ('pkey_filter', 'meetnet_code')
    valid_returnfields_subtype = ('pkey_filter', 'peil_mtaw')

    inexistent_field = 'onbestaand'<|MERGE_RESOLUTION|>--- conflicted
+++ resolved
@@ -2,18 +2,10 @@
 from pydov.types.grondwaterfilter import GrondwaterFilter
 from pydov.util.dovutil import build_dov_url
 from tests.abstract import AbstractTestTypes
-<<<<<<< HEAD
 
 location_wfs_getfeature = 'tests/data/types/grondwaterfilter/wfsgetfeature.xml'
 location_wfs_feature = 'tests/data/types/grondwaterfilter/feature.xml'
 location_dov_xml = 'tests/data/types/grondwaterfilter/grondwaterfilter.xml'
-=======
-from tests.test_search_grondwaterfilter import (location_dov_xml,
-                                                location_wfs_feature,
-                                                location_wfs_getfeature,
-                                                mp_dov_xml, wfs_feature,
-                                                wfs_getfeature)
->>>>>>> 142ed673
 
 
 class TestGrondwaterFilter(AbstractTestTypes):
