--- conflicted
+++ resolved
@@ -18,11 +18,7 @@
     namespace = 'http://dov.vlaanderen.be/ocdov/monster'
     pkey_base = build_dov_url('data/monster/')
 
-<<<<<<< HEAD
-    sorted_subtypes = ['BemonsterdObject', 'Monsterbehandeling']
-=======
-    sorted_subtypes = ['BemonsterdObject', 'Opslaglocatie']
->>>>>>> 406bbdbe
+    sorted_subtypes = ['BemonsterdObject', 'Monsterbehandeling', 'Opslaglocatie']
     sorted_fieldsets = ['MonsterDetails']
 
     field_names = [
