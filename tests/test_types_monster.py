--- conflicted
+++ resolved
@@ -18,12 +18,8 @@
     namespace = 'http://dov.vlaanderen.be/ocdov/monster'
     pkey_base = build_dov_url('data/monster/')
 
-<<<<<<< HEAD
-    sorted_subtypes = []
+    sorted_subtypes = ['BemonsterdObject']
     sorted_fieldsets = ['MonsterDetails']
-=======
-    sorted_subtypes = ['BemonsterdObject']
->>>>>>> 872c456c
 
     field_names = [
         'pkey_monster', 'naam', 'pkey_parents', 'materiaalklasse',
@@ -37,7 +33,6 @@
         'monstertype', 'monstersamenstelling', 'bemonsteringsprocedure', 'bemonsteringsinstrument',
         'bemonstering_door']
 
-
     valid_returnfields = ReturnFieldList.from_field_names(
         'pkey_monster', 'diepte_tot_m')
     valid_returnfields_subtype = None
