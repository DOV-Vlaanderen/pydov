--- conflicted
+++ resolved
@@ -26,10 +26,7 @@
     """Class grouping tests for the AbstractLocation subtypes."""
 
     def test_gml_id_unique(self):
-<<<<<<< HEAD
-=======
         """Test whether GML id's for two different locations are unique."""
->>>>>>> 7c98cd56
         box1 = Box(94720, 186910, 112220, 202870)
         id1 = box1.get_element().get('{http://www.opengis.net/gml/3.2}id')
 
@@ -41,10 +38,7 @@
         assert id1 != id2
 
     def test_gml_id_stable(self):
-<<<<<<< HEAD
-=======
         """Test whether GML id's for two equal locations are the same."""
->>>>>>> 7c98cd56
         box1 = Box(94720, 186910, 112220, 202870)
         id1 = box1.get_element().get('{http://www.opengis.net/gml/3.2}id')
 
