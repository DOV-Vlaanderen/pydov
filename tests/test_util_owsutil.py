"""Module grouping tests for the pydov.util.owsutil module."""
import copy

import pytest
from owslib.etree import etree
from owslib.fes import FilterRequest, PropertyIsEqualTo, SortBy, SortProperty
from owslib.iso import MD_Metadata
from owslib.util import nspath_eval

from pydov.util import owsutil
from pydov.util.dovutil import build_dov_url
from pydov.util.errors import (FeatureCatalogueNotFoundError,
                               MetadataNotFoundError)
from pydov.util.location import Box, Within
from tests.abstract import clean_xml
from tests.test_search_boring import (location_fc_featurecatalogue,
                                      location_md_metadata,
                                      location_wfs_describefeaturetype)


class TestOwsutil(object):
    """Class grouping tests for the pydov.util.owsutil module."""

    def test_get_csw_base_url(self, wfs):
        """Test the owsutil.get_csw_base_url method.

        Test whether the CSW base URL of the dov-pub:Boringen layer is correct.

        Parameters
        ----------
        wfs : pytest.fixture returning owslib.wfs.WebFeatureService
            WebFeatureService based on the local GetCapabilities.

        """
        contentmetadata = wfs.contents['dov-pub:Boringen']
        assert owsutil.get_csw_base_url(contentmetadata) == \
            build_dov_url('geonetwork/srv/dut/csw')

    def test_get_csw_base_url_nometadataurls(self, wfs):
        """Test the owsutil.get_csw_base_url method for a layer without
        metadata urls.

        Test whether a MetadataNotFoundError is raised.

        Parameters
        ----------
        wfs : pytest.fixture returning owslib.wfs.WebFeatureService
            WebFeatureService based on the local GetCapabilities.

        """
        contents = copy.deepcopy(wfs.contents)
        contentmetadata = contents['dov-pub:Boringen']
        contentmetadata.metadataUrls = []
        with pytest.raises(MetadataNotFoundError):
            owsutil.get_csw_base_url(contentmetadata)

    def test_get_featurecatalogue_uuid(self, md_metadata):
        """Test the owsutil.get_featurecatalogue_uuid method.

        Test whether the featurecatalogue uuid of the dov-pub:Boringen layer
        is correct.

        Parameters
        ----------
        md_metadata : pytest.fixture providing owslib.iso.MD_Metadata
            Parsed metadata describing the Boringen WFS layer in more detail,
            in the ISO 19115/19139 format.

        """
        assert owsutil.get_featurecatalogue_uuid(md_metadata) == \
            'c0cbd397-520f-4ee1-aca7-d70e271eeed6'

    def test_get_featurecatalogue_uuid_nocontentinfo(self, md_metadata):
        """Test the owsutil.get_featurecatalogue_uuid method when the
        metadata is missing the gmd:contentInfo element.

        Test whether a FeatureCatalogueNotFoundError is raised.

        Parameters
        ----------
        md_metadata : pytest.fixture providing owslib.iso.MD_Metadata
            Parsed metadata describing the Boringen WFS layer in more detail,
            in the ISO 19115/19139 format.

        """
        tree = etree.fromstring(md_metadata.xml)
        for ci in tree.findall(
                './/{http://www.isotc211.org/2005/gmd}contentInfo'):
            tree.remove(ci)
        md_metadata = MD_Metadata(tree)

        with pytest.raises(FeatureCatalogueNotFoundError):
            owsutil.get_featurecatalogue_uuid(md_metadata)

    def test_get_featurecatalogue_uuid_nouuidref(self, md_metadata):
        """Test the owsutil.get_featurecatalogue_uuid method when the
        gmd:contentInfo element is missing a 'uuidref' attribute.

        Test whether a FeatureCatalogueNotFoundError is raised.

        Parameters
        ----------
        md_metadata : pytest.fixture providing owslib.iso.MD_Metadata
            Parsed metadata describing the Boringen WFS layer in more detail,
            in the ISO 19115/19139 format.

        """
        tree = etree.fromstring(md_metadata.xml)
        for ci in tree.findall(nspath_eval(
            'gmd:contentInfo/'
            'gmd:MD_FeatureCatalogueDescription/'
            'gmd:featureCatalogueCitation',
                {'gmd': 'http://www.isotc211.org/2005/gmd'})):
            ci.attrib.pop('uuidref')
        md_metadata = MD_Metadata(tree)

        with pytest.raises(FeatureCatalogueNotFoundError):
            owsutil.get_featurecatalogue_uuid(md_metadata)

    def test_get_namespace(self, wfs, mp_remote_describefeaturetype):
        """Test the owsutil.get_namespace method.

        Test whether the namespace of the dov-pub:Boringen layer is correct.

        Parameters
        ----------
        wfs : pytest.fixture returning owslib.wfs.WebFeatureService
            WebFeatureService based on the local GetCapabilities.
        mp_remote_describefeaturetype : pytest.fixture
            Monkeypatch the call to a remote DescribeFeatureType of the
            dov-pub:Boringen layer.

        """
        assert owsutil.get_namespace(wfs, 'dov-pub:Boringen') == \
            'http://dov.vlaanderen.be/ocdov/dov-pub'

    def test_get_remote_featurecatalogue(self, mp_remote_fc):
        """Test the owsutil.get_remote_featurecatalogue method.

        Test whether the feature catalogue of the dov-pub:Boringen layer
        matches the format described in the docs.

        Parameters
        ----------
        mp_remote_fc : pytest.fixture
            Monkeypatch the call to get the remote feature catalogue of the
            dov-pub:Boringen layer.

        """
        fc = owsutil.get_remote_featurecatalogue(
            build_dov_url('geonetwork/srv/nl/csw'),
            'c0cbd397-520f-4ee1-aca7-d70e271eeed6')

        assert isinstance(fc, dict)

        assert 'definition' in fc
        assert isinstance(fc['definition'], str)

        assert 'attributes' in fc
        assert isinstance(fc['attributes'], dict)

        attrs = fc['attributes']
        if len(attrs) > 0:
            for attr in attrs.values():
                assert isinstance(attr, dict)

                assert 'definition' in attr
                assert isinstance(attr['definition'], str)

                assert 'values' in attr

                if attr['values'] is not None:
                    assert isinstance(attr['values'], dict)

                    for v in attr['values'].keys():
<<<<<<< HEAD
                        assert type(v) is str
                        assert type(attr['values'][v]) is str or \
                            attr['values'][v] is None
=======
                        assert isinstance(v, str)
                        assert isinstance(attr['values'][v], str) or \
                               attr['values'][v] is None
>>>>>>> cb7923b8
                    assert len(attr['values'].keys()) == len(
                        set(attr['values'].keys()))

                assert 'multiplicity' in attr
                mp = attr['multiplicity']
                assert isinstance(mp, tuple)
                assert len(mp) == 2
                assert mp[0] in (0, 1)
                assert (isinstance(mp[1], int) and mp[1] > 0) or mp[1] == 'Inf'

    def test_get_remote_featurecataloge_baduuid(self, mp_remote_fc_notfound):
        """Test the owsutil.get_remote_featurecatalogue method with an
        inexistent feature catalogue uuid.

        Test whether a FeatureCatalogueNotFoundError is raised.

        Parameters
        ----------
        mp_remote_fc_notfound : pytest.fixture
            Monkeypatch the call to get an inexistent remote featurecatalogue.

        """
        with pytest.raises(FeatureCatalogueNotFoundError):
            owsutil.get_remote_featurecatalogue(
                build_dov_url('geonetwork/srv/nl/csw'),
                'badfc000-0000-0000-0000-badfc00badfc')

    def test_get_remote_metadata(self, md_metadata):
        """Test the owsutil.get_remote_metadata method.

        Test whether the resulting MD_Metadata is correct.

        Parameters
        ----------
        md_metadata : pytest.fixture returning owslib.iso.MD_Metadata
            Parsed metadata describing the Boringen WFS layer in more detail,
            in the ISO 19115/19139 format.

        """
        assert isinstance(md_metadata,MD_Metadata)

    def test_wfs_build_getfeature_request_onlytypename(self):
        """Test the owsutil.wfs_build_getfeature_request method with only a
        typename specified.

        Test whether the XML of the WFS GetFeature call is generated correctly.

        """
        xml = owsutil.wfs_build_getfeature_request('dov-pub:Boringen')
        assert clean_xml(etree.tostring(xml).decode('utf8')) == clean_xml(
            '<wfs:GetFeature xmlns:wfs="http://www.opengis.net/wfs" '
            'xmlns:xsi="http://www.w3.org/2001/XMLSchema-instance" '
            'service="WFS" version="1.1.0" '
            'xsi:schemaLocation="http://www.opengis.net/wfs '
            'http://schemas.opengis.net/wfs/1.1.0/wfs.xsd"><wfs:Query '
            'typeName="dov-pub:Boringen"><ogc:Filter '
            'xmlns:ogc="http://www.opengis.net/ogc"/></wfs:Query></wfs'
            ':GetFeature>')

    def test_wfs_build_getfeature_maxfeatures(self):
        """Test the owsutil.wfs_build_getfeature_request method with a
        limited set of features defined.

        Test whether the XML of the WFS GetFeature call is generated correctly.

        """
        xml = owsutil.wfs_build_getfeature_request(
            'dov-pub:Boringen', max_features=3)

        assert "maxFeatures" in xml.attrib.keys()
        assert xml.attrib["maxFeatures"] == "3"

    def test_wfs_build_getfeature_maxfeatures_negative(self):
        """Test the owsutil.wfs_build_getfeature_request method with a
        a negative maxfeature value.

        Test whether an AttributeError is raised.

        """
        with pytest.raises(AttributeError):
            owsutil.wfs_build_getfeature_request(
                'dov-pub:Boringen', max_features=-5)

    def test_wfs_build_getfeature_maxfeatures_float(self):
        """Test the owsutil.wfs_build_getfeature_request method with a
        a floating point maxfeature value.

        Test whether an AttributeError is raised.

        """
        with pytest.raises(AttributeError):
            owsutil.wfs_build_getfeature_request(
                'dov-pub:Boringen', max_features=1.5)

    def test_wfs_build_getfeature_maxfeatures_zero(self):
        """Test the owsutil.wfs_build_getfeature_request method with a
        a maxfeature value of 0.

        Test whether an AttributeError is raised.

        """
        with pytest.raises(AttributeError):
            owsutil.wfs_build_getfeature_request(
                'dov-pub:Boringen', max_features=0)

    def test_wfs_build_getfeature_maxfeatures_string(self):
        """Test the owsutil.wfs_build_getfeature_request method with a
        an non-integer maxfeature value.

        Test whether an AttributeError is raised.

        """
        with pytest.raises(AttributeError):
            owsutil.wfs_build_getfeature_request(
                'dov-pub:Boringen', max_features="0")

    def test_wfs_build_getfeature_request_bbox_nogeometrycolumn(self):
        """Test the owsutil.wfs_build_getfeature_request method with a location
        argument but without the geometry_column argument.

        Test whether an AttributeError is raised.

        """
        with pytest.raises(AttributeError):
            owsutil.wfs_build_getfeature_request(
                'dov-pub:Boringen',
                location=Within(Box(151650, 214675, 151750, 214775)))

    def test_wfs_build_getfeature_request_bbox(self):
        """Test the owsutil.wfs_build_getfeature_request method with a
        typename, box and geometry_column.

        Test whether the XML of the WFS GetFeature call is generated correctly.

        """
        xml = owsutil.wfs_build_getfeature_request(
            'dov-pub:Boringen',
            location=Within(Box(151650, 214675, 151750, 214775)),
            geometry_column='geom')
        assert clean_xml(etree.tostring(xml).decode('utf8')) == clean_xml(
            '<wfs:GetFeature xmlns:wfs="http://www.opengis.net/wfs" '
            'xmlns:xsi="http://www.w3.org/2001/XMLSchema-instance" '
            'service="WFS" version="1.1.0" '
            'xsi:schemaLocation="http://www.opengis.net/wfs '
            'http://schemas.opengis.net/wfs/1.1.0/wfs.xsd"><wfs:Query '
            'typeName="dov-pub:Boringen"><ogc:Filter '
            'xmlns:ogc="http://www.opengis.net/ogc"><ogc:Within> '
            '<ogc:PropertyName>geom</ogc:PropertyName><gml:Envelope '
            'xmlns:gml="http://www.opengis.net/gml" srsDimension="2" '
            'srsName="http://www.opengis.net/gml/srs/epsg.xml#31370"><gml'
            ':lowerCorner>151650.000000 '
            '214675.000000</gml:lowerCorner><gml:upperCorner>151750.000000 '
            '214775.000000</gml:upperCorner></gml:Envelope></ogc:Within></ogc'
            ':Filter></wfs:Query></wfs:GetFeature>')

    def test_wfs_build_getfeature_request_propertyname(self):
        """Test the owsutil.wfs_build_getfeature_request method with a list
        of propertynames.

        Test whether the XML of the WFS GetFeature call is generated correctly.

        """
        xml = owsutil.wfs_build_getfeature_request(
            'dov-pub:Boringen', propertyname=['fiche', 'diepte_tot_m'])
        assert clean_xml(etree.tostring(xml).decode('utf8')) == clean_xml(
            '<wfs:GetFeature xmlns:wfs="http://www.opengis.net/wfs" '
            'xmlns:xsi="http://www.w3.org/2001/XMLSchema-instance" '
            'service="WFS" version="1.1.0" '
            'xsi:schemaLocation="http://www.opengis.net/wfs '
            'http://schemas.opengis.net/wfs/1.1.0/wfs.xsd"> <wfs:Query '
            'typeName="dov-pub:Boringen"> '
            '<wfs:PropertyName>fiche</wfs:PropertyName> '
            '<wfs:PropertyName>diepte_tot_m</wfs:PropertyName> <ogc:Filter/> '
            '</wfs:Query> </wfs:GetFeature>')

    def test_wfs_build_getfeature_request_filter(self):
        """Test the owsutil.wfs_build_getfeature_request method with an
        attribute filter.

        Test whether the XML of the WFS GetFeature call is generated correctly.

        """
        query = PropertyIsEqualTo(propertyname='gemeente',
                                  literal='Herstappe')
        filter_request = FilterRequest()
        filter_request = filter_request.setConstraint(query)
        filter_request = etree.tostring(filter_request, encoding='unicode')

        xml = owsutil.wfs_build_getfeature_request(
            'dov-pub:Boringen', filter=filter_request)
        assert clean_xml(etree.tostring(xml).decode('utf8')) == clean_xml(
            '<wfs:GetFeature xmlns:wfs="http://www.opengis.net/wfs" '
            'xmlns:xsi="http://www.w3.org/2001/XMLSchema-instance" '
            'service="WFS" version="1.1.0" '
            'xsi:schemaLocation="http://www.opengis.net/wfs '
            'http://schemas.opengis.net/wfs/1.1.0/wfs.xsd"> <wfs:Query '
            'typeName="dov-pub:Boringen"> <ogc:Filter> '
            '<ogc:PropertyIsEqualTo> '
            '<ogc:PropertyName>gemeente</ogc:PropertyName> '
            '<ogc:Literal>Herstappe</ogc:Literal> </ogc:PropertyIsEqualTo> '
            '</ogc:Filter> </wfs:Query> </wfs:GetFeature>')

    def test_wfs_build_getfeature_request_bbox_filter(self):
        """Test the owsutil.wfs_build_getfeature_request method with an
        attribute filter, a box and a geometry_column.

        Test whether the XML of the WFS GetFeature call is generated correctly.

        """
        query = PropertyIsEqualTo(propertyname='gemeente',
                                  literal='Herstappe')
        filter_request = FilterRequest()
        filter_request = filter_request.setConstraint(query)
        filter_request = etree.tostring(filter_request, encoding='unicode')

        xml = owsutil.wfs_build_getfeature_request(
            'dov-pub:Boringen', filter=filter_request,
            location=Within(Box(151650, 214675, 151750, 214775)),
            geometry_column='geom')
        assert clean_xml(etree.tostring(xml).decode('utf8')) == clean_xml(
            '<wfs:GetFeature xmlns:wfs="http://www.opengis.net/wfs" '
            'xmlns:xsi="http://www.w3.org/2001/XMLSchema-instance" '
            'service="WFS" version="1.1.0" '
            'xsi:schemaLocation="http://www.opengis.net/wfs '
            'http://schemas.opengis.net/wfs/1.1.0/wfs.xsd"> <wfs:Query '
            'typeName="dov-pub:Boringen"> <ogc:Filter> <ogc:And> '
            '<ogc:PropertyIsEqualTo> '
            '<ogc:PropertyName>gemeente</ogc:PropertyName> '
            '<ogc:Literal>Herstappe</ogc:Literal> </ogc:PropertyIsEqualTo> '
            '<ogc:Within> <ogc:PropertyName>geom</ogc:PropertyName> '
            '<gml:Envelope xmlns:gml="http://www.opengis.net/gml" '
            'srsDimension="2" '
            'srsName="http://www.opengis.net/gml/srs/epsg.xml#31370"> '
            '<gml:lowerCorner>151650.000000 214675.000000</gml:lowerCorner> '
            '<gml:upperCorner>151750.000000 214775.000000</gml:upperCorner> '
            '</gml:Envelope> </ogc:Within> </ogc:And> </ogc:Filter> '
            '</wfs:Query> </wfs:GetFeature>')

    def test_wfs_build_getfeature_request_bbox_filter_propertyname(self):
        """Test the owsutil.wfs_build_getfeature_request method with an
        attribute filter, a box, a geometry_column and a list of
        propertynames.

        Test whether the XML of the WFS GetFeature call is generated correctly.

        """
        query = PropertyIsEqualTo(propertyname='gemeente',
                                  literal='Herstappe')
        filter_request = FilterRequest()
        filter_request = filter_request.setConstraint(query)
        filter_request = etree.tostring(filter_request, encoding='unicode')

        xml = owsutil.wfs_build_getfeature_request(
            'dov-pub:Boringen', filter=filter_request,
            location=Within(Box(151650, 214675, 151750, 214775)),
            geometry_column='geom', propertyname=['fiche', 'diepte_tot_m'])
        assert clean_xml(etree.tostring(xml).decode('utf8')) == clean_xml(
            '<wfs:GetFeature xmlns:wfs="http://www.opengis.net/wfs" '
            'xmlns:xsi="http://www.w3.org/2001/XMLSchema-instance" '
            'service="WFS" version="1.1.0" '
            'xsi:schemaLocation="http://www.opengis.net/wfs '
            'http://schemas.opengis.net/wfs/1.1.0/wfs.xsd"> <wfs:Query '
            'typeName="dov-pub:Boringen"> '
            '<wfs:PropertyName>fiche</wfs:PropertyName> '
            '<wfs:PropertyName>diepte_tot_m</wfs:PropertyName> <ogc:Filter> '
            '<ogc:And> <ogc:PropertyIsEqualTo> '
            '<ogc:PropertyName>gemeente</ogc:PropertyName> '
            '<ogc:Literal>Herstappe</ogc:Literal> </ogc:PropertyIsEqualTo> '
            '<ogc:Within> <ogc:PropertyName>geom</ogc:PropertyName> '
            '<gml:Envelope xmlns:gml="http://www.opengis.net/gml" '
            'srsDimension="2" '
            'srsName="http://www.opengis.net/gml/srs/epsg.xml#31370"> '
            '<gml:lowerCorner>151650.000000 214675.000000</gml:lowerCorner> '
            '<gml:upperCorner>151750.000000 214775.000000</gml:upperCorner> '
            '</gml:Envelope> </ogc:Within> </ogc:And> </ogc:Filter> '
            '</wfs:Query> </wfs:GetFeature>')

    def test_wfs_build_getfeature_request_sortby(self):
        """Test the owsutil.wfs_build_getfeature_request method with a sortby.

        Test whether the XML of the WFS GetFeature call is generated correctly.

        """
        sort_by = SortBy([SortProperty('diepte_tot_m', 'DESC')])

        sort_by = etree.tostring(sort_by.toXML(), encoding='unicode')

        xml = owsutil.wfs_build_getfeature_request(
            'dov-pub:Boringen', propertyname=['fiche', 'diepte_tot_m'],
            sort_by=sort_by)
        assert clean_xml(etree.tostring(xml).decode('utf8')) == clean_xml(
            '<wfs:GetFeature xmlns:wfs="http://www.opengis.net/wfs" '
            'xmlns:xsi="http://www.w3.org/2001/XMLSchema-instance" '
            'service="WFS" version="1.1.0" '
            'xsi:schemaLocation="http://www.opengis.net/wfs '
            'http://schemas.opengis.net/wfs/1.1.0/wfs.xsd"><wfs:Query '
            'typeName="dov-pub:Boringen"><wfs:PropertyName>fiche</wfs'
            ':PropertyName><wfs:PropertyName>diepte_tot_m</wfs:PropertyName'
            '><ogc:Filter/><ogc:SortBy><ogc:SortProperty><ogc:PropertyName'
            '>diepte_tot_m</ogc:PropertyName><ogc:SortOrder>DESC</ogc'
            ':SortOrder></ogc:SortProperty></ogc:SortBy></wfs:Query></wfs'
            ':GetFeature>')

    def test_wfs_build_getfeature_request_sortby_multi(self):
        """Test the owsutil.wfs_build_getfeature_request method with a
        sortby containing multiple sort properties.

        Test whether the XML of the WFS GetFeature call is generated correctly.

        """
        sort_by = SortBy([SortProperty('diepte_tot_m', 'DESC'),
                          SortProperty('datum_aanvang', 'ASC')])

        sort_by = etree.tostring(sort_by.toXML(), encoding='unicode')

        xml = owsutil.wfs_build_getfeature_request(
            'dov-pub:Boringen', propertyname=['fiche', 'diepte_tot_m'],
            sort_by=sort_by)

        assert clean_xml(etree.tostring(xml).decode('utf8')) == clean_xml(
            '<wfs:GetFeature xmlns:wfs="http://www.opengis.net/wfs" '
            'xmlns:xsi="http://www.w3.org/2001/XMLSchema-instance" '
            'service="WFS" version="1.1.0" '
            'xsi:schemaLocation="http://www.opengis.net/wfs '
            'http://schemas.opengis.net/wfs/1.1.0/wfs.xsd"><wfs:Query '
            'typeName="dov-pub:Boringen"><wfs:PropertyName>fiche</wfs'
            ':PropertyName><wfs:PropertyName>diepte_tot_m</wfs:PropertyName'
            '><ogc:Filter/><ogc:SortBy><ogc:SortProperty><ogc:PropertyName'
            '>diepte_tot_m</ogc:PropertyName><ogc:SortOrder>DESC</ogc'
            ':SortOrder></ogc:SortProperty><ogc:SortProperty><ogc'
            ':PropertyName>datum_aanvang</ogc:PropertyName><ogc:SortOrder>ASC'
            '</ogc:SortOrder></ogc:SortProperty></ogc:SortBy></wfs:Query>'
            '</wfs:GetFeature>')<|MERGE_RESOLUTION|>--- conflicted
+++ resolved
@@ -13,9 +13,12 @@
                                MetadataNotFoundError)
 from pydov.util.location import Box, Within
 from tests.abstract import clean_xml
-from tests.test_search_boring import (location_fc_featurecatalogue,
-                                      location_md_metadata,
-                                      location_wfs_describefeaturetype)
+
+location_md_metadata = 'tests/data/types/boring/md_metadata.xml'
+location_fc_featurecatalogue = \
+    'tests/data/types/boring/fc_featurecatalogue.xml'
+location_wfs_describefeaturetype = \
+    'tests/data/types/boring/wfsdescribefeaturetype.xml'
 
 
 class TestOwsutil(object):
@@ -173,15 +176,9 @@
                     assert isinstance(attr['values'], dict)
 
                     for v in attr['values'].keys():
-<<<<<<< HEAD
-                        assert type(v) is str
-                        assert type(attr['values'][v]) is str or \
-                            attr['values'][v] is None
-=======
                         assert isinstance(v, str)
                         assert isinstance(attr['values'][v], str) or \
-                               attr['values'][v] is None
->>>>>>> cb7923b8
+                            attr['values'][v] is None
                     assert len(attr['values'].keys()) == len(
                         set(attr['values'].keys()))
 
@@ -221,7 +218,7 @@
             in the ISO 19115/19139 format.
 
         """
-        assert isinstance(md_metadata,MD_Metadata)
+        assert isinstance(md_metadata, MD_Metadata)
 
     def test_wfs_build_getfeature_request_onlytypename(self):
         """Test the owsutil.wfs_build_getfeature_request method with only a
